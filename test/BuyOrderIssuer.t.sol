--- conflicted
+++ resolved
@@ -71,11 +71,7 @@
             price: 0
         });
         (uint256 flatFee, uint256 percentageFee) =
-<<<<<<< HEAD
-            issuer.getFeesForOrder(dummyOrderRequest.paymentToken, dummyOrderRequest.quantityIn);
-=======
-            issuer.estimateFeesForOrder(dummyOrder.paymentToken, dummyOrder.quantityIn);
->>>>>>> 87fae19e
+            issuer.estimateFeesForOrder(dummyOrderRequest.paymentToken, dummyOrderRequest.quantityIn);
         dummyOrderFees = flatFee + percentageFee;
         dummyOrder = IOrderBridge.Order({
             recipient: user,
@@ -189,12 +185,8 @@
         OrderProcessor.OrderRequest memory orderRequest = dummyOrderRequest;
         orderRequest.quantityIn = quantityIn;
 
-<<<<<<< HEAD
         (uint256 flatFee, uint256 percentageFee) =
-            issuer.getFeesForOrder(orderRequest.paymentToken, orderRequest.quantityIn);
-=======
-        (uint256 flatFee, uint256 percentageFee) = issuer.estimateFeesForOrder(order.paymentToken, order.quantityIn);
->>>>>>> 87fae19e
+            issuer.estimateFeesForOrder(orderRequest.paymentToken, orderRequest.quantityIn);
         uint256 fees = flatFee + percentageFee;
 
         IOrderBridge.Order memory order = dummyOrder;
@@ -350,16 +342,10 @@
     }
 
     function testFillOrder(uint256 orderAmount, uint256 fillAmount, uint256 receivedAmount) public {
-<<<<<<< HEAD
         OrderProcessor.OrderRequest memory orderRequest = dummyOrderRequest;
         orderRequest.quantityIn = orderAmount;
         (uint256 flatFee, uint256 percentageFee) =
-            issuer.getFeesForOrder(orderRequest.paymentToken, orderRequest.quantityIn);
-=======
-        OrderProcessor.OrderRequest memory order = dummyOrder;
-        order.quantityIn = orderAmount;
-        (uint256 flatFee, uint256 percentageFee) = issuer.estimateFeesForOrder(order.paymentToken, order.quantityIn);
->>>>>>> 87fae19e
+            issuer.estimateFeesForOrder(orderRequest.paymentToken, orderRequest.quantityIn);
         uint256 fees = flatFee + percentageFee;
         vm.assume(fees < orderAmount);
 
@@ -408,16 +394,10 @@
     }
 
     function testFulfillOrder(uint256 orderAmount, uint256 receivedAmount) public {
-<<<<<<< HEAD
         OrderProcessor.OrderRequest memory orderRequest = dummyOrderRequest;
         orderRequest.quantityIn = orderAmount;
         (uint256 flatFee, uint256 percentageFee) =
-            issuer.getFeesForOrder(orderRequest.paymentToken, orderRequest.quantityIn);
-=======
-        OrderProcessor.OrderRequest memory order = dummyOrder;
-        order.quantityIn = orderAmount;
-        (uint256 flatFee, uint256 percentageFee) = issuer.estimateFeesForOrder(order.paymentToken, order.quantityIn);
->>>>>>> 87fae19e
+            issuer.estimateFeesForOrder(orderRequest.paymentToken, orderRequest.quantityIn);
         uint256 fees = flatFee + percentageFee;
         vm.assume(fees < orderAmount);
 
@@ -500,16 +480,10 @@
     function testCancelOrder(uint256 inputAmount, uint256 fillAmount, string calldata reason) public {
         vm.assume(inputAmount > 0);
 
-<<<<<<< HEAD
         OrderProcessor.OrderRequest memory orderRequest = dummyOrderRequest;
         orderRequest.quantityIn = inputAmount;
         (uint256 flatFee, uint256 percentageFee) =
-            issuer.getFeesForOrder(orderRequest.paymentToken, orderRequest.quantityIn);
-=======
-        OrderProcessor.OrderRequest memory order = dummyOrder;
-        order.quantityIn = inputAmount;
-        (uint256 flatFee, uint256 percentageFee) = issuer.estimateFeesForOrder(order.paymentToken, order.quantityIn);
->>>>>>> 87fae19e
+            issuer.estimateFeesForOrder(orderRequest.paymentToken, orderRequest.quantityIn);
         uint256 fees = flatFee + percentageFee;
         vm.assume(fees < inputAmount);
         uint256 orderAmount = inputAmount - fees;
