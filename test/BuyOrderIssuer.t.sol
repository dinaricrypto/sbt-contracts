--- conflicted
+++ resolved
@@ -241,14 +241,16 @@
         (uint256 flatFee, uint256 percentageFee) =
             issuer.getFeesForOrder(dummyOrder.paymentToken, dummyOrder.quantityIn);
         uint256 fees = flatFee + percentageFee;
-        paymentToken.mint(user, quantityIn);
-        vm.prank(user);
-        paymentToken.increaseAllowance(address(issuer), quantityIn);
         vm.assume(quantityIn > 0);
         vm.assume(quantityIn > fees);
+
+        paymentToken.mint(user, quantityIn);
+        vm.prank(user);
+        paymentToken.increaseAllowance(address(issuer), quantityIn);
+
         vm.expectRevert(OrderProcessor.Blacklist.selector);
         vm.prank(user);
-        issuer.requestOrder(dummyOrder, salt);
+        issuer.requestOrder(dummyOrderRequest);
     }
 
     function testRequestOrderUnsupportedPaymentReverts(address tryPaymentToken) public {
@@ -275,20 +277,15 @@
         TransferRestrictor(address(token.transferRestrictor())).restrict(dummyOrder.recipient);
         vm.expectRevert(OrderProcessor.Blacklist.selector);
         vm.prank(user);
-        issuer.requestOrder(dummyOrder, salt);
+        issuer.requestOrder(dummyOrderRequest);
     }
 
     function testRequestOrderUnsupportedAssetReverts() public {
         BridgedERC20 tryAssetToken = new MockBridgedERC20();
         vm.assume(!issuer.hasRole(issuer.ASSETTOKEN_ROLE(), address(tryAssetToken)));
 
-<<<<<<< HEAD
         OrderProcessor.OrderRequest memory order = dummyOrderRequest;
-        order.assetToken = tryAssetToken;
-=======
-        OrderProcessor.OrderRequest memory order = dummyOrder;
         order.assetToken = address(tryAssetToken);
->>>>>>> b719e410
 
         vm.expectRevert(
             bytes(
@@ -451,24 +448,15 @@
         vm.prank(user);
         issuer.requestOrder(dummyOrderRequest);
 
-<<<<<<< HEAD
-=======
-        bytes32 orderId = issuer.getOrderIdFromOrderRequest(dummyOrder, salt);
-        assertEq(issuer.cancelRequested(orderId), false);
->>>>>>> b719e410
         vm.expectEmit(true, true, true, true);
         emit CancelRequested(dummyOrder.recipient, dummyOrder.index);
         vm.prank(user);
-<<<<<<< HEAD
         issuer.requestCancel(dummyOrder.recipient, dummyOrder.index);
-=======
-        issuer.requestCancel(dummyOrder, salt);
 
         vm.expectRevert(OrderProcessor.OrderCancellationInitiated.selector);
         vm.prank(user);
-        issuer.requestCancel(dummyOrder, salt);
-        assertEq(issuer.cancelRequested(orderId), true);
->>>>>>> b719e410
+        issuer.requestCancel(dummyOrder.recipient, dummyOrder.index);
+        assertEq(issuer.cancelRequested(issuer.getOrderId(dummyOrder.recipient, dummyOrder.index)), true);
     }
 
     function testRequestCancelNotRequesterReverts() public {
