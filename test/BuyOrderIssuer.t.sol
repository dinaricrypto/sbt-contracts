--- conflicted
+++ resolved
@@ -2,12 +2,7 @@
 pragma solidity 0.8.19;
 
 import "forge-std/Test.sol";
-<<<<<<< HEAD
-import "solady/test/utils/mocks/MockERC20.sol";
-=======
 import {MockToken} from "./utils/mocks/MockToken.sol";
-import "openzeppelin-contracts/contracts/proxy/ERC1967/ERC1967Proxy.sol";
->>>>>>> c0003af2
 import "./utils/mocks/MockdShare.sol";
 import "./utils/SigUtils.sol";
 import "../src/issuer/BuyOrderIssuer.sol";
@@ -42,13 +37,8 @@
     address constant operator = address(3);
     address constant treasury = address(4);
 
-<<<<<<< HEAD
-    bytes32 constant salt = 0x0000000000000000000000000000000000000000000000000000000000000001;
-=======
     uint256 flatFee;
-    uint64 percentageFeeRate;
-    IOrderBridge.OrderRequest dummyOrderRequest;
->>>>>>> c0003af2
+    uint24 percentageFeeRate;
     uint256 dummyOrderFees;
     IOrderBridge.Order dummyOrder;
 
@@ -60,20 +50,11 @@
         paymentToken = new MockToken();
         sigUtils = new SigUtils(paymentToken.DOMAIN_SEPARATOR());
 
-        orderFees = new OrderFees(address(this), 1 ether, 500_000);
-        orderFees = new OrderFees(address(this), 1 ether, 500_000);
-
-<<<<<<< HEAD
-        issuer = new BuyOrderIssuer(address(this), treasury, orderFees);
-=======
-        BuyOrderIssuer issuerImpl = new BuyOrderIssuer();
+        orderFees = new OrderFees(address(this), 1 ether, 5_000);
+
         tokenLockCheck = new TokenLockCheck(address(paymentToken), address(paymentToken));
-        issuer = BuyOrderIssuer(
-            address(
-                new ERC1967Proxy(address(issuerImpl), abi.encodeCall(issuerImpl.initialize, (address(this), treasury, orderFees, tokenLockCheck)))
-            )
-        );
->>>>>>> c0003af2
+
+        issuer = new BuyOrderIssuer(address(this), treasury, orderFees, tokenLockCheck);
 
         token.grantRole(token.MINTER_ROLE(), address(this));
         token.grantRole(token.MINTER_ROLE(), address(issuer));
@@ -82,81 +63,23 @@
         issuer.grantRole(issuer.ASSETTOKEN_ROLE(), address(token));
         issuer.grantRole(issuer.OPERATOR_ROLE(), operator);
 
-<<<<<<< HEAD
-        (uint256 flatFee, uint256 percentageFee) = issuer.getFeesForOrder(address(paymentToken), 100 ether);
-        dummyOrderFees = flatFee + percentageFee;
-        dummyOrderBridgeData = IOrderBridge.Order({
-=======
-        dummyOrderRequest = IOrderBridge.OrderRequest({
-            recipient: user,
-            assetToken: address(token),
-            paymentToken: address(paymentToken),
-            quantityIn: 100 ether,
-            price: 0
-        });
         (flatFee, percentageFeeRate) = issuer.getFeeRatesForOrder(address(paymentToken));
-        dummyOrderFees = issuer.estimateTotalFees(flatFee, percentageFeeRate, dummyOrderRequest.quantityIn);
+        dummyOrderFees = issuer.estimateTotalFees(flatFee, percentageFeeRate, 100 ether);
         dummyOrder = IOrderBridge.Order({
->>>>>>> c0003af2
             recipient: user,
             index: 0,
-            quantityIn: dummyOrderRequest.quantityIn,
+            quantityIn: 100 ether + dummyOrderFees,
             assetToken: address(token),
             paymentToken: address(paymentToken),
             sell: false,
             orderType: IOrderBridge.OrderType.MARKET,
             assetTokenQuantity: 0,
-<<<<<<< HEAD
             paymentTokenQuantity: 100 ether,
-=======
-            paymentTokenQuantity: dummyOrderRequest.quantityIn - dummyOrderFees,
->>>>>>> c0003af2
             price: 0,
             tif: IOrderBridge.TIF.GTC
         });
     }
 
-<<<<<<< HEAD
-=======
-    function testInitialize(address owner, address newTreasury) public {
-        vm.assume(owner != address(this) && owner != address(0));
-        vm.assume(newTreasury != address(0));
-
-        BuyOrderIssuer issuerImpl = new BuyOrderIssuer();
-        BuyOrderIssuer newIssuer = BuyOrderIssuer(
-            address(
-                new ERC1967Proxy(address(issuerImpl), abi.encodeCall(issuerImpl.initialize, (owner, newTreasury, orderFees, tokenLockCheck)))
-            )
-        );
-        assertEq(newIssuer.owner(), owner);
-
-        // revert if already initialized
-        BuyOrderIssuer newImpl = new BuyOrderIssuer();
-        vm.expectRevert(
-            bytes.concat(
-                "AccessControl: account ",
-                bytes(Strings.toHexString(address(this))),
-                " is missing role 0x0000000000000000000000000000000000000000000000000000000000000000"
-            )
-        );
-        newIssuer.upgradeToAndCall(
-            address(newImpl), abi.encodeCall(newImpl.initialize, (owner, newTreasury, orderFees, tokenLockCheck))
-        );
-    }
-
-    function testInitializeZeroOwnerReverts() public {
-        BuyOrderIssuer issuerImpl = new BuyOrderIssuer();
-        vm.expectRevert("AccessControl: 0 default admin");
-        new ERC1967Proxy(address(issuerImpl), abi.encodeCall(issuerImpl.initialize, (address(0), treasury, orderFees, tokenLockCheck)));
-    }
-
-    function testInitializeZeroTreasuryReverts() public {
-        BuyOrderIssuer issuerImpl = new BuyOrderIssuer();
-        vm.expectRevert(OrderProcessor.ZeroAddress.selector);
-        new ERC1967Proxy(address(issuerImpl), abi.encodeCall(issuerImpl.initialize, (address(this), address(0), orderFees, tokenLockCheck)));
-    }
-
->>>>>>> c0003af2
     function testSetTreasury(address account) public {
         vm.assume(account != address(0));
 
@@ -191,26 +114,15 @@
         assertEq(percentageFee2, 0);
     }
 
-<<<<<<< HEAD
-    function testGetInputValue(uint24 perOrderFee, uint24 percentageFeeRate, uint128 orderValue) public {
+    function testGetInputValue(uint24 perOrderFee, uint24 _percentageFeeRate, uint128 orderValue) public {
         // uint128 used to avoid overflow when calculating larger raw input value
-        vm.assume(percentageFeeRate < 1_000_000);
-        vm.assume(percentageFeeRate < 1_000_000);
-        OrderFees fees = new OrderFees(address(this), perOrderFee, percentageFeeRate);
-        issuer.setOrderFees(fees);
-        (uint256 inputValue, uint256 flatFee, uint256 percentageFee) =
-=======
-    function testGetInputValue(uint64 perOrderFee, uint64 _percentageFeeRate, uint128 orderValue) public {
-        // uint128 used to avoid overflow when calculating larger raw input value
-        vm.assume(_percentageFeeRate < 1 ether);
+        vm.assume(_percentageFeeRate < 1_000_000);
         OrderFees fees = new OrderFees(address(this), perOrderFee, _percentageFeeRate);
         issuer.setOrderFees(fees);
-
         (uint256 inputValue, uint256 _flatFee, uint256 percentageFee) =
->>>>>>> c0003af2
             issuer.getInputValueForOrderValue(address(paymentToken), orderValue);
         assertEq(inputValue - _flatFee - percentageFee, orderValue);
-        (uint256 flatFee2, uint64 percentageFeeRate2) = issuer.getFeeRatesForOrder(address(paymentToken));
+        (uint256 flatFee2, uint24 percentageFeeRate2) = issuer.getFeeRatesForOrder(address(paymentToken));
         uint256 totalFees = issuer.estimateTotalFees(flatFee2, percentageFeeRate2, inputValue);
         assertEq(_flatFee, flatFee2);
         assertEq(totalFees, _flatFee + percentageFee);
@@ -223,95 +135,49 @@
         assertEq(issuer.ordersPaused(), pause);
     }
 
-<<<<<<< HEAD
     function testRequestOrder(uint256 orderAmount) public {
-        (uint256 flatFee, uint256 percentageFee) = issuer.getFeesForOrder(address(paymentToken), orderAmount);
-        uint256 fees = flatFee + percentageFee;
-        IOrderBridge.Order memory order = IOrderBridge.Order({
-            recipient: user,
-            assetToken: address(token),
-            paymentToken: address(paymentToken),
-            sell: false,
-            orderType: IOrderBridge.OrderType.MARKET,
-            assetTokenQuantity: 0,
-            paymentTokenQuantity: orderAmount,
-            price: 0,
-            tif: IOrderBridge.TIF.GTC,
-            fee: fees
-        });
+        uint256 fees = issuer.estimateTotalFees(flatFee, percentageFeeRate, orderAmount);
         vm.assume(!NumberUtils.addCheckOverflow(orderAmount, fees));
-        uint256 quantityIn = orderAmount + fees;
-
-        bytes32 orderId = issuer.getOrderId(order, salt);
-=======
-    function testRequestOrder(uint256 quantityIn) public {
-        IOrderBridge.OrderRequest memory orderRequest = dummyOrderRequest;
-        orderRequest.quantityIn = quantityIn;
-
-        uint256 fees = issuer.estimateTotalFees(flatFee, percentageFeeRate, orderRequest.quantityIn);
-
-        IOrderBridge.Order memory order = dummyOrder;
-        order.quantityIn = quantityIn;
-        order.paymentTokenQuantity = 0;
-        if (quantityIn > fees) {
-            order.paymentTokenQuantity = quantityIn - fees;
-        }
->>>>>>> c0003af2
-
-        paymentToken.mint(user, quantityIn);
-        vm.prank(user);
-        paymentToken.increaseAllowance(address(issuer), quantityIn);
-
-<<<<<<< HEAD
+
+        IOrderBridge.Order memory order = dummyOrder;
+        order.quantityIn = orderAmount + fees;
+        order.paymentTokenQuantity = orderAmount;
+
+        paymentToken.mint(user, order.quantityIn);
+        vm.prank(user);
+        paymentToken.increaseAllowance(address(issuer), order.quantityIn);
+
+        bytes32 id = issuer.getOrderId(order.recipient, order.index);
         if (orderAmount == 0) {
             vm.expectRevert(OrderProcessor.ZeroValue.selector);
             vm.prank(user);
-            issuer.requestOrder(order, salt);
-=======
-        bytes32 id = issuer.getOrderId(order.recipient, order.index);
-        if (quantityIn == 0) {
-            vm.expectRevert(OrderProcessor.ZeroValue.selector);
-            vm.prank(user);
-            issuer.requestOrder(orderRequest);
-        } else if (fees >= quantityIn) {
-            vm.expectRevert(BuyOrderIssuer.OrderTooSmall.selector);
-            vm.prank(user);
-            issuer.requestOrder(orderRequest);
->>>>>>> c0003af2
+            issuer.requestOrder(order);
         } else {
             // balances before
             uint256 userBalanceBefore = paymentToken.balanceOf(user);
             uint256 issuerBalanceBefore = paymentToken.balanceOf(address(issuer));
             vm.expectEmit(true, true, true, true);
-<<<<<<< HEAD
-            emit OrderRequested(orderId, user, order, salt);
-=======
             emit OrderRequested(user, order.index, order);
->>>>>>> c0003af2
             vm.prank(user);
-            uint256 index = issuer.requestOrder(orderRequest);
+            uint256 index = issuer.requestOrder(order);
             assertEq(index, order.index);
             assertTrue(issuer.isOrderActive(id));
-            assertEq(issuer.getRemainingOrder(id), quantityIn - fees);
+            assertEq(issuer.getRemainingOrder(id), order.quantityIn - fees);
             assertEq(issuer.numOpenOrders(), 1);
-<<<<<<< HEAD
-            assertEq(issuer.getOrderId(order, salt), orderId);
-=======
->>>>>>> c0003af2
             // balances after
-            assertEq(paymentToken.balanceOf(address(user)), userBalanceBefore - quantityIn);
-            assertEq(paymentToken.balanceOf(address(issuer)), issuerBalanceBefore + quantityIn);
-            assertEq(issuer.escrowedBalanceOf(order.paymentToken, user), quantityIn);
+            assertEq(paymentToken.balanceOf(address(user)), userBalanceBefore - order.quantityIn);
+            assertEq(paymentToken.balanceOf(address(issuer)), issuerBalanceBefore + order.quantityIn);
+            assertEq(issuer.escrowedBalanceOf(order.paymentToken, user), order.quantityIn);
         }
     }
 
     function testRequestOrderZeroAddressReverts() public {
-        OrderProcessor.OrderRequest memory orderRequest = dummyOrderRequest;
-        orderRequest.recipient = address(0);
+        IOrderBridge.Order memory order = dummyOrder;
+        order.recipient = address(0);
 
         vm.expectRevert(OrderProcessor.ZeroAddress.selector);
         vm.prank(user);
-        issuer.requestOrder(orderRequest);
+        issuer.requestOrder(order);
     }
 
     function testRequestOrderPausedReverts() public {
@@ -319,32 +185,39 @@
 
         vm.expectRevert(OrderProcessor.Paused.selector);
         vm.prank(user);
-<<<<<<< HEAD
-        issuer.requestOrder(dummyOrderBridgeData, salt);
-=======
-        issuer.requestOrder(dummyOrderRequest);
-    }
-
-    function testRequestOrderBlacklist(uint256 quantityIn) public {
+        issuer.requestOrder(dummyOrder);
+    }
+
+    function testRequestOrderBlacklist(uint256 orderAmount) public {
+        vm.assume(orderAmount > 0);
+        uint256 fees = issuer.estimateTotalFees(flatFee, percentageFeeRate, orderAmount);
+        vm.assume(!NumberUtils.addCheckOverflow(orderAmount, fees));
+
+        IOrderBridge.Order memory order = dummyOrder;
+        order.quantityIn = orderAmount + fees;
+        order.paymentTokenQuantity = orderAmount;
+
         // restrict msg.sender
         TransferRestrictor(address(token.transferRestrictor())).restrict(user);
-        uint256 fees = issuer.estimateTotalFees(flatFee, percentageFeeRate, quantityIn);
-        vm.assume(quantityIn > 0);
-        vm.assume(quantityIn > fees);
-
-        paymentToken.mint(user, quantityIn);
-        vm.prank(user);
-        paymentToken.increaseAllowance(address(issuer), quantityIn);
+
+        paymentToken.mint(user, order.quantityIn);
+        vm.prank(user);
+        paymentToken.increaseAllowance(address(issuer), order.quantityIn);
 
         vm.expectRevert(OrderProcessor.Blacklist.selector);
         vm.prank(user);
-        issuer.requestOrder(dummyOrderRequest);
-    }
-
-    function testPaymentTokenBlackList(uint256 quantityIn) public {
-        uint256 fees = issuer.estimateTotalFees(flatFee, percentageFeeRate, quantityIn);
-        vm.assume(quantityIn > 0);
-        vm.assume(quantityIn > fees);
+        issuer.requestOrder(dummyOrder);
+    }
+
+    function testPaymentTokenBlackList(uint256 orderAmount) public {
+        vm.assume(orderAmount > 0);
+        uint256 fees = issuer.estimateTotalFees(flatFee, percentageFeeRate, orderAmount);
+        vm.assume(!NumberUtils.addCheckOverflow(orderAmount, fees));
+        uint256 quantityIn = orderAmount + fees;
+
+        IOrderBridge.Order memory order = dummyOrder;
+        order.quantityIn = orderAmount + fees;
+        order.paymentTokenQuantity = orderAmount;
 
         paymentToken.mint(user, quantityIn);
         vm.prank(user);
@@ -355,27 +228,20 @@
 
         vm.expectRevert(OrderProcessor.Blacklist.selector);
         vm.prank(user);
-        issuer.requestOrder(dummyOrderRequest);
->>>>>>> c0003af2
+        issuer.requestOrder(dummyOrder);
     }
 
     function testRequestOrderUnsupportedPaymentReverts() public {
-        MockToken tryPaymentToken = new MockToken();
-        vm.assume(!issuer.hasRole(issuer.PAYMENTTOKEN_ROLE(), address(tryPaymentToken)));
-
-<<<<<<< HEAD
-        IOrderBridge.Order memory order = dummyOrderBridgeData;
+        address tryPaymentToken = address(new MockToken());
+
+        IOrderBridge.Order memory order = dummyOrder;
         order.paymentToken = tryPaymentToken;
-=======
-        IOrderBridge.OrderRequest memory order = dummyOrderRequest;
-        order.paymentToken = address(tryPaymentToken);
->>>>>>> c0003af2
 
         vm.expectRevert(
             bytes(
                 string.concat(
                     "AccessControl: account ",
-                    Strings.toHexString(address(tryPaymentToken)),
+                    Strings.toHexString(tryPaymentToken),
                     " is missing role ",
                     Strings.toHexString(uint256(issuer.PAYMENTTOKEN_ROLE()), 32)
                 )
@@ -389,72 +255,39 @@
         TransferRestrictor(address(token.transferRestrictor())).restrict(dummyOrder.recipient);
         vm.expectRevert(OrderProcessor.Blacklist.selector);
         vm.prank(user);
-        issuer.requestOrder(dummyOrderRequest);
-    }
-
-<<<<<<< HEAD
-        IOrderBridge.Order memory order = dummyOrderBridgeData;
+        issuer.requestOrder(dummyOrder);
+    }
+
+    function testRequestOrderUnsupportedAssetReverts() public {
+        address tryAssetToken = address(new MockdShare());
+
+        IOrderBridge.Order memory order = dummyOrder;
         order.assetToken = tryAssetToken;
-=======
-    function testRequestOrderUnsupportedAssetReverts() public {
-        dShare tryAssetToken = new MockdShare();
-        vm.assume(!issuer.hasRole(issuer.ASSETTOKEN_ROLE(), address(tryAssetToken)));
-
-        IOrderBridge.OrderRequest memory order = dummyOrderRequest;
-        order.assetToken = address(tryAssetToken);
->>>>>>> c0003af2
 
         vm.expectRevert(
             bytes(
                 string.concat(
                     "AccessControl: account ",
-                    Strings.toHexString(address(tryAssetToken)),
+                    Strings.toHexString(tryAssetToken),
                     " is missing role ",
                     Strings.toHexString(uint256(issuer.ASSETTOKEN_ROLE()), 32)
                 )
             )
         );
         vm.prank(user);
-<<<<<<< HEAD
-        issuer.requestOrder(order, salt);
-    }
-
-    function testRequestOrderCollisionReverts() public {
-        paymentToken.mint(user, dummyOrderBridgeData.paymentTokenQuantity + dummyOrderFees);
-
-        vm.prank(user);
-        paymentToken.increaseAllowance(address(issuer), dummyOrderBridgeData.paymentTokenQuantity + dummyOrderFees);
-
-        vm.prank(user);
-        issuer.requestOrder(dummyOrderBridgeData, salt);
-
-        vm.expectRevert(OrderProcessor.DuplicateOrder.selector);
-        vm.prank(user);
-        issuer.requestOrder(dummyOrderBridgeData, salt);
+        issuer.requestOrder(order);
     }
 
     function testRequestOrderWithPermit() public {
-        bytes32 orderId = issuer.getOrderId(dummyOrderBridgeData, salt);
-        uint256 quantityIn = dummyOrderBridgeData.paymentTokenQuantity + dummyOrderFees;
-        paymentToken.mint(user, quantityIn);
-
-        SigUtils.Permit memory permit =
-            SigUtils.Permit({owner: user, spender: address(issuer), value: quantityIn, nonce: 0, deadline: 30 days});
-=======
-        issuer.requestOrder(order);
-    }
-
-    function testRequestOrderWithPermit() public {
-        paymentToken.mint(user, dummyOrderRequest.quantityIn);
+        paymentToken.mint(user, dummyOrder.quantityIn);
 
         SigUtils.Permit memory permit = SigUtils.Permit({
             owner: user,
             spender: address(issuer),
-            value: dummyOrderRequest.quantityIn,
+            value: dummyOrder.quantityIn,
             nonce: 0,
             deadline: 30 days
         });
->>>>>>> c0003af2
 
         bytes32 digest = sigUtils.getTypedDataHash(permit);
 
@@ -464,13 +297,9 @@
         calls[0] = abi.encodeWithSelector(
             issuer.selfPermit.selector, address(paymentToken), permit.value, permit.deadline, v, r, s
         );
-<<<<<<< HEAD
-        calls[1] = abi.encodeWithSelector(issuer.requestOrder.selector, dummyOrderBridgeData, salt);
-=======
-        calls[1] = abi.encodeWithSelector(OrderProcessor.requestOrder.selector, dummyOrderRequest);
+        calls[1] = abi.encodeWithSelector(OrderProcessor.requestOrder.selector, dummyOrder);
 
         bytes32 id = issuer.getOrderId(dummyOrder.recipient, dummyOrder.index);
->>>>>>> c0003af2
 
         // balances before
         uint256 userBalanceBefore = paymentToken.balanceOf(user);
@@ -481,76 +310,43 @@
         issuer.multicall(calls);
         assertEq(paymentToken.nonces(user), 1);
         assertEq(paymentToken.allowance(user, address(issuer)), 0);
-<<<<<<< HEAD
-        assertTrue(issuer.isOrderActive(orderId));
-        assertEq(issuer.getRemainingOrder(orderId), dummyOrderBridgeData.paymentTokenQuantity);
+        assertTrue(issuer.isOrderActive(id));
+        assertEq(issuer.getRemainingOrder(id), dummyOrder.quantityIn - dummyOrderFees);
         assertEq(issuer.numOpenOrders(), 1);
         // balances after
-        assertEq(paymentToken.balanceOf(address(user)), userBalanceBefore - quantityIn);
-        assertEq(paymentToken.balanceOf(address(issuer)), issuerBalanceBefore + quantityIn);
+        assertEq(paymentToken.balanceOf(address(user)), userBalanceBefore - dummyOrder.quantityIn);
+        assertEq(paymentToken.balanceOf(address(issuer)), issuerBalanceBefore + dummyOrder.quantityIn);
     }
 
     function testFillOrder(uint256 orderAmount, uint256 fillAmount, uint256 receivedAmount) public {
         vm.assume(orderAmount > 0);
-
-        IOrderBridge.Order memory order = dummyOrderBridgeData;
-        order.paymentTokenQuantity = orderAmount;
-        (uint256 flatFee, uint256 percentageFee) = issuer.getFeesForOrder(order.paymentToken, orderAmount);
-        uint256 fees = flatFee + percentageFee;
+        uint256 fees = issuer.estimateTotalFees(flatFee, percentageFeeRate, orderAmount);
         vm.assume(!NumberUtils.addCheckOverflow(orderAmount, fees));
         uint256 quantityIn = orderAmount + fees;
 
-        bytes32 orderId = issuer.getOrderId(order, salt);
-=======
-        assertTrue(issuer.isOrderActive(id));
-        assertEq(issuer.getRemainingOrder(id), dummyOrderRequest.quantityIn - dummyOrderFees);
-        assertEq(issuer.numOpenOrders(), 1);
-        // balances after
-        assertEq(paymentToken.balanceOf(address(user)), userBalanceBefore - dummyOrderRequest.quantityIn);
-        assertEq(paymentToken.balanceOf(address(issuer)), issuerBalanceBefore + dummyOrderRequest.quantityIn);
-    }
-
-    function testFillOrder(uint256 orderAmount, uint256 fillAmount, uint256 receivedAmount) public {
-        IOrderBridge.OrderRequest memory orderRequest = dummyOrderRequest;
-        orderRequest.quantityIn = orderAmount;
-        uint256 fees = issuer.estimateTotalFees(flatFee, percentageFeeRate, orderRequest.quantityIn);
-        vm.assume(fees < orderAmount);
-
-        IOrderBridge.Order memory order = dummyOrder;
-        order.quantityIn = orderAmount;
-        order.paymentTokenQuantity = orderAmount - fees;
+        IOrderBridge.Order memory order = dummyOrder;
+        order.quantityIn = quantityIn;
+        order.paymentTokenQuantity = orderAmount;
+
         uint256 feesEarned = 0;
         if (fillAmount > 0) {
             feesEarned = flatFee + PrbMath.mulDiv(fees - flatFee, fillAmount, order.paymentTokenQuantity);
         }
->>>>>>> c0003af2
-
-        {
-            paymentToken.mint(user, quantityIn);
-            vm.prank(user);
-            paymentToken.increaseAllowance(address(issuer), quantityIn);
-
-<<<<<<< HEAD
-            vm.prank(user);
-            issuer.requestOrder(order, salt);
-        }
-=======
-        vm.prank(user);
-        issuer.requestOrder(orderRequest);
+
+        paymentToken.mint(user, quantityIn);
+        vm.prank(user);
+        paymentToken.increaseAllowance(address(issuer), quantityIn);
+
+        vm.prank(user);
+        issuer.requestOrder(order);
 
         bytes32 id = issuer.getOrderId(order.recipient, order.index);
->>>>>>> c0003af2
 
         if (fillAmount == 0) {
             vm.expectRevert(OrderProcessor.ZeroValue.selector);
             vm.prank(operator);
-<<<<<<< HEAD
-            issuer.fillOrder(order, salt, fillAmount, receivedAmount);
+            issuer.fillOrder(order, fillAmount, receivedAmount);
         } else if (fillAmount > orderAmount) {
-=======
-            issuer.fillOrder(order, fillAmount, receivedAmount);
-        } else if (fillAmount > orderAmount - fees) {
->>>>>>> c0003af2
             vm.expectRevert(OrderProcessor.AmountTooLarge.selector);
             vm.prank(operator);
             issuer.fillOrder(order, fillAmount, receivedAmount);
@@ -562,67 +358,39 @@
             vm.expectEmit(true, true, true, true);
             emit OrderFill(order.recipient, order.index, fillAmount, receivedAmount);
             vm.prank(operator);
-<<<<<<< HEAD
-            issuer.fillOrder(order, salt, fillAmount, receivedAmount);
-            assertEq(issuer.getRemainingOrder(orderId), orderAmount - fillAmount);
-            if (fillAmount == orderAmount) {
-=======
             issuer.fillOrder(order, fillAmount, receivedAmount);
-            assertEq(issuer.getRemainingOrder(id), orderAmount - fees - fillAmount);
+            assertEq(issuer.getRemainingOrder(id), orderAmount - fillAmount);
             // balances after
             assertEq(token.balanceOf(address(user)), userAssetBefore + receivedAmount);
             assertEq(paymentToken.balanceOf(address(issuer)), issuerPaymentBefore - fillAmount - feesEarned);
             assertEq(paymentToken.balanceOf(operator), operatorPaymentBefore + fillAmount);
             assertEq(paymentToken.balanceOf(treasury), feesEarned);
-            if (fillAmount == orderAmount - fees) {
->>>>>>> c0003af2
+            if (fillAmount == orderAmount) {
                 assertEq(issuer.numOpenOrders(), 0);
                 assertEq(issuer.getTotalReceived(id), 0);
             } else {
-<<<<<<< HEAD
-                assertEq(issuer.getTotalReceived(orderId), receivedAmount);
-                // balances after
-                assertEq(token.balanceOf(address(user)), userAssetBefore + receivedAmount);
-                assertEq(paymentToken.balanceOf(address(issuer)), issuerPaymentBefore - fillAmount);
-                assertEq(paymentToken.balanceOf(operator), operatorPaymentBefore + fillAmount);
-                assertEq(issuer.escrowedBalanceOf(order.paymentToken, user), quantityIn - fillAmount);
-=======
                 assertEq(issuer.getTotalReceived(id), receivedAmount);
->>>>>>> c0003af2
+                assertEq(issuer.escrowedBalanceOf(order.paymentToken, user), quantityIn - feesEarned - fillAmount);
             }
         }
     }
 
     function testFulfillOrder(uint256 orderAmount, uint256 receivedAmount) public {
-<<<<<<< HEAD
         vm.assume(orderAmount > 0);
-
-        IOrderBridge.Order memory order = dummyOrderBridgeData;
-        order.paymentTokenQuantity = orderAmount;
-        (uint256 flatFee, uint256 percentageFee) = issuer.getFeesForOrder(order.paymentToken, orderAmount);
-        uint256 fees = flatFee + percentageFee;
+        uint256 fees = issuer.estimateTotalFees(flatFee, percentageFeeRate, orderAmount);
         vm.assume(!NumberUtils.addCheckOverflow(orderAmount, fees));
         uint256 quantityIn = orderAmount + fees;
 
-        bytes32 orderId = issuer.getOrderId(order, salt);
-=======
-        IOrderBridge.OrderRequest memory orderRequest = dummyOrderRequest;
-        orderRequest.quantityIn = orderAmount;
-        uint256 fees = issuer.estimateTotalFees(flatFee, percentageFeeRate, orderRequest.quantityIn);
-        vm.assume(fees < orderAmount);
-
-        uint256 fillAmount = orderAmount - fees;
-        IOrderBridge.Order memory order = dummyOrder;
-        order.quantityIn = orderAmount;
-        order.paymentTokenQuantity = fillAmount;
->>>>>>> c0003af2
+        IOrderBridge.Order memory order = dummyOrder;
+        order.quantityIn = quantityIn;
+        order.paymentTokenQuantity = orderAmount;
 
         paymentToken.mint(user, quantityIn);
         vm.prank(user);
         paymentToken.increaseAllowance(address(issuer), quantityIn);
 
         vm.prank(user);
-        issuer.requestOrder(orderRequest);
+        issuer.requestOrder(order);
 
         bytes32 id = issuer.getOrderId(order.recipient, order.index);
 
@@ -634,13 +402,8 @@
         vm.expectEmit(true, true, true, true);
         emit OrderFulfilled(order.recipient, order.index);
         vm.prank(operator);
-<<<<<<< HEAD
-        issuer.fillOrder(order, salt, orderAmount, receivedAmount);
-        assertEq(issuer.getRemainingOrder(orderId), 0);
-=======
-        issuer.fillOrder(order, fillAmount, receivedAmount);
+        issuer.fillOrder(order, orderAmount, receivedAmount);
         assertEq(issuer.getRemainingOrder(id), 0);
->>>>>>> c0003af2
         assertEq(issuer.numOpenOrders(), 0);
         assertEq(issuer.getTotalReceived(id), 0);
         // balances after
@@ -653,50 +416,20 @@
     function testFillorderNoOrderReverts() public {
         vm.expectRevert(OrderProcessor.OrderNotFound.selector);
         vm.prank(operator);
-<<<<<<< HEAD
-        issuer.fillOrder(dummyOrderBridgeData, salt, 100, 100);
+        issuer.fillOrder(dummyOrder, 100, 100);
     }
 
     function testRequestCancel() public {
-        paymentToken.mint(user, dummyOrderBridgeData.paymentTokenQuantity + dummyOrderFees);
-        vm.prank(user);
-        paymentToken.increaseAllowance(address(issuer), dummyOrderBridgeData.paymentTokenQuantity + dummyOrderFees);
-
-        vm.prank(user);
-        issuer.requestOrder(dummyOrderBridgeData, salt);
-
-        bytes32 orderId = issuer.getOrderId(dummyOrderBridgeData, salt);
-=======
-        issuer.fillOrder(dummyOrder, 100, 100);
-    }
-
-    function testRequestCancel() public {
-        paymentToken.mint(user, dummyOrderRequest.quantityIn);
-        vm.prank(user);
-        paymentToken.increaseAllowance(address(issuer), dummyOrderRequest.quantityIn);
-
-        vm.prank(user);
-        issuer.requestOrder(dummyOrderRequest);
-
->>>>>>> c0003af2
+        paymentToken.mint(user, dummyOrder.quantityIn);
+        vm.prank(user);
+        paymentToken.increaseAllowance(address(issuer), dummyOrder.quantityIn);
+
+        vm.prank(user);
+        issuer.requestOrder(dummyOrder);
+
         vm.expectEmit(true, true, true, true);
         emit CancelRequested(dummyOrder.recipient, dummyOrder.index);
         vm.prank(user);
-<<<<<<< HEAD
-        issuer.requestCancel(dummyOrderBridgeData, salt);
-    }
-
-    function testRequestCancelNotRequesterReverts() public {
-        paymentToken.mint(user, dummyOrderBridgeData.paymentTokenQuantity + dummyOrderFees);
-        vm.prank(user);
-        paymentToken.increaseAllowance(address(issuer), dummyOrderBridgeData.paymentTokenQuantity + dummyOrderFees);
-
-        vm.prank(user);
-        issuer.requestOrder(dummyOrderBridgeData, salt);
-
-        vm.expectRevert(OrderProcessor.NotRequester.selector);
-        issuer.requestCancel(dummyOrderBridgeData, salt);
-=======
         issuer.requestCancel(dummyOrder.recipient, dummyOrder.index);
 
         vm.expectRevert(OrderProcessor.OrderCancellationInitiated.selector);
@@ -706,67 +439,40 @@
     }
 
     function testRequestCancelNotRequesterReverts() public {
-        paymentToken.mint(user, dummyOrderRequest.quantityIn);
-        vm.prank(user);
-        paymentToken.increaseAllowance(address(issuer), dummyOrderRequest.quantityIn);
-
-        vm.prank(user);
-        issuer.requestOrder(dummyOrderRequest);
+        paymentToken.mint(user, dummyOrder.quantityIn);
+        vm.prank(user);
+        paymentToken.increaseAllowance(address(issuer), dummyOrder.quantityIn);
+
+        vm.prank(user);
+        issuer.requestOrder(dummyOrder);
 
         vm.expectRevert(OrderProcessor.NotRequester.selector);
         issuer.requestCancel(dummyOrder.recipient, dummyOrder.index);
->>>>>>> c0003af2
     }
 
     function testRequestCancelNotFoundReverts() public {
         vm.expectRevert(OrderProcessor.OrderNotFound.selector);
         vm.prank(user);
-<<<<<<< HEAD
-        issuer.requestCancel(dummyOrderBridgeData, salt);
-=======
         issuer.requestCancel(dummyOrder.recipient, dummyOrder.index);
->>>>>>> c0003af2
     }
 
     function testCancelOrder(uint256 orderAmount, uint256 fillAmount, string calldata reason) public {
         vm.assume(orderAmount > 0);
         vm.assume(fillAmount < orderAmount);
-
-<<<<<<< HEAD
-        IOrderBridge.Order memory order = dummyOrderBridgeData;
-        order.paymentTokenQuantity = orderAmount;
-        (uint256 flatFee, uint256 percentageFee) = issuer.getFeesForOrder(order.paymentToken, orderAmount);
-        uint256 fees = flatFee + percentageFee;
+        uint256 fees = issuer.estimateTotalFees(flatFee, percentageFeeRate, orderAmount);
         vm.assume(!NumberUtils.addCheckOverflow(orderAmount, fees));
         uint256 quantityIn = orderAmount + fees;
 
-        {
-            paymentToken.mint(user, quantityIn);
-            vm.prank(user);
-            paymentToken.increaseAllowance(address(issuer), quantityIn);
-
-            vm.prank(user);
-            issuer.requestOrder(order, salt);
-        }
-=======
-        IOrderBridge.OrderRequest memory orderRequest = dummyOrderRequest;
-        orderRequest.quantityIn = inputAmount;
-        uint256 fees = issuer.estimateTotalFees(flatFee, percentageFeeRate, orderRequest.quantityIn);
-        vm.assume(fees < inputAmount);
-        uint256 orderAmount = inputAmount - fees;
-        vm.assume(fillAmount < orderAmount);
-
-        IOrderBridge.Order memory order = dummyOrder;
-        order.quantityIn = inputAmount;
+        IOrderBridge.Order memory order = dummyOrder;
+        order.quantityIn = quantityIn;
         order.paymentTokenQuantity = orderAmount;
 
-        paymentToken.mint(user, inputAmount);
-        vm.prank(user);
-        paymentToken.increaseAllowance(address(issuer), inputAmount);
-
-        vm.prank(user);
-        issuer.requestOrder(orderRequest);
->>>>>>> c0003af2
+        paymentToken.mint(user, quantityIn);
+        vm.prank(user);
+        paymentToken.increaseAllowance(address(issuer), quantityIn);
+
+        vm.prank(user);
+        issuer.requestOrder(order);
 
         uint256 feesEarned = 0;
         if (fillAmount > 0) {
@@ -775,11 +481,6 @@
             issuer.fillOrder(order, fillAmount, 100);
         }
 
-<<<<<<< HEAD
-        bytes32 orderId = issuer.getOrderId(order, salt);
-
-=======
->>>>>>> c0003af2
         // balances before
         vm.expectEmit(true, true, true, true);
         emit OrderCancelled(order.recipient, order.index, reason);
@@ -790,31 +491,15 @@
         // balances after
         assertEq(issuer.escrowedBalanceOf(order.paymentToken, user), 0);
         if (fillAmount > 0) {
-<<<<<<< HEAD
-            // uint256 feesEarned = percentageFee * fillAmount / (orderAmount - fees) + flatFee;
-            uint256 feesEarned = PrbMath.mulDiv(percentageFee, fillAmount, orderAmount) + flatFee;
-            uint256 escrow = quantityIn - fillAmount;
-            assertEq(paymentToken.balanceOf(address(user)), escrow - feesEarned);
-            assertEq(paymentToken.balanceOf(address(issuer)), issuerPaymentBefore - escrow);
-            assertEq(paymentToken.balanceOf(treasury), feesEarned);
+            assertEq(paymentToken.balanceOf(address(user)), quantityIn - fillAmount - feesEarned);
         } else {
             assertEq(paymentToken.balanceOf(address(user)), quantityIn);
-            assertEq(paymentToken.balanceOf(address(issuer)), issuerPaymentBefore - quantityIn);
-=======
-            assertEq(paymentToken.balanceOf(address(user)), inputAmount - fillAmount - feesEarned);
-        } else {
-            assertEq(paymentToken.balanceOf(address(user)), inputAmount);
->>>>>>> c0003af2
         }
     }
 
     function testCancelOrderNotFoundReverts() public {
         vm.expectRevert(OrderProcessor.OrderNotFound.selector);
         vm.prank(operator);
-<<<<<<< HEAD
-        issuer.cancelOrder(dummyOrderBridgeData, salt, "msg");
-=======
         issuer.cancelOrder(dummyOrder, "msg");
->>>>>>> c0003af2
     }
 }