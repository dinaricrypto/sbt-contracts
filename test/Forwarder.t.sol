// SPDX-License-Identifier: MIT
pragma solidity 0.8.19;

import "forge-std/Test.sol";
import {Forwarder} from "../src/forwarder/Forwarder.sol";
import {Nonces} from "../src/common/Nonces.sol";
import {OrderFees, IOrderFees} from "../src/orders/OrderFees.sol";
import {TokenLockCheck, ITokenLockCheck} from "../src/TokenLockCheck.sol";
import {MarketBuyProcessor, OrderProcessor} from "../src/orders/MarketBuyProcessor.sol";
import {MarketSellProcessor} from "../src/orders/MarketSellProcessor.sol";
import "./utils/SigUtils.sol";
import "../src/orders/IOrderProcessor.sol";
import "./utils/mocks/MockToken.sol";
import "./utils/mocks/MockdShare.sol";
import "./utils/SigMeta.sol";
import "./utils/SigPrice.sol";
import "../src/forwarder/PriceAttestationConsumer.sol";
import {IERC20Metadata} from "openzeppelin-contracts/contracts/token/ERC20/extensions/IERC20Metadata.sol";
import {IERC20} from "openzeppelin-contracts/contracts/token/ERC20/IERC20.sol";
import {FeeLib} from "../src/FeeLib.sol";

contract ForwarderTest is Test {
    event TrustedOracleSet(address indexed oracle, bool isTrusted);
    event PriceRecencyThresholdSet(uint256 threshold);
    event RelayerSet(address indexed relayer, bool isRelayer);
    event SupportedModuleSet(address indexed module, bool isSupported);
    event FeeUpdated(uint256 newFeeBps);
    event CancellationFeeUpdated(uint256 newCancellationFee);
    event OrderRequested(address indexed recipient, uint256 indexed index, IOrderProcessor.Order order);

    Forwarder public forwarder;
    MarketBuyProcessor public issuer;
    MarketSellProcessor public sellIssuer;
    OrderFees public orderFees;
    MockToken public paymentToken;
    dShare public token;

    SigMeta public sigMeta;
    SigPrice public sigPrice;
    SigUtils public paymentSigUtils;
    SigUtils public shareSigUtils;
    IOrderProcessor.Order public dummyOrder;
    TokenLockCheck tokenLockCheck;

    uint24 percentageFeeRate;

    uint256 public userPrivateKey;
    uint256 public relayerPrivateKey;
    uint256 public ownerPrivateKey;
    uint256 flatFee;
    uint256 dummyOrderFees;
    // price of payment token in wei, accounting for decimals
    uint256 paymentTokenPrice;

    address public user;
    address public relayer;
    address public owner;
    address constant treasury = address(4);
    address constant operator = address(3);

    uint64 priceRecencyThreshold = 30 seconds;

    function setUp() public {
        userPrivateKey = 0x01;
        relayerPrivateKey = 0x02;
        ownerPrivateKey = 0x03;
        relayer = vm.addr(relayerPrivateKey);
        user = vm.addr(userPrivateKey);
        owner = vm.addr(ownerPrivateKey);

        token = new MockdShare();
        paymentToken = new MockToken();
        orderFees = new OrderFees(address(this), 1 ether, 5_000);
        tokenLockCheck = new TokenLockCheck(address(paymentToken), address(paymentToken));

        // wei per USD (1 ether wei / ETH price in USD) * USD per USDC base unit (USDC price in USD / 10 ** USDC decimals)
        // e.g. (1 ether / 1867) * (0.997 / 10 ** paymentToken.decimals());
        paymentTokenPrice = uint256(0.997 ether) / 1867 / 10 ** paymentToken.decimals();

        issuer = new MarketBuyProcessor(address(this), treasury, orderFees, tokenLockCheck);
        sellIssuer = new MarketSellProcessor(address(this), treasury, orderFees, tokenLockCheck);

        token.grantRole(token.MINTER_ROLE(), address(this));
        token.grantRole(token.BURNER_ROLE(), address(issuer));
        token.grantRole(token.BURNER_ROLE(), address(sellIssuer));

        issuer.grantRole(issuer.PAYMENTTOKEN_ROLE(), address(paymentToken));
        issuer.grantRole(issuer.ASSETTOKEN_ROLE(), address(token));
        issuer.grantRole(issuer.OPERATOR_ROLE(), operator);
        sellIssuer.grantRole(issuer.PAYMENTTOKEN_ROLE(), address(paymentToken));
        sellIssuer.grantRole(issuer.ASSETTOKEN_ROLE(), address(token));
        sellIssuer.grantRole(issuer.OPERATOR_ROLE(), operator);

        vm.startPrank(owner); // we set an owner to deploy forwarder
        forwarder = new Forwarder(priceRecencyThreshold);
        forwarder.setSupportedModule(address(issuer), true);
        forwarder.setSupportedModule(address(sellIssuer), true);
        forwarder.setTrustedOracle(relayer, true);
        forwarder.setRelayer(relayer, true);
        vm.stopPrank();

        sigMeta = new SigMeta(forwarder.DOMAIN_SEPARATOR());
        sigPrice = new SigPrice(forwarder.DOMAIN_SEPARATOR());
        paymentSigUtils = new SigUtils(paymentToken.DOMAIN_SEPARATOR());
        shareSigUtils = new SigUtils(token.DOMAIN_SEPARATOR());

        (flatFee, percentageFeeRate) = issuer.getFeeRatesForOrder(address(paymentToken));
        dummyOrderFees = FeeLib.estimateTotalFees(flatFee, percentageFeeRate, 100 ether);

        dummyOrder = IOrderProcessor.Order({
            recipient: user,
            assetToken: address(token),
            paymentToken: address(paymentToken),
            sell: false,
            orderType: IOrderProcessor.OrderType.MARKET,
            assetTokenQuantity: 0,
            paymentTokenQuantity: 100 ether,
            price: 0,
            tif: IOrderProcessor.TIF.GTC
        });

        // set fees
        vm.prank(owner);
        forwarder.setFeeBps(100);
    }

    function testDeployment(address setRelayer, uint64 setRecency, uint256 cancellationFee) public {
        assertEq(forwarder.owner(), owner);
        assertEq(forwarder.priceRecencyThreshold(), priceRecencyThreshold);
        assertEq(forwarder.feeBps(), 100);

        vm.expectRevert("Ownable: caller is not the owner");
        forwarder.setTrustedOracle(setRelayer, true);
        vm.expectEmit(true, true, true, true);
        emit TrustedOracleSet(setRelayer, true);
        vm.prank(owner);
        forwarder.setTrustedOracle(setRelayer, true);
        assertEq(forwarder.isTrustedOracle(setRelayer), true);

        vm.expectRevert("Ownable: caller is not the owner");
        forwarder.setFeeBps(200);

        vm.expectEmit(true, true, true, true);
        emit FeeUpdated(100);
        vm.prank(owner);
        forwarder.setFeeBps(100);

        vm.expectRevert("Ownable: caller is not the owner");
        forwarder.setPriceRecencyThreshold(setRecency);
        vm.expectEmit(true, true, true, true);
        emit PriceRecencyThresholdSet(setRecency);
        vm.prank(owner);
        forwarder.setPriceRecencyThreshold(setRecency);
        assertEq(forwarder.priceRecencyThreshold(), setRecency);
        bytes32 domainSeparator = forwarder.DOMAIN_SEPARATOR();
        assert(domainSeparator != bytes32(0));

        vm.expectRevert("Ownable: caller is not the owner");
        forwarder.setCancellationFee(cancellationFee);
        vm.expectEmit(true, true, true, true);
        emit CancellationFeeUpdated(cancellationFee);
        vm.prank(owner);
        forwarder.setCancellationFee(cancellationFee);
    }

    function testAddProcessor(address setIssuer) public {
        vm.expectRevert("Ownable: caller is not the owner");
        forwarder.setSupportedModule(setIssuer, true);

        vm.expectEmit(true, true, true, true);
        emit SupportedModuleSet(setIssuer, true);
        vm.prank(owner);
        forwarder.setSupportedModule(setIssuer, true);
        assert(forwarder.isSupportedModule(setIssuer));

        vm.expectEmit(true, true, true, true);
        emit SupportedModuleSet(setIssuer, false);
        vm.prank(owner);
        forwarder.setSupportedModule(setIssuer, false);
        assert(!forwarder.isSupportedModule(setIssuer));
    }

    function testRelayer(address setRelayer) public {
        vm.expectRevert("Ownable: caller is not the owner");
        forwarder.setRelayer(setRelayer, true);

        vm.expectEmit(true, true, true, true);
        emit RelayerSet(setRelayer, true);
        vm.prank(owner);
        forwarder.setRelayer(setRelayer, true);
    }

    function testRequestOrderThroughForwarder() public {
        uint256 fees = FeeLib.estimateTotalFees(flatFee, percentageFeeRate, dummyOrder.paymentTokenQuantity);

        uint256 quantityIn = dummyOrder.paymentTokenQuantity + fees;

<<<<<<< HEAD
        IOrderProcessor.Order memory order = dummyOrder;
        order.quantityIn = dummyOrder.quantityIn + fees;
        order.paymentTokenQuantity = dummyOrder.quantityIn;
=======
        IOrderBridge.Order memory order = dummyOrder;
>>>>>>> d1c204a6

        bytes memory data = abi.encodeWithSelector(issuer.requestOrder.selector, order);

        uint256 nonce = 0;

        // 4. Mint tokens
        deal(address(paymentToken), user, quantityIn * 1e6);

        //  Prepare PriceAttestation
        PriceAttestationConsumer.PriceAttestation memory attestation = preparePriceAttestation();

        //  Prepare ForwardRequest
        Forwarder.ForwardRequest memory metaTx =
            prepareForwardRequest(user, address(issuer), data, nonce, attestation, userPrivateKey);

        // calldata
        bytes[] memory multicalldata = new bytes[](2);
        multicalldata[0] = preparePermitCall(paymentSigUtils, address(paymentToken), user, userPrivateKey, nonce);
        multicalldata[1] = abi.encodeWithSelector(forwarder.forwardFunctionCall.selector, metaTx);

        bytes32 id = issuer.getOrderId(order.recipient, 0);

        uint256 userBalanceBefore = paymentToken.balanceOf(user);
        uint256 issuerBalanceBefore = paymentToken.balanceOf(address(issuer));

        // 1. Request order
        vm.expectEmit(true, true, true, true);
        emit OrderRequested(user, 0, order);
        vm.prank(relayer);
        forwarder.multicall(multicalldata);

        assertTrue(issuer.isOrderActive(id));
        assertEq(issuer.getRemainingOrder(id), order.paymentTokenQuantity);
        assertEq(issuer.numOpenOrders(), 1);

        assertEq(paymentToken.balanceOf(address(issuer)), issuerBalanceBefore + quantityIn);
        assertEq(paymentToken.balanceOf(address(user)), userBalanceBefore - quantityIn);
        assertEq(issuer.escrowedBalanceOf(order.paymentToken, user), quantityIn);
    }

    function testForwarderCancellationFeeSet(uint256 cancellationFee) public {
        bytes memory dataRequest = abi.encodeWithSelector(issuer.requestOrder.selector, dummyOrder);

        vm.assume(cancellationFee < 10e6);

        vm.prank(owner);
        forwarder.setCancellationFee(cancellationFee);

        deal(address(paymentToken), user, (dummyOrder.paymentTokenQuantity + dummyOrderFees + cancellationFee) * 1e6);

        PriceAttestationConsumer.PriceAttestation memory attestation = preparePriceAttestation();

        uint256 nonce = 0;
        // prepare request meta transaction
        Forwarder.ForwardRequest memory metaTx1 =
            prepareForwardRequest(user, address(issuer), dataRequest, nonce, attestation, userPrivateKey);

        bytes[] memory multicalldata = new bytes[](2);
        multicalldata[0] = preparePermitCall(paymentSigUtils, address(paymentToken), user, userPrivateKey, nonce);
        multicalldata[1] = abi.encodeWithSelector(forwarder.forwardFunctionCall.selector, metaTx1);

        uint256 balanceUserBeforeOrder = IERC20(address(paymentToken)).balanceOf(user);

        // set a request
        vm.prank(relayer);
        forwarder.multicall(multicalldata);

        // check if cancellation fees has been taken by forwarder
        assertEq(
            IERC20(address(paymentToken)).balanceOf(address(user)),
            balanceUserBeforeOrder - (dummyOrder.paymentTokenQuantity + dummyOrderFees)
        );

        // update nonce
        nonce += 1;

        bytes memory dataCancel = abi.encodeWithSelector(issuer.requestCancel.selector, user, 0);
        Forwarder.ForwardRequest memory metaTx2 =
            prepareForwardRequest(user, address(issuer), dataCancel, nonce, attestation, userPrivateKey);
        multicalldata = new bytes[](1);
        multicalldata[0] = abi.encodeWithSelector(forwarder.forwardFunctionCall.selector, metaTx2);

        uint256 balanceUserBeforeCancel = IERC20(address(paymentToken)).balanceOf(user);

        vm.prank(relayer);
        forwarder.multicall(multicalldata);

        // there is no payment for cancellation order
        assertEq(IERC20(address(paymentToken)).balanceOf(address(user)), balanceUserBeforeCancel);
    }

    function testSellOrder() public {
<<<<<<< HEAD
        IOrderProcessor.Order memory order = dummyOrder;
        order.quantityIn = dummyOrder.quantityIn;
=======
        IOrderBridge.Order memory order = dummyOrder;
>>>>>>> d1c204a6
        order.sell = true;
        order.assetTokenQuantity = dummyOrder.paymentTokenQuantity;

        bytes memory data = abi.encodeWithSelector(issuer.requestOrder.selector, order);

        uint256 nonce = 0;

        deal(address(token), user, order.assetTokenQuantity * 1e6);
        deal(address(paymentToken), user, order.paymentTokenQuantity * 1e6);

        //  Prepare PriceAttestation
        PriceAttestationConsumer.PriceAttestation memory attestation = preparePriceAttestation();

        //  Prepare ForwardRequest
        Forwarder.ForwardRequest memory metaTx =
            prepareForwardRequest(user, address(sellIssuer), data, nonce, attestation, userPrivateKey);

        // calldata
        bytes[] memory multicalldata = new bytes[](3);
        multicalldata[0] = preparePermitCall(paymentSigUtils, address(paymentToken), user, userPrivateKey, nonce);
        multicalldata[1] = preparePermitCall(shareSigUtils, address(token), user, userPrivateKey, nonce);
        multicalldata[2] = abi.encodeWithSelector(forwarder.forwardFunctionCall.selector, metaTx);

        bytes32 id = sellIssuer.getOrderId(order.recipient, 0);

        uint256 userBalanceBefore = token.balanceOf(user);
        uint256 issuerBalanceBefore = token.balanceOf(address(issuer));
        vm.expectEmit(true, true, true, true);
        emit OrderRequested(order.recipient, 0, order);

        vm.prank(relayer);
        forwarder.multicall(multicalldata);

        assertTrue(sellIssuer.isOrderActive(id));
        assertEq(sellIssuer.getRemainingOrder(id), order.assetTokenQuantity);
        assertEq(sellIssuer.numOpenOrders(), 1);
        assertEq(token.balanceOf(address(sellIssuer)), order.assetTokenQuantity);
        assertEq(token.balanceOf(user), userBalanceBefore - order.assetTokenQuantity);
        assertEq(token.balanceOf(address(sellIssuer)), issuerBalanceBefore + order.assetTokenQuantity);
        assertEq(sellIssuer.escrowedBalanceOf(order.assetToken, user), order.assetTokenQuantity);
    }

    function testRequestOrderRevertStalePrice() public {
        bytes memory data = abi.encodeWithSelector(issuer.requestOrder.selector, dummyOrder);

        uint256 nonce = 0;

        SigPrice.PriceAttestation memory priceAttestation = SigPrice.PriceAttestation({
            token: address(paymentToken),
            price: 1e6,
            chainId: block.chainid,
            timestamp: 100
        });
        bytes32 digestPrice = sigPrice.getTypedDataHashForPriceAttestation(priceAttestation);
        (uint8 v, bytes32 r, bytes32 s) = vm.sign(relayerPrivateKey, digestPrice);
        PriceAttestationConsumer.PriceAttestation memory attestation = PriceAttestationConsumer.PriceAttestation({
            token: address(paymentToken),
            price: 1e6,
            timestamp: uint64(block.timestamp),
            chainId: block.chainid,
            signature: abi.encodePacked(r, s, v)
        });

        // move time forward
        vm.warp(block.timestamp + priceRecencyThreshold + 1);

        Forwarder.ForwardRequest memory metaTx =
            prepareForwardRequest(user, address(issuer), data, nonce, attestation, userPrivateKey);

        bytes[] memory multicalldata = new bytes[](2);
        multicalldata[0] = preparePermitCall(paymentSigUtils, address(paymentToken), user, userPrivateKey, nonce);
        multicalldata[1] = abi.encodeWithSelector(forwarder.forwardFunctionCall.selector, metaTx);

        vm.expectRevert(PriceAttestationConsumer.StalePrice.selector);
        vm.prank(relayer);
        forwarder.multicall(multicalldata);
    }

    function testUnsupportedCall() public {
        bytes memory data = abi.encodeWithSignature("requestUnsupported((address,address,address,uint256))", dummyOrder);

        deal(address(paymentToken), user, dummyOrder.paymentTokenQuantity * 1e6);

        uint256 nonce = 0;

        PriceAttestationConsumer.PriceAttestation memory attestation = preparePriceAttestation();
        Forwarder.ForwardRequest memory metaTx =
            prepareForwardRequest(user, address(issuer), data, nonce, attestation, userPrivateKey);

        bytes[] memory multicalldata = new bytes[](2);
        multicalldata[0] = preparePermitCall(paymentSigUtils, address(paymentToken), user, userPrivateKey, nonce);
        multicalldata[1] = abi.encodeWithSelector(forwarder.forwardFunctionCall.selector, metaTx);

        vm.expectRevert(Forwarder.UnsupportedCall.selector);
        vm.prank(relayer);
        forwarder.multicall(multicalldata);
    }

    function testRequestOrderRevertInvalidRelayer() public {
        bytes memory data = abi.encodeWithSelector(issuer.requestOrder.selector, dummyOrder);

        uint256 nonce = 0;

        //Prepare PriceAttestation
        PriceAttestationConsumer.PriceAttestation memory attestation = preparePriceAttestation();

        //Prepare ForwardRequest
        Forwarder.ForwardRequest memory metaTx =
            prepareForwardRequest(user, address(issuer), data, nonce, attestation, userPrivateKey);

        bytes[] memory multicalldata = new bytes[](2);
        multicalldata[0] = preparePermitCall(paymentSigUtils, address(paymentToken), user, userPrivateKey, nonce);
        multicalldata[1] = abi.encodeWithSelector(forwarder.forwardFunctionCall.selector, metaTx);

        vm.expectRevert(Forwarder.UserNotRelayer.selector);
        forwarder.multicall(multicalldata);
    }

    function testRequestOrderRevertInvalidDeadline() public {
        bytes memory data = abi.encodeWithSelector(issuer.requestOrder.selector, dummyOrder);

        uint256 nonce = 0;

        //  Prepare PriceAttestation
        PriceAttestationConsumer.PriceAttestation memory attestation = preparePriceAttestation();

        //  Prepare ForwardRequest
        Forwarder.ForwardRequest memory metaTx =
            prepareForwardRequest(user, address(issuer), data, nonce, attestation, userPrivateKey);

        metaTx.deadline = 0;
        bytes[] memory multicalldata = new bytes[](2);
        multicalldata[0] = preparePermitCall(paymentSigUtils, address(paymentToken), user, userPrivateKey, nonce);
        multicalldata[1] = abi.encodeWithSelector(forwarder.forwardFunctionCall.selector, metaTx);

        vm.expectRevert(Forwarder.ExpiredRequest.selector);
        vm.prank(relayer);
        forwarder.multicall(multicalldata);
    }

    function testRequestOrderPausedRevertThroughFordwarder(uint256 quantityIn) public {
        vm.assume(quantityIn < 100 ether);

<<<<<<< HEAD
        IOrderProcessor.Order memory order = dummyOrder;
        order.quantityIn = quantityIn + fees;
=======
        IOrderBridge.Order memory order = dummyOrder;
>>>>>>> d1c204a6
        order.paymentTokenQuantity = quantityIn;
        issuer.setOrdersPaused(true);

        bytes memory data = abi.encodeWithSelector(issuer.requestOrder.selector, order);

        deal(address(paymentToken), user, (order.paymentTokenQuantity + dummyOrderFees) * 1e6);

        uint256 nonce = 0;

        //  Prepare PriceAttestation
        PriceAttestationConsumer.PriceAttestation memory attestation = preparePriceAttestation();

        //  Prepare ForwardRequest
        Forwarder.ForwardRequest memory metaTx =
            prepareForwardRequest(user, address(issuer), data, nonce, attestation, userPrivateKey);

        bytes[] memory multicalldata = new bytes[](2);
        multicalldata[0] = preparePermitCall(paymentSigUtils, address(paymentToken), user, userPrivateKey, nonce);
        multicalldata[1] = abi.encodeWithSelector(forwarder.forwardFunctionCall.selector, metaTx);

        vm.expectRevert(OrderProcessor.Paused.selector);
        vm.prank(relayer);
        forwarder.multicall(multicalldata);
    }

    function testRequestCancel() public {
<<<<<<< HEAD
        uint256 fees = FeeLib.estimateTotalFees(flatFee, percentageFeeRate, dummyOrder.quantityIn);

        IOrderProcessor.Order memory order = dummyOrder;
        order.quantityIn = dummyOrder.quantityIn + fees;
        order.paymentTokenQuantity = dummyOrder.quantityIn;
=======
        IOrderBridge.Order memory order = dummyOrder;
>>>>>>> d1c204a6

        bytes memory data = abi.encodeWithSelector(issuer.requestOrder.selector, order);

        uint256 nonce = 0;

        deal(address(paymentToken), user, order.paymentTokenQuantity * 1e6);

        //  Prepare PriceAttestation
        PriceAttestationConsumer.PriceAttestation memory attestation = preparePriceAttestation();

        //  Prepare ForwardRequest
        Forwarder.ForwardRequest memory metaTx =
            prepareForwardRequest(user, address(issuer), data, nonce, attestation, userPrivateKey);

        // calldata
        bytes[] memory multicalldata = new bytes[](2);
        multicalldata[0] = preparePermitCall(paymentSigUtils, address(paymentToken), user, userPrivateKey, nonce);
        multicalldata[1] = abi.encodeWithSelector(forwarder.forwardFunctionCall.selector, metaTx);

        vm.prank(relayer);
        forwarder.multicall(multicalldata);

        nonce += 1;
        bytes memory dataCancel = abi.encodeWithSelector(issuer.requestCancel.selector, user, 0);
        Forwarder.ForwardRequest memory metaTx1 =
            prepareForwardRequest(user, address(issuer), dataCancel, nonce, attestation, userPrivateKey);
        multicalldata = new bytes[](1);
        multicalldata[0] = abi.encodeWithSelector(forwarder.forwardFunctionCall.selector, metaTx1);

        vm.prank(relayer);
        forwarder.multicall(multicalldata);
        assertEq(issuer.cancelRequested(issuer.getOrderId(order.recipient, 0)), true);
    }

    function testInvaldUserNonce() public {
        bytes memory data = abi.encodeWithSelector(issuer.requestOrder.selector, dummyOrder);

        uint256 nonce = 1;

        // Mint
        deal(address(paymentToken), user, dummyOrder.paymentTokenQuantity * 1e6);

        //  Prepare PriceAttestation
        PriceAttestationConsumer.PriceAttestation memory attestation = preparePriceAttestation();

        //  Prepare ForwardRequest
        Forwarder.ForwardRequest memory metaTx =
            prepareForwardRequest(user, address(issuer), data, nonce, attestation, userPrivateKey);

        bytes[] memory multicalldata = new bytes[](2);
        multicalldata[0] = preparePermitCall(paymentSigUtils, address(paymentToken), user, userPrivateKey, 0);
        multicalldata[1] = abi.encodeWithSelector(forwarder.forwardFunctionCall.selector, metaTx);

        vm.prank(relayer);
        vm.expectRevert(abi.encodeWithSelector(Nonces.InvalidAccountNonce.selector, user, 0));
        forwarder.multicall(multicalldata);

        uint256 userNonce = forwarder.nonces(user);
        assertEq(userNonce, 0);
    }

    function testrequestOrderModuleNotFound() public {
        MarketBuyProcessor issuer1 = new MarketBuyProcessor(address(this), treasury, orderFees, tokenLockCheck);

        bytes memory data = abi.encodeWithSelector(issuer.requestOrder.selector, dummyOrder);

        uint256 nonce = 0;

        // Mint
        deal(address(paymentToken), user, dummyOrder.paymentTokenQuantity * 1e6);

        // 4. Prepare PriceAttestation
        PriceAttestationConsumer.PriceAttestation memory attestation = preparePriceAttestation();

        //  Prepare ForwardRequest
        Forwarder.ForwardRequest memory metaTx =
            prepareForwardRequest(user, address(issuer1), data, nonce, attestation, userPrivateKey);

        bytes[] memory multicalldata = new bytes[](2);
        multicalldata[0] = preparePermitCall(paymentSigUtils, address(paymentToken), user, userPrivateKey, nonce);
        multicalldata[1] = abi.encodeWithSelector(forwarder.forwardFunctionCall.selector, metaTx);

        vm.expectRevert(Forwarder.NotSupportedModule.selector);
        vm.prank(relayer);
        forwarder.multicall(multicalldata);
    }

    function testRequestCancelNotRequesterReverts() public {
<<<<<<< HEAD
        uint256 fees = FeeLib.estimateTotalFees(flatFee, percentageFeeRate, dummyOrder.quantityIn);

        IOrderProcessor.Order memory order = dummyOrder;
        order.quantityIn = dummyOrder.quantityIn + fees;
        order.paymentTokenQuantity = dummyOrder.quantityIn;
=======
        IOrderBridge.Order memory order = dummyOrder;
>>>>>>> d1c204a6

        bytes memory data = abi.encodeWithSelector(issuer.requestOrder.selector, order);

        uint256 nonce = 0;

        deal(address(paymentToken), user, dummyOrder.paymentTokenQuantity + dummyOrderFees * 1e6);

        //  Prepare PriceAttestation
        PriceAttestationConsumer.PriceAttestation memory attestation = preparePriceAttestation();

        //  Prepare ForwardRequest
        Forwarder.ForwardRequest memory metaTx =
            prepareForwardRequest(user, address(issuer), data, nonce, attestation, userPrivateKey);

        // calldata
        bytes[] memory multicalldata = new bytes[](2);
        multicalldata[0] = preparePermitCall(paymentSigUtils, address(paymentToken), user, userPrivateKey, nonce);
        multicalldata[1] = abi.encodeWithSelector(forwarder.forwardFunctionCall.selector, metaTx);

        bytes32 id = issuer.getOrderId(order.recipient, 0);

        vm.prank(relayer);
        forwarder.multicall(multicalldata);

        bytes memory dataCancel = abi.encodeWithSelector(issuer.requestCancel.selector, user, 0);
        Forwarder.ForwardRequest memory metaTx1 =
            prepareForwardRequest(relayer, address(issuer), dataCancel, nonce, attestation, userPrivateKey);
        multicalldata = new bytes[](1);
        multicalldata[0] = abi.encodeWithSelector(forwarder.forwardFunctionCall.selector, metaTx1);

        vm.expectRevert(Forwarder.InvalidSigner.selector);
        vm.prank(relayer);
        forwarder.forwardFunctionCall(metaTx1);
        assertEq(forwarder.orderSigners(id), user);
    }

    // utils functions

    function preparePriceAttestation() internal view returns (PriceAttestationConsumer.PriceAttestation memory) {
        SigPrice.PriceAttestation memory priceAttestation = SigPrice.PriceAttestation({
            token: address(paymentToken),
            price: paymentTokenPrice,
            timestamp: uint64(block.timestamp),
            chainId: block.chainid
        });
        bytes32 digestPrice = sigPrice.getTypedDataHashForPriceAttestation(priceAttestation);
        (uint8 v, bytes32 r, bytes32 s) = vm.sign(relayerPrivateKey, digestPrice);
        PriceAttestationConsumer.PriceAttestation memory attestation = PriceAttestationConsumer.PriceAttestation({
            token: priceAttestation.token,
            price: priceAttestation.price,
            timestamp: priceAttestation.timestamp,
            chainId: priceAttestation.chainId,
            signature: abi.encodePacked(r, s, v)
        });
        return attestation;
    }

    // set Permit for user
    function preparePermitCall(
        SigUtils permitSigUtils,
        address permitToken,
        address _user,
        uint256 _privateKey,
        uint256 _nonce
    ) internal view returns (bytes memory) {
        SigUtils.Permit memory sigPermit = SigUtils.Permit({
            owner: _user,
            spender: address(forwarder),
            value: type(uint256).max,
            nonce: _nonce,
            deadline: 30 days
        });
        bytes32 digest = permitSigUtils.getTypedDataHash(sigPermit);
        (uint8 v, bytes32 r, bytes32 s) = vm.sign(_privateKey, digest);
        return abi.encodeWithSelector(
            forwarder.selfPermit.selector, permitToken, sigPermit.owner, sigPermit.value, sigPermit.deadline, v, r, s
        );
    }

    function prepareForwardRequest(
        address _user,
        address to,
        bytes memory data,
        uint256 nonce,
        PriceAttestationConsumer.PriceAttestation memory attestation,
        uint256 _privateKey
    ) internal view returns (Forwarder.ForwardRequest memory) {
        SigMeta.ForwardRequest memory MetaTx = SigMeta.ForwardRequest({
            user: _user,
            to: to,
            data: data,
            deadline: 30 days,
            nonce: nonce,
            paymentTokenOraclePrice: attestation
        });

        bytes32 digestMeta = sigMeta.getHashToSign(MetaTx);
        (uint8 v2, bytes32 r2, bytes32 s2) = vm.sign(_privateKey, digestMeta);

        Forwarder.ForwardRequest memory metaTx = Forwarder.ForwardRequest({
            user: _user,
            to: to,
            data: data,
            deadline: 30 days,
            nonce: nonce,
            paymentTokenOraclePrice: attestation,
            signature: abi.encodePacked(r2, s2, v2)
        });

        return metaTx;
    }
}<|MERGE_RESOLUTION|>--- conflicted
+++ resolved
@@ -195,13 +195,7 @@
 
         uint256 quantityIn = dummyOrder.paymentTokenQuantity + fees;
 
-<<<<<<< HEAD
         IOrderProcessor.Order memory order = dummyOrder;
-        order.quantityIn = dummyOrder.quantityIn + fees;
-        order.paymentTokenQuantity = dummyOrder.quantityIn;
-=======
-        IOrderBridge.Order memory order = dummyOrder;
->>>>>>> d1c204a6
 
         bytes memory data = abi.encodeWithSelector(issuer.requestOrder.selector, order);
 
@@ -294,12 +288,7 @@
     }
 
     function testSellOrder() public {
-<<<<<<< HEAD
         IOrderProcessor.Order memory order = dummyOrder;
-        order.quantityIn = dummyOrder.quantityIn;
-=======
-        IOrderBridge.Order memory order = dummyOrder;
->>>>>>> d1c204a6
         order.sell = true;
         order.assetTokenQuantity = dummyOrder.paymentTokenQuantity;
 
@@ -443,12 +432,7 @@
     function testRequestOrderPausedRevertThroughFordwarder(uint256 quantityIn) public {
         vm.assume(quantityIn < 100 ether);
 
-<<<<<<< HEAD
         IOrderProcessor.Order memory order = dummyOrder;
-        order.quantityIn = quantityIn + fees;
-=======
-        IOrderBridge.Order memory order = dummyOrder;
->>>>>>> d1c204a6
         order.paymentTokenQuantity = quantityIn;
         issuer.setOrdersPaused(true);
 
@@ -475,15 +459,7 @@
     }
 
     function testRequestCancel() public {
-<<<<<<< HEAD
-        uint256 fees = FeeLib.estimateTotalFees(flatFee, percentageFeeRate, dummyOrder.quantityIn);
-
         IOrderProcessor.Order memory order = dummyOrder;
-        order.quantityIn = dummyOrder.quantityIn + fees;
-        order.paymentTokenQuantity = dummyOrder.quantityIn;
-=======
-        IOrderBridge.Order memory order = dummyOrder;
->>>>>>> d1c204a6
 
         bytes memory data = abi.encodeWithSelector(issuer.requestOrder.selector, order);
 
@@ -572,15 +548,7 @@
     }
 
     function testRequestCancelNotRequesterReverts() public {
-<<<<<<< HEAD
-        uint256 fees = FeeLib.estimateTotalFees(flatFee, percentageFeeRate, dummyOrder.quantityIn);
-
         IOrderProcessor.Order memory order = dummyOrder;
-        order.quantityIn = dummyOrder.quantityIn + fees;
-        order.paymentTokenQuantity = dummyOrder.quantityIn;
-=======
-        IOrderBridge.Order memory order = dummyOrder;
->>>>>>> d1c204a6
 
         bytes memory data = abi.encodeWithSelector(issuer.requestOrder.selector, order);
 
