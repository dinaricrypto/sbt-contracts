// SPDX-License-Identifier: UNLICENSED
pragma solidity 0.8.19;

import "forge-std/Test.sol";
import "solady/test/utils/mocks/MockERC20.sol";
import "openzeppelin-contracts/contracts/proxy/ERC1967/ERC1967Proxy.sol";
import {MockToken} from "../utils/mocks/MockToken.sol";
import "../utils/mocks/MockdShare.sol";
import "../utils/SigUtils.sol";
import "../../src/orders/MarketBuyProcessor.sol";
import "../../src/orders/IOrderProcessor.sol";
import {OrderFees, IOrderFees} from "../../src/orders/OrderFees.sol";
import {TokenLockCheck, ITokenLockCheck} from "../../src/TokenLockCheck.sol";
import "openzeppelin-contracts/contracts/utils/Strings.sol";
import {NumberUtils} from "../utils/NumberUtils.sol";
import {FeeLib} from "../../src/FeeLib.sol";

contract MarketBuyProcessorRequestTest is Test {
    // More calls to permit and multicall for gas profiling

    dShare token;
    OrderFees orderFees;
    TokenLockCheck tokenLockCheck;
    MarketBuyProcessor issuer;
    MockToken paymentToken;
    SigUtils sigUtils;

    uint256 userPrivateKey;
    address user;

    address constant operator = address(3);
    address constant treasury = address(4);

    uint8 v;
    bytes32 r;
    bytes32 s;

    uint256 flatFee;
    uint24 percentageFeeRate;
    IOrderProcessor.Order order;
    bytes[] calls;

    function setUp() public {
        userPrivateKey = 0x01;
        user = vm.addr(userPrivateKey);

        token = new MockdShare();
        paymentToken = new MockToken();
        sigUtils = new SigUtils(paymentToken.DOMAIN_SEPARATOR());

        orderFees = new OrderFees(address(this), 1 ether, 5_000);

        tokenLockCheck = new TokenLockCheck(address(paymentToken), address(paymentToken));

        issuer = new MarketBuyProcessor(address(this), treasury, orderFees, tokenLockCheck);

        token.grantRole(token.MINTER_ROLE(), address(this));
        token.grantRole(token.MINTER_ROLE(), address(issuer));

        issuer.grantRole(issuer.PAYMENTTOKEN_ROLE(), address(paymentToken));
        issuer.grantRole(issuer.ASSETTOKEN_ROLE(), address(token));
        issuer.grantRole(issuer.OPERATOR_ROLE(), operator);

        paymentToken.mint(user, type(uint256).max);

        SigUtils.Permit memory permit = SigUtils.Permit({
            owner: user,
            spender: address(issuer),
            value: type(uint256).max,
            nonce: 0,
            deadline: 30 days
        });

        bytes32 digest = sigUtils.getTypedDataHash(permit);

        (v, r, s) = vm.sign(userPrivateKey, digest);

        (flatFee, percentageFeeRate) = issuer.getFeeRatesForOrder(address(paymentToken));
<<<<<<< HEAD
        uint256 fees = FeeLib.estimateTotalFees(flatFee, percentageFeeRate, 1 ether);
        order = IOrderProcessor.Order({
=======
        order = IOrderBridge.Order({
>>>>>>> d1c204a6
            recipient: user,
            assetToken: address(token),
            paymentToken: address(paymentToken),
            sell: false,
            orderType: IOrderProcessor.OrderType.MARKET,
            assetTokenQuantity: 0,
            paymentTokenQuantity: 1 ether,
            price: 0,
            tif: IOrderProcessor.TIF.GTC
        });

        calls = new bytes[](2);
        calls[0] = abi.encodeWithSelector(
            issuer.selfPermit.selector, address(paymentToken), user, type(uint256).max, 30 days, v, r, s
        );
        calls[1] = abi.encodeWithSelector(issuer.requestOrder.selector, order, bytes32("0x01"));
    }

    function testSelfPermit() public {
        vm.prank(user);
        issuer.selfPermit(address(paymentToken), user, type(uint256).max, 30 days, v, r, s);
    }

    function testRequestOrderWithPermitSingle() public {
        vm.prank(user);
        issuer.multicall(calls);
    }

    function testRequestOrderWithPermit(uint256 permitDeadline, uint256 orderAmount) public {
        vm.assume(permitDeadline > block.timestamp);
        vm.assume(orderAmount > 1_000_000);

        uint256 fees = FeeLib.estimateTotalFees(flatFee, percentageFeeRate, orderAmount);
        vm.assume(!NumberUtils.addCheckOverflow(orderAmount, fees));

<<<<<<< HEAD
        IOrderProcessor.Order memory neworder = order;
        neworder.quantityIn = orderAmount + fees;
=======
        IOrderBridge.Order memory neworder = order;
>>>>>>> d1c204a6
        neworder.paymentTokenQuantity = orderAmount;
        uint256 quantityIn = neworder.paymentTokenQuantity + fees;

        SigUtils.Permit memory newpermit = SigUtils.Permit({
            owner: user,
            spender: address(issuer),
            value: quantityIn,
            nonce: 0,
            deadline: permitDeadline
        });

        bytes32 digest = sigUtils.getTypedDataHash(newpermit);

        (uint8 v2, bytes32 r2, bytes32 s2) = vm.sign(userPrivateKey, digest);

        bytes[] memory newcalls = new bytes[](2);
        newcalls[0] = abi.encodeWithSelector(
            issuer.selfPermit.selector, address(paymentToken), newpermit.owner, quantityIn, permitDeadline, v2, r2, s2
        );
        newcalls[1] = abi.encodeWithSelector(issuer.requestOrder.selector, neworder);
        vm.prank(user);
        issuer.multicall(newcalls);
    }
}<|MERGE_RESOLUTION|>--- conflicted
+++ resolved
@@ -76,12 +76,7 @@
         (v, r, s) = vm.sign(userPrivateKey, digest);
 
         (flatFee, percentageFeeRate) = issuer.getFeeRatesForOrder(address(paymentToken));
-<<<<<<< HEAD
-        uint256 fees = FeeLib.estimateTotalFees(flatFee, percentageFeeRate, 1 ether);
         order = IOrderProcessor.Order({
-=======
-        order = IOrderBridge.Order({
->>>>>>> d1c204a6
             recipient: user,
             assetToken: address(token),
             paymentToken: address(paymentToken),
@@ -117,12 +112,7 @@
         uint256 fees = FeeLib.estimateTotalFees(flatFee, percentageFeeRate, orderAmount);
         vm.assume(!NumberUtils.addCheckOverflow(orderAmount, fees));
 
-<<<<<<< HEAD
         IOrderProcessor.Order memory neworder = order;
-        neworder.quantityIn = orderAmount + fees;
-=======
-        IOrderBridge.Order memory neworder = order;
->>>>>>> d1c204a6
         neworder.paymentTokenQuantity = orderAmount;
         uint256 quantityIn = neworder.paymentTokenQuantity + fees;
 
