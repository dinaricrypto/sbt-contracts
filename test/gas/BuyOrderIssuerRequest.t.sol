// SPDX-License-Identifier: UNLICENSED
pragma solidity 0.8.19;

import "forge-std/Test.sol";
import "solady/test/utils/mocks/MockERC20.sol";
<<<<<<< HEAD
=======
import "openzeppelin-contracts/contracts/proxy/ERC1967/ERC1967Proxy.sol";
import {MockToken} from "../utils/mocks/MockToken.sol";
>>>>>>> c0003af2
import "../utils/mocks/MockdShare.sol";
import "../utils/SigUtils.sol";
import "../../src/issuer/BuyOrderIssuer.sol";
import "../../src/issuer/IOrderBridge.sol";
import {OrderFees, IOrderFees} from "../../src/issuer/OrderFees.sol";
import {TokenLockCheck, ITokenLockCheck} from "../../src/TokenLockCheck.sol";
import "openzeppelin-contracts/contracts/utils/Strings.sol";
import {NumberUtils} from "../utils/NumberUtils.sol";

contract BuyOrderIssuerRequestTest is Test {
    // More calls to permit and multicall for gas profiling

    dShare token;
    OrderFees orderFees;
    TokenLockCheck tokenLockCheck;
    BuyOrderIssuer issuer;
    MockToken paymentToken;
    SigUtils sigUtils;

    uint256 userPrivateKey;
    address user;

    address constant operator = address(3);
    address constant treasury = address(4);

    uint8 v;
    bytes32 r;
    bytes32 s;

    IOrderBridge.Order order;
    bytes[] calls;

    function setUp() public {
        userPrivateKey = 0x01;
        user = vm.addr(userPrivateKey);

        token = new MockdShare();
        paymentToken = new MockToken();
        sigUtils = new SigUtils(paymentToken.DOMAIN_SEPARATOR());

<<<<<<< HEAD
        orderFees = new OrderFees(address(this), 1_000_000, 5_000);
        issuer = new BuyOrderIssuer(address(this), treasury, orderFees);
=======
        orderFees = new OrderFees(address(this), 1 ether, 0.005 ether);

        BuyOrderIssuer issuerImpl = new BuyOrderIssuer();
        tokenLockCheck = new TokenLockCheck(address(paymentToken), address(paymentToken));
        issuer = BuyOrderIssuer(
            address(
                new ERC1967Proxy(address(issuerImpl), abi.encodeCall(issuerImpl.initialize, (address(this), treasury, orderFees, tokenLockCheck)))
            )
        );

>>>>>>> c0003af2
        token.grantRole(token.MINTER_ROLE(), address(this));
        token.grantRole(token.MINTER_ROLE(), address(issuer));

        issuer.grantRole(issuer.PAYMENTTOKEN_ROLE(), address(paymentToken));
        issuer.grantRole(issuer.ASSETTOKEN_ROLE(), address(token));
        issuer.grantRole(issuer.OPERATOR_ROLE(), operator);

        paymentToken.mint(user, type(uint256).max);

        SigUtils.Permit memory permit = SigUtils.Permit({
            owner: user,
            spender: address(issuer),
            value: type(uint256).max,
            nonce: 0,
            deadline: 30 days
        });

        bytes32 digest = sigUtils.getTypedDataHash(permit);

        (v, r, s) = vm.sign(userPrivateKey, digest);

        (uint256 flatFee, uint256 percentageFee) = issuer.getFeesForOrder(address(paymentToken), 1 ether);
        uint256 fees = flatFee + percentageFee;
        order = IOrderBridge.Order({
            recipient: user,
            assetToken: address(token),
            paymentToken: address(paymentToken),
            sell: false,
            orderType: IOrderBridge.OrderType.MARKET,
            assetTokenQuantity: 0,
            paymentTokenQuantity: 1 ether,
            price: 0,
            tif: IOrderBridge.TIF.GTC,
            fee: fees
        });

        calls = new bytes[](2);
        calls[0] = abi.encodeWithSelector(
            issuer.selfPermit.selector, address(paymentToken), type(uint256).max, 30 days, v, r, s
        );
        calls[1] = abi.encodeWithSelector(issuer.requestOrder.selector, order, bytes32("0x01"));
    }

    function testSelfPermit() public {
        vm.prank(user);
        issuer.selfPermit(address(paymentToken), type(uint256).max, 30 days, v, r, s);
    }

    function testRequestOrderWithPermitSingle() public {
        vm.prank(user);
        issuer.multicall(calls);
    }

    function testRequestOrderWithPermit(uint256 permitDeadline, uint256 orderAmount, bytes32 salt) public {
        vm.assume(permitDeadline > block.timestamp);
        vm.assume(orderAmount > 1_000_000);

        uint256 fees = 0;
        {
            (uint256 flatFee, uint256 percentageFee) = issuer.getFeesForOrder(address(paymentToken), orderAmount);
            fees = flatFee + percentageFee;
        }
        vm.assume(!NumberUtils.addCheckOverflow(orderAmount, fees));
        uint256 quantityIn = orderAmount + fees;

        SigUtils.Permit memory newpermit = SigUtils.Permit({
            owner: user,
            spender: address(issuer),
            value: quantityIn,
            nonce: 0,
            deadline: permitDeadline
        });

        bytes32 digest = sigUtils.getTypedDataHash(newpermit);

        (uint8 v2, bytes32 r2, bytes32 s2) = vm.sign(userPrivateKey, digest);

        IOrderBridge.Order memory neworder = order;
        neworder.paymentTokenQuantity = orderAmount;
        neworder.fee = fees;

        bytes[] memory newcalls = new bytes[](2);
        newcalls[0] = abi.encodeWithSelector(
            issuer.selfPermit.selector, address(paymentToken), quantityIn, permitDeadline, v2, r2, s2
        );
        newcalls[1] = abi.encodeWithSelector(issuer.requestOrder.selector, neworder, salt);
        vm.prank(user);
        issuer.multicall(newcalls);
    }
}<|MERGE_RESOLUTION|>--- conflicted
+++ resolved
@@ -3,11 +3,8 @@
 
 import "forge-std/Test.sol";
 import "solady/test/utils/mocks/MockERC20.sol";
-<<<<<<< HEAD
-=======
 import "openzeppelin-contracts/contracts/proxy/ERC1967/ERC1967Proxy.sol";
 import {MockToken} from "../utils/mocks/MockToken.sol";
->>>>>>> c0003af2
 import "../utils/mocks/MockdShare.sol";
 import "../utils/SigUtils.sol";
 import "../../src/issuer/BuyOrderIssuer.sol";
@@ -37,6 +34,8 @@
     bytes32 r;
     bytes32 s;
 
+    uint256 flatFee;
+    uint24 percentageFeeRate;
     IOrderBridge.Order order;
     bytes[] calls;
 
@@ -48,21 +47,12 @@
         paymentToken = new MockToken();
         sigUtils = new SigUtils(paymentToken.DOMAIN_SEPARATOR());
 
-<<<<<<< HEAD
-        orderFees = new OrderFees(address(this), 1_000_000, 5_000);
-        issuer = new BuyOrderIssuer(address(this), treasury, orderFees);
-=======
-        orderFees = new OrderFees(address(this), 1 ether, 0.005 ether);
+        orderFees = new OrderFees(address(this), 1 ether, 5_000);
 
-        BuyOrderIssuer issuerImpl = new BuyOrderIssuer();
         tokenLockCheck = new TokenLockCheck(address(paymentToken), address(paymentToken));
-        issuer = BuyOrderIssuer(
-            address(
-                new ERC1967Proxy(address(issuerImpl), abi.encodeCall(issuerImpl.initialize, (address(this), treasury, orderFees, tokenLockCheck)))
-            )
-        );
 
->>>>>>> c0003af2
+        issuer = new BuyOrderIssuer(address(this), treasury, orderFees, tokenLockCheck);
+
         token.grantRole(token.MINTER_ROLE(), address(this));
         token.grantRole(token.MINTER_ROLE(), address(issuer));
 
@@ -84,19 +74,20 @@
 
         (v, r, s) = vm.sign(userPrivateKey, digest);
 
-        (uint256 flatFee, uint256 percentageFee) = issuer.getFeesForOrder(address(paymentToken), 1 ether);
-        uint256 fees = flatFee + percentageFee;
+        (flatFee, percentageFeeRate) = issuer.getFeeRatesForOrder(address(paymentToken));
+        uint256 fees = issuer.estimateTotalFees(flatFee, percentageFeeRate, 1 ether);
         order = IOrderBridge.Order({
             recipient: user,
+            index: 0,
             assetToken: address(token),
             paymentToken: address(paymentToken),
+            quantityIn: 1 ether + fees,
             sell: false,
             orderType: IOrderBridge.OrderType.MARKET,
             assetTokenQuantity: 0,
             paymentTokenQuantity: 1 ether,
             price: 0,
-            tif: IOrderBridge.TIF.GTC,
-            fee: fees
+            tif: IOrderBridge.TIF.GTC
         });
 
         calls = new bytes[](2);
@@ -116,22 +107,21 @@
         issuer.multicall(calls);
     }
 
-    function testRequestOrderWithPermit(uint256 permitDeadline, uint256 orderAmount, bytes32 salt) public {
+    function testRequestOrderWithPermit(uint256 permitDeadline, uint256 orderAmount) public {
         vm.assume(permitDeadline > block.timestamp);
         vm.assume(orderAmount > 1_000_000);
 
-        uint256 fees = 0;
-        {
-            (uint256 flatFee, uint256 percentageFee) = issuer.getFeesForOrder(address(paymentToken), orderAmount);
-            fees = flatFee + percentageFee;
-        }
+        uint256 fees = issuer.estimateTotalFees(flatFee, percentageFeeRate, orderAmount);
         vm.assume(!NumberUtils.addCheckOverflow(orderAmount, fees));
-        uint256 quantityIn = orderAmount + fees;
+
+        IOrderBridge.Order memory neworder = order;
+        neworder.quantityIn = orderAmount + fees;
+        neworder.paymentTokenQuantity = orderAmount;
 
         SigUtils.Permit memory newpermit = SigUtils.Permit({
             owner: user,
             spender: address(issuer),
-            value: quantityIn,
+            value: neworder.quantityIn,
             nonce: 0,
             deadline: permitDeadline
         });
@@ -140,15 +130,11 @@
 
         (uint8 v2, bytes32 r2, bytes32 s2) = vm.sign(userPrivateKey, digest);
 
-        IOrderBridge.Order memory neworder = order;
-        neworder.paymentTokenQuantity = orderAmount;
-        neworder.fee = fees;
-
         bytes[] memory newcalls = new bytes[](2);
         newcalls[0] = abi.encodeWithSelector(
-            issuer.selfPermit.selector, address(paymentToken), quantityIn, permitDeadline, v2, r2, s2
+            issuer.selfPermit.selector, address(paymentToken), neworder.quantityIn, permitDeadline, v2, r2, s2
         );
-        newcalls[1] = abi.encodeWithSelector(issuer.requestOrder.selector, neworder, salt);
+        newcalls[1] = abi.encodeWithSelector(issuer.requestOrder.selector, neworder);
         vm.prank(user);
         issuer.multicall(newcalls);
     }
