--- conflicted
+++ resolved
@@ -6,12 +6,7 @@
 import {Nonces} from "../../src/common/Nonces.sol";
 import {OrderFees, IOrderFees} from "../../src/orders/OrderFees.sol";
 import {TokenLockCheck, ITokenLockCheck} from "../../src/TokenLockCheck.sol";
-<<<<<<< HEAD
 import {MarketBuyProcessor, OrderProcessor} from "../../src/orders/MarketBuyProcessor.sol";
-import {MarketSellProcessor} from "../../src/orders/MarketSellProcessor.sol";
-=======
-import {BuyOrderIssuer, OrderProcessor} from "../../src/issuer/BuyOrderIssuer.sol";
->>>>>>> 080e42a9
 import "../utils/SigUtils.sol";
 import "../../src/orders/IOrderProcessor.sol";
 import "../utils/mocks/MockToken.sol";
@@ -25,12 +20,7 @@
 // additional tests for gas profiling
 contract ForwarderRequestCancelTest is Test {
     Forwarder public forwarder;
-<<<<<<< HEAD
     MarketBuyProcessor public issuer;
-    MarketSellProcessor public sellIssuer;
-=======
-    BuyOrderIssuer public issuer;
->>>>>>> 080e42a9
     OrderFees public orderFees;
     MockToken public paymentToken;
     dShare public token;
@@ -79,12 +69,7 @@
         // e.g. (1 ether / 1867) * (0.997 / 10 ** paymentToken.decimals());
         paymentTokenPrice = uint256(0.997 ether) / 1867 / 10 ** paymentToken.decimals();
 
-<<<<<<< HEAD
         issuer = new MarketBuyProcessor(address(this), treasury, orderFees, tokenLockCheck);
-        sellIssuer = new MarketSellProcessor(address(this), treasury, orderFees, tokenLockCheck);
-=======
-        issuer = new BuyOrderIssuer(address(this), treasury, orderFees, tokenLockCheck);
->>>>>>> 080e42a9
 
         token.grantRole(token.MINTER_ROLE(), address(this));
         token.grantRole(token.BURNER_ROLE(), address(issuer));
@@ -95,11 +80,7 @@
 
         vm.startPrank(owner); // we set an owner to deploy forwarder
         forwarder = new Forwarder(priceRecencyThreshold);
-<<<<<<< HEAD
         forwarder.setSupportedModule(address(issuer), true);
-=======
-        forwarder.setBuyOrderIssuer(address(issuer));
->>>>>>> 080e42a9
         forwarder.setTrustedOracle(relayer, true);
         forwarder.setRelayer(relayer, true);
         vm.stopPrank();
