--- conflicted
+++ resolved
@@ -119,13 +119,7 @@
 
         uint256 fees = FeeLib.estimateTotalFees(flatFee, percentageFeeRate, dummyOrder.paymentTokenQuantity);
 
-<<<<<<< HEAD
-        IOrderProcessor.Order memory order = dummyOrder;
-        order.quantityIn = dummyOrder.quantityIn + fees;
-        order.paymentTokenQuantity = dummyOrder.quantityIn;
-=======
         deal(address(paymentToken), user, (dummyOrder.paymentTokenQuantity + fees) * 1e6);
->>>>>>> d1c204a6
 
         dataCancel = abi.encodeWithSelector(issuer.requestCancel.selector, user, 0);
         bytes memory dataRequest = abi.encodeWithSelector(issuer.requestOrder.selector, dummyOrder);
