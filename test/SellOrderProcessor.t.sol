--- conflicted
+++ resolved
@@ -39,11 +39,7 @@
         token = new MockdShare();
         paymentToken = new MockERC20("Money", "$", 6);
 
-<<<<<<< HEAD
-        orderFees = new OrderFees(address(this), 10000, 50);
-=======
         orderFees = new OrderFees(address(this), 1_000_000, 5_000);
->>>>>>> 243f6835
 
         issuer = new SellOrderProcessor(address(this), treasury, orderFees);
 
