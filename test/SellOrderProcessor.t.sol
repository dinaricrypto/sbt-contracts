--- conflicted
+++ resolved
@@ -2,12 +2,7 @@
 pragma solidity 0.8.19;
 
 import "forge-std/Test.sol";
-<<<<<<< HEAD
-import "solady/test/utils/mocks/MockERC20.sol";
-=======
 import {MockToken} from "./utils/mocks/MockToken.sol";
-import "openzeppelin-contracts/contracts/proxy/ERC1967/ERC1967Proxy.sol";
->>>>>>> c0003af2
 import "./utils/mocks/MockdShare.sol";
 import "./utils/SigUtils.sol";
 import "../src/issuer/SellOrderProcessor.sol";
@@ -35,15 +30,9 @@
     address constant operator = address(3);
     address constant treasury = address(4);
     uint256 flatFee;
-    uint64 percentageFeeRate;
-
-<<<<<<< HEAD
-    bytes32 salt = 0x0000000000000000000000000000000000000000000000000000000000000001;
-    IOrderBridge.Order dummyOrderBridgeData;
-=======
-    IOrderBridge.OrderRequest dummyOrderRequest;
+    uint24 percentageFeeRate;
+
     IOrderBridge.Order dummyOrder;
->>>>>>> c0003af2
 
     function setUp() public {
         userPrivateKey = 0x01;
@@ -52,19 +41,11 @@
         token = new MockdShare();
         paymentToken = new MockToken();
 
-        orderFees = new OrderFees(address(this), 1 ether, 500_000);
-
-<<<<<<< HEAD
-        issuer = new SellOrderProcessor(address(this), treasury, orderFees);
-=======
-        SellOrderProcessor issuerImpl = new SellOrderProcessor();
+        orderFees = new OrderFees(address(this), 1 ether, 5_000);
+
         tokenLockCheck = new TokenLockCheck(address(paymentToken), address(paymentToken));
-        issuer = SellOrderProcessor(
-            address(
-                new ERC1967Proxy(address(issuerImpl), abi.encodeCall(issuerImpl.initialize, (address(this), treasury, orderFees, tokenLockCheck)))
-            )
-        );
->>>>>>> c0003af2
+
+        issuer = new SellOrderProcessor(address(this), treasury, orderFees, tokenLockCheck);
 
         token.grantRole(token.MINTER_ROLE(), address(this));
         token.grantRole(token.BURNER_ROLE(), address(issuer));
@@ -73,31 +54,16 @@
         issuer.grantRole(issuer.ASSETTOKEN_ROLE(), address(token));
         issuer.grantRole(issuer.OPERATOR_ROLE(), operator);
 
-<<<<<<< HEAD
-        dummyOrderBridgeData = IOrderBridge.Order({
-=======
-        dummyOrderRequest = IOrderBridge.OrderRequest({
-            recipient: user,
-            assetToken: address(token),
-            paymentToken: address(paymentToken),
-            quantityIn: 100 ether,
-            price: 0
-        });
         (flatFee, percentageFeeRate) = issuer.getFeeRatesForOrder(address(paymentToken));
         dummyOrder = IOrderBridge.Order({
->>>>>>> c0003af2
             recipient: user,
             index: 0,
-            quantityIn: dummyOrderRequest.quantityIn,
+            quantityIn: 100 ether,
             assetToken: address(token),
             paymentToken: address(paymentToken),
             sell: true,
             orderType: IOrderBridge.OrderType.MARKET,
-<<<<<<< HEAD
             assetTokenQuantity: 100 ether,
-=======
-            assetTokenQuantity: dummyOrderRequest.quantityIn,
->>>>>>> c0003af2
             paymentTokenQuantity: 0,
             price: 0,
             tif: IOrderBridge.TIF.GTC
@@ -105,19 +71,9 @@
     }
 
     function testRequestOrder(uint256 quantityIn) public {
-<<<<<<< HEAD
-        IOrderBridge.Order memory order = dummyOrderBridgeData;
-        order.assetTokenQuantity = quantityIn;
-
-        bytes32 orderId = issuer.getOrderId(order, salt);
-=======
-        IOrderBridge.OrderRequest memory orderRequest = dummyOrderRequest;
-        orderRequest.quantityIn = quantityIn;
-
         IOrderBridge.Order memory order = dummyOrder;
         order.quantityIn = quantityIn;
         order.assetTokenQuantity = quantityIn;
->>>>>>> c0003af2
 
         token.mint(user, quantityIn);
         vm.prank(user);
@@ -128,26 +84,18 @@
         if (quantityIn == 0) {
             vm.expectRevert(OrderProcessor.ZeroValue.selector);
             vm.prank(user);
-            issuer.requestOrder(orderRequest);
+            issuer.requestOrder(order);
         } else {
             // balances before
             uint256 userBalanceBefore = token.balanceOf(user);
             uint256 issuerBalanceBefore = token.balanceOf(address(issuer));
             vm.expectEmit(true, true, true, true);
-<<<<<<< HEAD
-            emit OrderRequested(orderId, user, order, salt);
-=======
             emit OrderRequested(order.recipient, order.index, order);
->>>>>>> c0003af2
             vm.prank(user);
-            issuer.requestOrder(orderRequest);
+            issuer.requestOrder(order);
             assertTrue(issuer.isOrderActive(id));
             assertEq(issuer.getRemainingOrder(id), quantityIn);
             assertEq(issuer.numOpenOrders(), 1);
-<<<<<<< HEAD
-            assertEq(issuer.getOrderId(order, salt), orderId);
-=======
->>>>>>> c0003af2
             assertEq(token.balanceOf(address(issuer)), quantityIn);
             // balances after
             assertEq(token.balanceOf(user), userBalanceBefore - quantityIn);
@@ -158,15 +106,6 @@
 
     function testFillOrder(uint256 orderAmount, uint256 fillAmount, uint256 receivedAmount) public {
         vm.assume(orderAmount > 0);
-
-<<<<<<< HEAD
-        IOrderBridge.Order memory order = dummyOrderBridgeData;
-        order.assetTokenQuantity = orderAmount;
-
-        bytes32 orderId = issuer.getOrderId(order, salt);
-=======
-        IOrderBridge.OrderRequest memory orderRequest = dummyOrderRequest;
-        orderRequest.quantityIn = orderAmount;
 
         IOrderBridge.Order memory order = dummyOrder;
         order.quantityIn = orderAmount;
@@ -180,14 +119,13 @@
                 feesEarned = flatFee + PrbMath.mulDiv18(receivedAmount - flatFee, percentageFeeRate);
             }
         }
->>>>>>> c0003af2
 
         token.mint(user, orderAmount);
         vm.prank(user);
         token.increaseAllowance(address(issuer), orderAmount);
 
         vm.prank(user);
-        issuer.requestOrder(orderRequest);
+        issuer.requestOrder(order);
 
         uint256 escrowAmount = issuer.escrowedBalanceOf(order.assetToken, user);
         assertEq(escrowAmount, orderAmount);
@@ -225,16 +163,7 @@
                 assertEq(issuer.numOpenOrders(), 0);
                 assertEq(issuer.getTotalReceived(id), 0);
             } else {
-<<<<<<< HEAD
-                assertEq(issuer.getTotalReceived(orderId), receivedAmount);
-                // balances after
-                assertEq(paymentToken.balanceOf(address(issuer)), issuerPaymentBefore + receivedAmount);
-                assertEq(token.balanceOf(address(issuer)), issuerAssetBefore - fillAmount);
-                assertEq(paymentToken.balanceOf(operator), operatorPaymentBefore - receivedAmount);
-                assertEq(issuer.escrowedBalanceOf(order.assetToken, user), escrowAmount - fillAmount);
-=======
                 assertEq(issuer.getTotalReceived(id), receivedAmount);
->>>>>>> c0003af2
             }
         }
     }
@@ -250,26 +179,16 @@
         vm.assume(firstFillAmount <= orderAmount);
         vm.assume(firstReceivedAmount <= receivedAmount);
 
-<<<<<<< HEAD
-        IOrderBridge.Order memory order = dummyOrderBridgeData;
-        order.assetTokenQuantity = orderAmount;
-
-        bytes32 orderId = issuer.getOrderId(order, salt);
-=======
-        IOrderBridge.OrderRequest memory orderRequest = dummyOrderRequest;
-        orderRequest.quantityIn = orderAmount;
-
         IOrderBridge.Order memory order = dummyOrder;
         order.quantityIn = orderAmount;
         order.assetTokenQuantity = orderAmount;
->>>>>>> c0003af2
 
         token.mint(user, orderAmount);
         vm.prank(user);
         token.increaseAllowance(address(issuer), orderAmount);
 
         vm.prank(user);
-        issuer.requestOrder(orderRequest);
+        issuer.requestOrder(order);
 
         paymentToken.mint(operator, receivedAmount);
         vm.prank(operator);
@@ -330,15 +249,8 @@
         vm.assume(orderAmount > 0);
         vm.assume(fillAmount < orderAmount);
 
-<<<<<<< HEAD
-        IOrderBridge.Order memory order = dummyOrderBridgeData;
-=======
-        IOrderBridge.OrderRequest memory orderRequest = dummyOrderRequest;
-        orderRequest.quantityIn = orderAmount;
-
         IOrderBridge.Order memory order = dummyOrder;
         order.quantityIn = orderAmount;
->>>>>>> c0003af2
         order.assetTokenQuantity = orderAmount;
 
         token.mint(user, orderAmount);
@@ -346,15 +258,9 @@
         token.increaseAllowance(address(issuer), orderAmount);
 
         vm.prank(user);
-        issuer.requestOrder(orderRequest);
-
-<<<<<<< HEAD
-        uint256 escrowAmount = issuer.escrowedBalanceOf(order.assetToken, user);
-        assertEq(escrowAmount, orderAmount);
-
-=======
+        issuer.requestOrder(order);
+
         uint256 feesEarned = 0;
->>>>>>> c0003af2
         if (fillAmount > 0) {
             if (receivedAmount > 0) {
                 if (receivedAmount <= flatFee) {
@@ -372,21 +278,11 @@
             issuer.fillOrder(order, fillAmount, receivedAmount);
         }
 
-<<<<<<< HEAD
-        bytes32 orderId = issuer.getOrderId(order, salt);
-
-=======
->>>>>>> c0003af2
         // balances before
         vm.expectEmit(true, true, true, true);
         emit OrderCancelled(order.recipient, order.index, reason);
         vm.prank(operator);
-<<<<<<< HEAD
-        issuer.cancelOrder(order, salt, reason);
-        assert(issuer.escrowedBalanceOf(order.assetToken, user) < escrowAmount);
-=======
         issuer.cancelOrder(order, reason);
->>>>>>> c0003af2
         // balances after
         assertEq(paymentToken.balanceOf(address(issuer)), 0);
         assertEq(token.balanceOf(address(issuer)), 0);
