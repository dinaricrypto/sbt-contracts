// SPDX-License-Identifier: UNLICENSED
pragma solidity 0.8.19;

import "forge-std/Test.sol";
import "solady/test/utils/mocks/MockERC20.sol";
import "./utils/mocks/MockdShare.sol";
import "../src/issuer/DirectBuyIssuer.sol";
import "../src/issuer/IOrderBridge.sol";
import {OrderFees, IOrderFees} from "../src/issuer/OrderFees.sol";
import {NumberUtils} from "./utils/NumberUtils.sol";

contract DirectBuyIssuerTest is Test {
    event EscrowTaken(bytes32 indexed orderId, address indexed recipient, uint256 amount);
    event EscrowReturned(bytes32 indexed orderId, address indexed recipient, uint256 amount);

    event OrderRequested(bytes32 indexed id, address indexed recipient, IOrderBridge.Order order, bytes32 salt);
    event OrderFill(bytes32 indexed id, address indexed recipient, uint256 fillAmount, uint256 receivedAmount);
    event CancelRequested(bytes32 indexed id, address indexed recipient);
    event OrderCancelled(bytes32 indexed id, address indexed recipient, string reason);

    dShare token;
    OrderFees orderFees;
    DirectBuyIssuer issuer;
    MockERC20 paymentToken;

    uint256 userPrivateKey;
    address user;

    address constant operator = address(3);
    address constant treasury = address(4);

    bytes32 constant salt = 0x0000000000000000000000000000000000000000000000000000000000000001;
<<<<<<< HEAD
=======
    IOrderBridge.OrderRequest dummyOrder;
>>>>>>> d4d9ee82
    uint256 dummyOrderFees;
    IOrderBridge.Order dummyOrder;

    function setUp() public {
        userPrivateKey = 0x01;
        user = vm.addr(userPrivateKey);

        token = new MockdShare();
        paymentToken = new MockERC20("Money", "$", 6);

        orderFees = new OrderFees(address(this), 1 ether, 500_000);

        issuer = new DirectBuyIssuer(address(this), treasury, orderFees);

        token.grantRole(token.MINTER_ROLE(), address(this));
        token.grantRole(token.MINTER_ROLE(), address(issuer));

        issuer.grantRole(issuer.PAYMENTTOKEN_ROLE(), address(paymentToken));
        issuer.grantRole(issuer.ASSETTOKEN_ROLE(), address(token));
        issuer.grantRole(issuer.OPERATOR_ROLE(), operator);

<<<<<<< HEAD
        (uint256 flatFee, uint256 percentageFee) = issuer.getFeesForOrder(address(paymentToken), 100 ether);
=======
        dummyOrder = IOrderBridge.OrderRequest({
            recipient: user,
            assetToken: address(token),
            paymentToken: address(paymentToken),
            quantityIn: 100 ether,
            price: 0
        });
        (uint256 flatFee, uint256 percentageFee) =
            issuer.getFeesForOrder(dummyOrder.paymentToken, dummyOrder.quantityIn);
>>>>>>> d4d9ee82
        dummyOrderFees = flatFee + percentageFee;
        dummyOrder = IOrderBridge.Order({
            recipient: user,
            assetToken: address(token),
            paymentToken: address(paymentToken),
            sell: false,
            orderType: IOrderBridge.OrderType.LIMIT,
            assetTokenQuantity: 0,
            paymentTokenQuantity: 100 ether,
            price: 0,
            tif: IOrderBridge.TIF.GTC,
            fee: dummyOrderFees
        });
    }

    function testTakeEscrow(uint256 orderAmount, uint256 takeAmount, uint256 _price) public {
        vm.assume(orderAmount > 0);
        vm.assume(_price > 0);
<<<<<<< HEAD

        IOrderBridge.Order memory order = dummyOrder;
        order.paymentTokenQuantity = orderAmount;
        order.price = _price;
        (uint256 flatFee, uint256 percentageFee) = issuer.getFeesForOrder(order.paymentToken, orderAmount);
=======
        IOrderBridge.OrderRequest memory order = dummyOrder;
        order.quantityIn = orderAmount;
        order.price = _price;
        (uint256 flatFee, uint256 percentageFee) = issuer.getFeesForOrder(order.paymentToken, order.quantityIn);
>>>>>>> d4d9ee82
        uint256 fees = flatFee + percentageFee;
        vm.assume(!NumberUtils.addCheckOverflow(orderAmount, fees));
        uint256 quantityIn = orderAmount + fees;

        bytes32 orderId = issuer.getOrderId(order, salt);

        {
            paymentToken.mint(user, quantityIn);
            vm.prank(user);
            paymentToken.increaseAllowance(address(issuer), quantityIn);

            vm.prank(user);
            issuer.requestOrder(order, salt);
            uint256 escrowedAmount = issuer.escrowedBalanceTotal(order.paymentToken, order.recipient);
            assertEq(escrowedAmount, orderAmount);
        }

<<<<<<< HEAD
=======
        vm.prank(user);
        issuer.requestOrder(order, salt);
        uint256 escrowedAmount = issuer.escrowedBalanceTotal(order.paymentToken, order.recipient);
        assertEq(escrowedAmount, order.quantityIn);
>>>>>>> d4d9ee82
        if (takeAmount == 0) {
            vm.expectRevert(OrderProcessor.ZeroValue.selector);
            vm.prank(operator);
            issuer.takeEscrow(order, salt, takeAmount);
        } else if (takeAmount > orderAmount) {
            vm.expectRevert(OrderProcessor.AmountTooLarge.selector);
            vm.prank(operator);
            issuer.takeEscrow(order, salt, takeAmount);
        } else {
            vm.expectEmit(true, true, true, true);
            emit EscrowTaken(orderId, user, takeAmount);
            vm.prank(operator);
            issuer.takeEscrow(order, salt, takeAmount);
            assertEq(paymentToken.balanceOf(operator), takeAmount);
<<<<<<< HEAD
            assertEq(issuer.getOrderEscrow(orderId), orderAmount - takeAmount);
=======
            assertEq(issuer.getOrderEscrow(orderId), orderAmount - fees - takeAmount);
            assertEq(issuer.escrowedBalanceTotal(order.paymentToken, order.recipient), escrowedAmount - takeAmount);
>>>>>>> d4d9ee82
        }
    }

    function testReturnEscrow(uint256 orderAmount, uint256 returnAmount, uint256 _price) public {
        vm.assume(orderAmount > 0);
        vm.assume(_price > 0);
<<<<<<< HEAD

        IOrderBridge.Order memory order = dummyOrder;
        order.paymentTokenQuantity = orderAmount;
        order.price = _price;
        (uint256 flatFee, uint256 percentageFee) = issuer.getFeesForOrder(order.paymentToken, orderAmount);
=======
        IOrderBridge.OrderRequest memory order = dummyOrder;
        order.price = _price;
        order.quantityIn = orderAmount;
        (uint256 flatFee, uint256 percentageFee) = issuer.getFeesForOrder(order.paymentToken, order.quantityIn);
>>>>>>> d4d9ee82
        uint256 fees = flatFee + percentageFee;
        vm.assume(!NumberUtils.addCheckOverflow(orderAmount, fees));
        uint256 quantityIn = orderAmount + fees;

        bytes32 orderId = issuer.getOrderId(order, salt);

        {
            paymentToken.mint(user, quantityIn);
            vm.prank(user);
            paymentToken.increaseAllowance(address(issuer), quantityIn);

<<<<<<< HEAD
            vm.prank(user);
            issuer.requestOrder(order, salt);
            uint256 escrowedAmount = issuer.escrowedBalanceTotal(order.paymentToken, order.recipient);
            assertEq(escrowedAmount, orderAmount);
=======
        vm.prank(user);
        issuer.requestOrder(order, salt);
        uint256 escrowedAmount = issuer.escrowedBalanceTotal(order.paymentToken, order.recipient);
        assertEq(escrowedAmount, orderAmount);
>>>>>>> d4d9ee82

            vm.prank(operator);
            issuer.takeEscrow(order, salt, orderAmount);

            vm.prank(operator);
            paymentToken.increaseAllowance(address(issuer), returnAmount);
        }

        if (returnAmount == 0) {
            vm.expectRevert(OrderProcessor.ZeroValue.selector);
            vm.prank(operator);
            issuer.returnEscrow(order, salt, returnAmount);
        } else if (returnAmount > orderAmount) {
            vm.expectRevert(OrderProcessor.AmountTooLarge.selector);
            vm.prank(operator);
            issuer.returnEscrow(order, salt, returnAmount);
        } else {
            vm.expectEmit(true, true, true, true);
            emit EscrowReturned(orderId, user, returnAmount);
            vm.prank(operator);
            issuer.returnEscrow(order, salt, returnAmount);
            assertEq(issuer.getOrderEscrow(orderId), returnAmount);
            assertEq(paymentToken.balanceOf(address(issuer)), fees + returnAmount);
<<<<<<< HEAD
            assertEq(issuer.escrowedBalanceTotal(order.paymentToken, user), orderAmount);
=======
            assertEq(issuer.escrowedBalanceTotal(order.paymentToken, user), escrowedAmount - takeAmount + returnAmount);
>>>>>>> d4d9ee82
        }
    }

    function testFillOrder(
        uint256 orderAmount,
        uint256 takeAmount,
        uint256 fillAmount,
        uint256 receivedAmount,
        uint256 _price
    ) public {
        vm.assume(takeAmount > 0);
<<<<<<< HEAD
        vm.assume(takeAmount <= orderAmount);
        vm.assume(_price > 0);

        IOrderBridge.Order memory order = dummyOrder;
        order.paymentTokenQuantity = orderAmount;
        order.price = _price;
        (uint256 flatFee, uint256 percentageFee) = issuer.getFeesForOrder(order.paymentToken, orderAmount);
=======
        vm.assume(_price > 0);
        IOrderBridge.OrderRequest memory order = dummyOrder;
        order.price = _price;
        order.quantityIn = orderAmount;
        (uint256 flatFee, uint256 percentageFee) = issuer.getFeesForOrder(order.paymentToken, order.quantityIn);
>>>>>>> d4d9ee82
        uint256 fees = flatFee + percentageFee;
        vm.assume(!NumberUtils.addCheckOverflow(orderAmount, fees));
        uint256 quantityIn = orderAmount + fees;

        bytes32 orderId = issuer.getOrderId(order, salt);

        paymentToken.mint(user, quantityIn);
        vm.prank(user);
        paymentToken.increaseAllowance(address(issuer), quantityIn);

        vm.prank(user);
        issuer.requestOrder(order, salt);

        vm.prank(operator);
        issuer.takeEscrow(order, salt, takeAmount);

        if (fillAmount == 0) {
            vm.expectRevert(OrderProcessor.ZeroValue.selector);
            vm.prank(operator);
            issuer.fillOrder(order, salt, fillAmount, receivedAmount);
        } else if (fillAmount > orderAmount || fillAmount > takeAmount) {
            vm.expectRevert(OrderProcessor.AmountTooLarge.selector);
            vm.prank(operator);
            issuer.fillOrder(order, salt, fillAmount, receivedAmount);
        } else {
            vm.expectEmit(true, true, true, true);
            emit OrderFill(orderId, user, fillAmount, receivedAmount);
            vm.prank(operator);
            issuer.fillOrder(order, salt, fillAmount, receivedAmount);
            assertEq(issuer.getRemainingOrder(orderId), orderAmount - fillAmount);
            if (fillAmount == orderAmount) {
                assertEq(issuer.numOpenOrders(), 0);
                assertEq(issuer.getTotalReceived(orderId), 0);
            } else {
                assertEq(issuer.getTotalReceived(orderId), receivedAmount);
            }
        }
    }

    function testCancelOrder(uint256 orderAmount, uint256 fillAmount, string calldata reason, uint256 _price) public {
        vm.assume(orderAmount > 0);
<<<<<<< HEAD
        vm.assume(fillAmount < orderAmount);
        vm.assume(_price > 0);

        IOrderBridge.Order memory order = dummyOrder;
        order.paymentTokenQuantity = orderAmount;
        order.price = _price;
        (uint256 flatFee, uint256 percentageFee) = issuer.getFeesForOrder(order.assetToken, orderAmount);
=======
        vm.assume(_price > 0);
        IOrderBridge.OrderRequest memory order = dummyOrder;
        order.price = _price;
        order.quantityIn = orderAmount;
        (uint256 flatFee, uint256 percentageFee) = issuer.getFeesForOrder(order.assetToken, order.quantityIn);
>>>>>>> d4d9ee82
        uint256 fees = flatFee + percentageFee;
        vm.assume(!NumberUtils.addCheckOverflow(orderAmount, fees));
        uint256 quantityIn = orderAmount + fees;

        paymentToken.mint(user, quantityIn);
        vm.prank(user);
        paymentToken.increaseAllowance(address(issuer), quantityIn);

        vm.prank(user);
        issuer.requestOrder(order, salt);

        if (fillAmount > 0) {
            vm.prank(operator);
            issuer.takeEscrow(order, salt, fillAmount);

            vm.prank(operator);
            issuer.fillOrder(order, salt, fillAmount, 100);
        }

        bytes32 orderId = issuer.getOrderId(order, salt);
        vm.expectEmit(true, true, true, true);
        emit OrderCancelled(orderId, user, reason);
        vm.prank(operator);
        issuer.cancelOrder(order, salt, reason);
    }

    function testCancelOrderUnreturnedEscrowReverts(uint256 orderAmount, uint256 takeAmount, uint256 _price) public {
        vm.assume(orderAmount > 0);
        vm.assume(takeAmount > 0);
<<<<<<< HEAD
        vm.assume(takeAmount < orderAmount);
        vm.assume(_price > 0);

        IOrderBridge.Order memory order = dummyOrder;
        order.paymentTokenQuantity = orderAmount;
        order.price = _price;
        (uint256 flatFee, uint256 percentageFee) = issuer.getFeesForOrder(order.assetToken, orderAmount);
=======
        vm.assume(_price > 0);
        IOrderBridge.OrderRequest memory order = dummyOrder;
        order.quantityIn = orderAmount;
        order.price = _price;
        (uint256 flatFee, uint256 percentageFee) = issuer.getFeesForOrder(order.assetToken, order.quantityIn);
>>>>>>> d4d9ee82
        uint256 fees = flatFee + percentageFee;
        vm.assume(!NumberUtils.addCheckOverflow(orderAmount, fees));
        uint256 quantityIn = orderAmount + fees;

        paymentToken.mint(user, quantityIn);
        vm.prank(user);
        paymentToken.increaseAllowance(address(issuer), quantityIn);

        vm.prank(user);
        issuer.requestOrder(order, salt);

        vm.prank(operator);
        issuer.takeEscrow(order, salt, takeAmount);

        vm.expectRevert(DirectBuyIssuer.UnreturnedEscrow.selector);
        vm.prank(operator);
        issuer.cancelOrder(order, salt, "");
    }
}<|MERGE_RESOLUTION|>--- conflicted
+++ resolved
@@ -30,10 +30,6 @@
     address constant treasury = address(4);
 
     bytes32 constant salt = 0x0000000000000000000000000000000000000000000000000000000000000001;
-<<<<<<< HEAD
-=======
-    IOrderBridge.OrderRequest dummyOrder;
->>>>>>> d4d9ee82
     uint256 dummyOrderFees;
     IOrderBridge.Order dummyOrder;
 
@@ -45,6 +41,7 @@
         paymentToken = new MockERC20("Money", "$", 6);
 
         orderFees = new OrderFees(address(this), 1 ether, 500_000);
+        orderFees = new OrderFees(address(this), 1 ether, 500_000);
 
         issuer = new DirectBuyIssuer(address(this), treasury, orderFees);
 
@@ -55,19 +52,9 @@
         issuer.grantRole(issuer.ASSETTOKEN_ROLE(), address(token));
         issuer.grantRole(issuer.OPERATOR_ROLE(), operator);
 
-<<<<<<< HEAD
-        (uint256 flatFee, uint256 percentageFee) = issuer.getFeesForOrder(address(paymentToken), 100 ether);
-=======
-        dummyOrder = IOrderBridge.OrderRequest({
-            recipient: user,
-            assetToken: address(token),
-            paymentToken: address(paymentToken),
-            quantityIn: 100 ether,
-            price: 0
-        });
+
         (uint256 flatFee, uint256 percentageFee) =
-            issuer.getFeesForOrder(dummyOrder.paymentToken, dummyOrder.quantityIn);
->>>>>>> d4d9ee82
+            issuer.getFeesForOrder(address(paymentToken), 100 ether);
         dummyOrderFees = flatFee + percentageFee;
         dummyOrder = IOrderBridge.Order({
             recipient: user,
@@ -86,18 +73,49 @@
     function testTakeEscrow(uint256 orderAmount, uint256 takeAmount, uint256 _price) public {
         vm.assume(orderAmount > 0);
         vm.assume(_price > 0);
-<<<<<<< HEAD
-
-        IOrderBridge.Order memory order = dummyOrder;
-        order.paymentTokenQuantity = orderAmount;
-        order.price = _price;
-        (uint256 flatFee, uint256 percentageFee) = issuer.getFeesForOrder(order.paymentToken, orderAmount);
-=======
-        IOrderBridge.OrderRequest memory order = dummyOrder;
-        order.quantityIn = orderAmount;
-        order.price = _price;
-        (uint256 flatFee, uint256 percentageFee) = issuer.getFeesForOrder(order.paymentToken, order.quantityIn);
->>>>>>> d4d9ee82
+
+        IOrderBridge.Order memory order = dummyOrder;
+        order.paymentTokenQuantity = orderAmount;
+        order.price = _price;
+        (uint256 flatFee, uint256 percentageFee) = issuer.getFeesForOrder(order.paymentToken, order.paymentTokenQuantity);
+        uint256 fees = flatFee + percentageFee;
+        vm.assume(!NumberUtils.addCheckOverflow(orderAmount, fees));
+        uint256 quantityIn = orderAmount + fees;
+
+        bytes32 orderId = issuer.getOrderId(order, salt);
+
+        paymentToken.mint(user, quantityIn);
+        vm.prank(user);
+        paymentToken.increaseAllowance(address(issuer), quantityIn);
+
+        vm.prank(user);
+        issuer.requestOrder(order, salt);
+        if (takeAmount == 0) {
+            vm.expectRevert(OrderProcessor.ZeroValue.selector);
+            vm.prank(operator);
+            issuer.takeEscrow(order, salt, takeAmount);
+        } else if (takeAmount > orderAmount) {
+            vm.expectRevert(OrderProcessor.AmountTooLarge.selector);
+            vm.prank(operator);
+            issuer.takeEscrow(order, salt, takeAmount);
+        } else {
+            vm.expectEmit(true, true, true, true);
+            emit EscrowTaken(orderId, user, takeAmount);
+            vm.prank(operator);
+            issuer.takeEscrow(order, salt, takeAmount);
+            assertEq(paymentToken.balanceOf(operator), takeAmount);
+            assertEq(issuer.getOrderEscrow(orderId), orderAmount - takeAmount);
+        }
+    }
+
+    function testReturnEscrow(uint256 orderAmount, uint256 returnAmount, uint256 _price) public {
+        vm.assume(orderAmount > 0);
+        vm.assume(_price > 0);
+
+        IOrderBridge.Order memory order = dummyOrder;
+        order.paymentTokenQuantity = orderAmount;
+        order.price = _price;
+        (uint256 flatFee, uint256 percentageFee) = issuer.getFeesForOrder(order.paymentToken, order.paymentTokenQuantity);
         uint256 fees = flatFee + percentageFee;
         vm.assume(!NumberUtils.addCheckOverflow(orderAmount, fees));
         uint256 quantityIn = orderAmount + fees;
@@ -111,77 +129,6 @@
 
             vm.prank(user);
             issuer.requestOrder(order, salt);
-            uint256 escrowedAmount = issuer.escrowedBalanceTotal(order.paymentToken, order.recipient);
-            assertEq(escrowedAmount, orderAmount);
-        }
-
-<<<<<<< HEAD
-=======
-        vm.prank(user);
-        issuer.requestOrder(order, salt);
-        uint256 escrowedAmount = issuer.escrowedBalanceTotal(order.paymentToken, order.recipient);
-        assertEq(escrowedAmount, order.quantityIn);
->>>>>>> d4d9ee82
-        if (takeAmount == 0) {
-            vm.expectRevert(OrderProcessor.ZeroValue.selector);
-            vm.prank(operator);
-            issuer.takeEscrow(order, salt, takeAmount);
-        } else if (takeAmount > orderAmount) {
-            vm.expectRevert(OrderProcessor.AmountTooLarge.selector);
-            vm.prank(operator);
-            issuer.takeEscrow(order, salt, takeAmount);
-        } else {
-            vm.expectEmit(true, true, true, true);
-            emit EscrowTaken(orderId, user, takeAmount);
-            vm.prank(operator);
-            issuer.takeEscrow(order, salt, takeAmount);
-            assertEq(paymentToken.balanceOf(operator), takeAmount);
-<<<<<<< HEAD
-            assertEq(issuer.getOrderEscrow(orderId), orderAmount - takeAmount);
-=======
-            assertEq(issuer.getOrderEscrow(orderId), orderAmount - fees - takeAmount);
-            assertEq(issuer.escrowedBalanceTotal(order.paymentToken, order.recipient), escrowedAmount - takeAmount);
->>>>>>> d4d9ee82
-        }
-    }
-
-    function testReturnEscrow(uint256 orderAmount, uint256 returnAmount, uint256 _price) public {
-        vm.assume(orderAmount > 0);
-        vm.assume(_price > 0);
-<<<<<<< HEAD
-
-        IOrderBridge.Order memory order = dummyOrder;
-        order.paymentTokenQuantity = orderAmount;
-        order.price = _price;
-        (uint256 flatFee, uint256 percentageFee) = issuer.getFeesForOrder(order.paymentToken, orderAmount);
-=======
-        IOrderBridge.OrderRequest memory order = dummyOrder;
-        order.price = _price;
-        order.quantityIn = orderAmount;
-        (uint256 flatFee, uint256 percentageFee) = issuer.getFeesForOrder(order.paymentToken, order.quantityIn);
->>>>>>> d4d9ee82
-        uint256 fees = flatFee + percentageFee;
-        vm.assume(!NumberUtils.addCheckOverflow(orderAmount, fees));
-        uint256 quantityIn = orderAmount + fees;
-
-        bytes32 orderId = issuer.getOrderId(order, salt);
-
-        {
-            paymentToken.mint(user, quantityIn);
-            vm.prank(user);
-            paymentToken.increaseAllowance(address(issuer), quantityIn);
-
-<<<<<<< HEAD
-            vm.prank(user);
-            issuer.requestOrder(order, salt);
-            uint256 escrowedAmount = issuer.escrowedBalanceTotal(order.paymentToken, order.recipient);
-            assertEq(escrowedAmount, orderAmount);
-=======
-        vm.prank(user);
-        issuer.requestOrder(order, salt);
-        uint256 escrowedAmount = issuer.escrowedBalanceTotal(order.paymentToken, order.recipient);
-        assertEq(escrowedAmount, orderAmount);
->>>>>>> d4d9ee82
 
             vm.prank(operator);
             issuer.takeEscrow(order, salt, orderAmount);
@@ -205,11 +152,6 @@
             issuer.returnEscrow(order, salt, returnAmount);
             assertEq(issuer.getOrderEscrow(orderId), returnAmount);
             assertEq(paymentToken.balanceOf(address(issuer)), fees + returnAmount);
-<<<<<<< HEAD
-            assertEq(issuer.escrowedBalanceTotal(order.paymentToken, user), orderAmount);
-=======
-            assertEq(issuer.escrowedBalanceTotal(order.paymentToken, user), escrowedAmount - takeAmount + returnAmount);
->>>>>>> d4d9ee82
         }
     }
 
@@ -221,21 +163,13 @@
         uint256 _price
     ) public {
         vm.assume(takeAmount > 0);
-<<<<<<< HEAD
         vm.assume(takeAmount <= orderAmount);
         vm.assume(_price > 0);
 
         IOrderBridge.Order memory order = dummyOrder;
         order.paymentTokenQuantity = orderAmount;
         order.price = _price;
-        (uint256 flatFee, uint256 percentageFee) = issuer.getFeesForOrder(order.paymentToken, orderAmount);
-=======
-        vm.assume(_price > 0);
-        IOrderBridge.OrderRequest memory order = dummyOrder;
-        order.price = _price;
-        order.quantityIn = orderAmount;
-        (uint256 flatFee, uint256 percentageFee) = issuer.getFeesForOrder(order.paymentToken, order.quantityIn);
->>>>>>> d4d9ee82
+        (uint256 flatFee, uint256 percentageFee) = issuer.getFeesForOrder(order.paymentToken, order.paymentTokenQuantity);
         uint256 fees = flatFee + percentageFee;
         vm.assume(!NumberUtils.addCheckOverflow(orderAmount, fees));
         uint256 quantityIn = orderAmount + fees;
@@ -277,21 +211,13 @@
 
     function testCancelOrder(uint256 orderAmount, uint256 fillAmount, string calldata reason, uint256 _price) public {
         vm.assume(orderAmount > 0);
-<<<<<<< HEAD
         vm.assume(fillAmount < orderAmount);
         vm.assume(_price > 0);
 
         IOrderBridge.Order memory order = dummyOrder;
         order.paymentTokenQuantity = orderAmount;
         order.price = _price;
-        (uint256 flatFee, uint256 percentageFee) = issuer.getFeesForOrder(order.assetToken, orderAmount);
-=======
-        vm.assume(_price > 0);
-        IOrderBridge.OrderRequest memory order = dummyOrder;
-        order.price = _price;
-        order.quantityIn = orderAmount;
-        (uint256 flatFee, uint256 percentageFee) = issuer.getFeesForOrder(order.assetToken, order.quantityIn);
->>>>>>> d4d9ee82
+        (uint256 flatFee, uint256 percentageFee) = issuer.getFeesForOrder(order.assetToken, order.paymentTokenQuantity);
         uint256 fees = flatFee + percentageFee;
         vm.assume(!NumberUtils.addCheckOverflow(orderAmount, fees));
         uint256 quantityIn = orderAmount + fees;
@@ -321,21 +247,13 @@
     function testCancelOrderUnreturnedEscrowReverts(uint256 orderAmount, uint256 takeAmount, uint256 _price) public {
         vm.assume(orderAmount > 0);
         vm.assume(takeAmount > 0);
-<<<<<<< HEAD
         vm.assume(takeAmount < orderAmount);
         vm.assume(_price > 0);
 
         IOrderBridge.Order memory order = dummyOrder;
         order.paymentTokenQuantity = orderAmount;
         order.price = _price;
-        (uint256 flatFee, uint256 percentageFee) = issuer.getFeesForOrder(order.assetToken, orderAmount);
-=======
-        vm.assume(_price > 0);
-        IOrderBridge.OrderRequest memory order = dummyOrder;
-        order.quantityIn = orderAmount;
-        order.price = _price;
-        (uint256 flatFee, uint256 percentageFee) = issuer.getFeesForOrder(order.assetToken, order.quantityIn);
->>>>>>> d4d9ee82
+        (uint256 flatFee, uint256 percentageFee) = issuer.getFeesForOrder(order.assetToken, order.paymentTokenQuantity);
         uint256 fees = flatFee + percentageFee;
         vm.assume(!NumberUtils.addCheckOverflow(orderAmount, fees));
         uint256 quantityIn = orderAmount + fees;
