--- conflicted
+++ resolved
@@ -32,12 +32,8 @@
     address constant operator = address(3);
     address constant treasury = address(4);
 
-<<<<<<< HEAD
     uint256 flatFee;
     uint64 percentageFeeRate;
-
-=======
->>>>>>> ac293b7a
     IOrderBridge.OrderRequest dummyOrderRequest;
     uint256 dummyOrderFees;
     IOrderBridge.Order dummyOrder;
