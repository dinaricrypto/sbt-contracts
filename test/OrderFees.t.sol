--- conflicted
+++ resolved
@@ -53,12 +53,8 @@
         assertEq(flatFee, 1e6);
     }
 
-<<<<<<< HEAD
+    // TODO: can this be used to determine input value for integer final value?
     function testRecoverInputValueFromRemaining(uint64 percentageFeeRate, uint128 remainingValue) public {
-=======
-    // TODO: can this be used to determine input value for integer final value?
-    function testRecoverInputValueFromFee(uint64 percentageFeeRate, uint128 remainingValue) public {
->>>>>>> 6699bf91
         vm.assume(percentageFeeRate < 1 ether);
         orderFees.setFees(orderFees.perOrderFee(), percentageFeeRate);
 
