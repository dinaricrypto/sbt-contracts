--- conflicted
+++ resolved
@@ -6,7 +6,7 @@
 import {BeaconProxy} from "openzeppelin-contracts/contracts/proxy/beacon/BeaconProxy.sol";
 import {UpgradeableBeacon} from "openzeppelin-contracts/contracts/proxy/beacon/UpgradeableBeacon.sol";
 
-contract MockdShareFactory {
+contract MockDShareFactory {
     DShare public implementation;
     TransferRestrictor public transferRestrictor;
     UpgradeableBeacon public beacon;
@@ -21,11 +21,7 @@
         return DShare(
             address(
                 new BeaconProxy(
-<<<<<<< HEAD
                     address(beacon), abi.encodeCall(DShare.initialize, (msg.sender, name, symbol, transferRestrictor))
-=======
-                    address(beacon), abi.encodeCall(dShare.initialize, (msg.sender, name, symbol, transferRestrictor))
->>>>>>> 22406088
                 )
             )
         );
