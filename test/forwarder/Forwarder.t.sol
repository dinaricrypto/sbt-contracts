// SPDX-License-Identifier: MIT
pragma solidity 0.8.22;

import "forge-std/Test.sol";
import {Forwarder, IForwarder} from "../../src/forwarder/Forwarder.sol";
import {Nonces} from "openzeppelin-contracts/contracts/utils/Nonces.sol";
import {TokenLockCheck, ITokenLockCheck} from "../../src/TokenLockCheck.sol";
import {OrderProcessor} from "../../src/orders/OrderProcessor.sol";
import {BuyUnlockedProcessor} from "../../src/orders/BuyUnlockedProcessor.sol";
import "../utils/SigUtils.sol";
import "../../src/orders/IOrderProcessor.sol";
import "../utils/mocks/MockToken.sol";
import "../utils/mocks/MockdShareFactory.sol";
import "../utils/SigMetaUtils.sol";
import {IERC20Metadata} from "openzeppelin-contracts/contracts/token/ERC20/extensions/IERC20Metadata.sol";
import {AggregatorV3Interface} from "chainlink/contracts/src/v0.8/interfaces/AggregatorV3Interface.sol";
import {IERC20} from "openzeppelin-contracts/contracts/token/ERC20/IERC20.sol";
import {FeeLib} from "../../src/common/FeeLib.sol";
import {Ownable} from "openzeppelin-contracts/contracts/access/Ownable.sol";
import {IERC20Errors} from "openzeppelin-contracts/contracts/interfaces/draft-IERC6093.sol";
import "prb-math/Common.sol" as PrbMath;

contract ForwarderTest is Test {
    event RelayerSet(address indexed relayer, bool isRelayer);
    event SupportedModuleSet(address indexed module, bool isSupported);
    event FeeUpdated(uint256 feeBps);
    event CancellationGasCostUpdated(uint256 newCancellationGasCost);

    event OrderRequested(uint256 indexed id, address indexed recipient, IOrderProcessor.Order order);
    event EscrowTaken(uint256 indexed id, address indexed recipient, uint256 amount);
    event EscrowReturned(uint256 indexed id, address indexed recipient, uint256 amount);

    event PaymentOracleSet(address indexed paymentToken, address indexed oracle);
    event EthUsdOracleSet(address indexed oracle);
    event UserOperationSponsored(
        address indexed user,
        address indexed paymentToken,
        uint256 actualTokenCharge,
        uint256 actualGasCost,
        uint256 actualTokenPrice
    );

    error InsufficientBalance();

    Forwarder public forwarder;
    OrderProcessor public issuer;
    BuyUnlockedProcessor public directBuyIssuer;
    MockToken public paymentToken;
    MockdShareFactory public tokenFactory;
    DShare public token;

    SigMetaUtils public sigMeta;
    SigUtils public paymentSigUtils;
    SigUtils public shareSigUtils;
    IOrderProcessor.Order public dummyOrder;
    TokenLockCheck tokenLockCheck;

    uint24 percentageFeeRate;

    uint256 public userPrivateKey;
    uint256 public relayerPrivateKey;
    uint256 public ownerPrivateKey;
    uint256 public adminPrivateKey;
    uint256 flatFee;
    uint256 dummyOrderFees;

    address public user;
    address public relayer;
    address public owner;
    address public admin;
    address constant treasury = address(4);
    address constant operator = address(3);
    address constant ethUsdPriceOracle = 0x639Fe6ab55C921f74e7fac1ee960C0B6293ba612;
    address constant usdcPriceOracle = 0x50834F3163758fcC1Df9973b6e91f0F0F0434aD3;

    uint256 constant SELL_GAS_COST = 1000000;

    bytes private constant FORWARDREQUEST_TYPE =
        abi.encodePacked("ForwardRequest(address user,address to,bytes data,uint64 deadline,uint256 nonce)");
    bytes32 private constant FORWARDREQUEST_TYPEHASH = keccak256(FORWARDREQUEST_TYPE);

    function setUp() public {
        userPrivateKey = 0x1;
        relayerPrivateKey = 0x2;
        ownerPrivateKey = 0x3;
        adminPrivateKey = 0x4;
        relayer = vm.addr(relayerPrivateKey);
        user = vm.addr(userPrivateKey);
        owner = vm.addr(ownerPrivateKey);
        admin = vm.addr(adminPrivateKey);

        vm.startPrank(admin);
        tokenFactory = new MockdShareFactory();
        token = tokenFactory.deploy("Dinari Token", "dTKN");
        paymentToken = new MockToken("Money", "$");
        tokenLockCheck = new TokenLockCheck(address(paymentToken), address(paymentToken));
        vm.stopPrank();

        issuer = new OrderProcessor(
            admin,
            treasury,
            OrderProcessor.FeeRates({
                perOrderFeeBuy: 1 ether,
                percentageFeeRateBuy: 5_000,
                perOrderFeeSell: 1 ether,
                percentageFeeRateSell: 5_000
            }),
            tokenLockCheck
        );
        directBuyIssuer = new BuyUnlockedProcessor(
            admin,
            treasury,
            OrderProcessor.FeeRates({
                perOrderFeeBuy: 1 ether,
                percentageFeeRateBuy: 5_000,
                perOrderFeeSell: 1 ether,
                percentageFeeRateSell: 5_000
            }),
            tokenLockCheck
        );

        vm.startPrank(admin);
        token.grantRole(token.MINTER_ROLE(), admin);
        token.grantRole(token.BURNER_ROLE(), address(issuer));

        issuer.grantRole(issuer.PAYMENTTOKEN_ROLE(), address(paymentToken));
        issuer.grantRole(issuer.ASSETTOKEN_ROLE(), address(token));
        issuer.grantRole(issuer.OPERATOR_ROLE(), operator);
        directBuyIssuer.grantRole(issuer.PAYMENTTOKEN_ROLE(), address(paymentToken));
        directBuyIssuer.grantRole(issuer.ASSETTOKEN_ROLE(), address(token));
        directBuyIssuer.grantRole(issuer.OPERATOR_ROLE(), operator);
        vm.stopPrank();

        vm.startPrank(owner); // we set an owner to deploy forwarder
        forwarder = new Forwarder(ethUsdPriceOracle, SELL_GAS_COST);
        forwarder.setSupportedModule(address(issuer), true);
        forwarder.setSupportedModule(address(directBuyIssuer), true);
        forwarder.setRelayer(relayer, true);
        vm.stopPrank();

        // set issuer forwarder role
        vm.startPrank(admin);
        issuer.grantRole(issuer.FORWARDER_ROLE(), address(forwarder));
        directBuyIssuer.grantRole(directBuyIssuer.FORWARDER_ROLE(), address(forwarder));

        sigMeta = new SigMetaUtils(forwarder.DOMAIN_SEPARATOR());
        paymentSigUtils = new SigUtils(paymentToken.DOMAIN_SEPARATOR());
        shareSigUtils = new SigUtils(token.DOMAIN_SEPARATOR());
        vm.stopPrank();

        (flatFee, percentageFeeRate) = issuer.getFeeRatesForOrder(user, false, address(paymentToken));
        dummyOrderFees = FeeLib.estimateTotalFees(flatFee, percentageFeeRate, 100 ether);

        dummyOrder = IOrderProcessor.Order({
            recipient: user,
            assetToken: address(token),
            paymentToken: address(paymentToken),
            sell: false,
            orderType: IOrderProcessor.OrderType.MARKET,
            assetTokenQuantity: 0,
            paymentTokenQuantity: 100 ether,
            price: 0,
            tif: IOrderProcessor.TIF.GTC,
            splitAmount: 0,
            splitRecipient: address(0)
        });

        // set fees
        vm.prank(owner);
        forwarder.setFeeBps(100);
        vm.prank(owner);
        forwarder.setPaymentOracle(address(paymentToken), usdcPriceOracle);
    }

    function testUpdateEthOracle(address _oracle) public {
        vm.expectRevert(abi.encodeWithSelector(Ownable.OwnableUnauthorizedAccount.selector, address(this)));
        forwarder.setEthUsdOracle(_oracle);

        vm.expectEmit(true, true, true, true);
        emit EthUsdOracleSet(_oracle);
        vm.prank(owner);
        forwarder.setEthUsdOracle(_oracle);
    }

    function testUpdateOracle(address _paymentToken, address _oracle) public {
        vm.expectRevert(abi.encodeWithSelector(Ownable.OwnableUnauthorizedAccount.selector, address(this)));
        forwarder.setPaymentOracle(_paymentToken, _oracle);

        vm.expectEmit(true, true, true, true);
        emit PaymentOracleSet(_paymentToken, _oracle);
        vm.prank(owner);
        forwarder.setPaymentOracle(_paymentToken, _oracle);
    }

    function testDeployment(uint256 cancellationCost) public {
        assertEq(forwarder.owner(), owner);
        assertEq(forwarder.feeBps(), 100);

        vm.expectRevert(abi.encodeWithSelector(Ownable.OwnableUnauthorizedAccount.selector, address(this)));
        forwarder.setFeeBps(200);

        vm.expectEmit(true, true, true, true);
        emit FeeUpdated(100);
        vm.prank(owner);
        forwarder.setFeeBps(100);

        bytes32 domainSeparator = forwarder.DOMAIN_SEPARATOR();
        assert(domainSeparator != bytes32(0));

        vm.expectRevert(abi.encodeWithSelector(Ownable.OwnableUnauthorizedAccount.selector, address(this)));
        forwarder.setCancellationGasCost(cancellationCost);
        vm.expectEmit(true, true, true, true);
        emit CancellationGasCostUpdated(cancellationCost);
        vm.prank(owner);
        forwarder.setCancellationGasCost(cancellationCost);
    }

    function testAddProcessor(address setIssuer) public {
        vm.expectRevert(abi.encodeWithSelector(Ownable.OwnableUnauthorizedAccount.selector, address(this)));
        forwarder.setSupportedModule(setIssuer, true);

        vm.expectEmit(true, true, true, true);
        emit SupportedModuleSet(setIssuer, true);
        vm.prank(owner);
        forwarder.setSupportedModule(setIssuer, true);
        assert(forwarder.isSupportedModule(setIssuer));

        vm.expectEmit(true, true, true, true);
        emit SupportedModuleSet(setIssuer, false);
        vm.prank(owner);
        forwarder.setSupportedModule(setIssuer, false);
        assert(!forwarder.isSupportedModule(setIssuer));
    }

    function testRelayer(address setRelayer) public {
        vm.expectRevert(abi.encodeWithSelector(Ownable.OwnableUnauthorizedAccount.selector, address(this)));
        forwarder.setRelayer(setRelayer, true);

        vm.expectEmit(true, true, true, true);
        emit RelayerSet(setRelayer, true);
        vm.prank(owner);
        forwarder.setRelayer(setRelayer, true);
    }

    function testRequestOrderThroughForwarder() public {
        uint256 quantityIn = dummyOrder.paymentTokenQuantity + dummyOrderFees;

        IOrderProcessor.Order memory order = dummyOrder;

        bytes memory data = abi.encodeWithSelector(issuer.requestOrder.selector, order);

        uint256 nonce = 0;

        // 4. Mint tokens
        deal(address(paymentToken), user, quantityIn * 1e6);

        //  Prepare ForwardRequest
        IForwarder.ForwardRequest memory metaTx =
            prepareForwardRequest(user, address(issuer), data, nonce, userPrivateKey);

        // calldata
        bytes[] memory multicalldata = new bytes[](2);
        multicalldata[0] = preparePermitCall(
            paymentSigUtils,
            address(paymentToken),
            quantityIn + 10 ** paymentToken.decimals(), // assume network fee < 1 usdc
            user,
            userPrivateKey,
            nonce
        );
        multicalldata[1] = abi.encodeWithSelector(forwarder.forwardRequestBuyOrder.selector, metaTx);

        uint256 userBalanceBefore = paymentToken.balanceOf(user);
        uint256 issuerBalanceBefore = paymentToken.balanceOf(address(issuer));

        // 1. Request order
        vm.expectEmit(true, true, true, true);
        emit OrderRequested(0, user, order);
        vm.prank(relayer);
        forwarder.multicall(multicalldata);

        assertEq(uint8(issuer.getOrderStatus(0)), uint8(IOrderProcessor.OrderStatus.ACTIVE));
        assertEq(issuer.getUnfilledAmount(0), dummyOrder.paymentTokenQuantity);
        assertEq(issuer.numOpenOrders(), 1);

        assertEq(paymentToken.balanceOf(address(issuer)), issuerBalanceBefore + quantityIn);
        assertLt(paymentToken.balanceOf(address(user)), userBalanceBefore - quantityIn);
        assertEq(issuer.escrowedBalanceOf(order.paymentToken, user), quantityIn);
    }

    function testRequestUserOperationEvent() public {
        uint256 quantityIn = dummyOrder.paymentTokenQuantity + dummyOrderFees;

        IOrderProcessor.Order memory order = dummyOrder;

        bytes memory data = abi.encodeWithSelector(issuer.requestOrder.selector, order);

        uint256 nonce = 0;

        // 4. Mint tokens
        deal(address(paymentToken), user, quantityIn * 1e6);

        //  Prepare ForwardRequest
        IForwarder.ForwardRequest memory metaTx =
            prepareForwardRequest(user, address(issuer), data, nonce, userPrivateKey);

        // calldata
        bytes[] memory multicalldata = new bytes[](2);
        multicalldata[0] =
            preparePermitCall(paymentSigUtils, address(paymentToken), type(uint256).max, user, userPrivateKey, nonce);
        multicalldata[1] = abi.encodeWithSelector(forwarder.forwardRequestBuyOrder.selector, metaTx);

        uint256 totalGasCostInWei = (gasleft() + forwarder.cancellationGasCost()) * tx.gasprice;

        // 1. Request order
        vm.expectEmit(true, true, true, false);
        // emit doesn't check data, just event has been emit
        emit UserOperationSponsored(
            metaTx.user,
            order.paymentToken,
            order.paymentTokenQuantity,
            totalGasCostInWei,
            forwarder.getPaymentPriceInWei(order.paymentToken)
        );
        vm.prank(relayer);
        forwarder.multicall(multicalldata);
    }

    function testForwarderCancellationFeeSet(uint256 cancellationCost) public {
        bytes memory dataRequest = abi.encodeWithSelector(issuer.requestOrder.selector, dummyOrder);

        vm.assume(cancellationCost < 10e6);

        vm.prank(owner);
        forwarder.setCancellationGasCost(cancellationCost);

        deal(address(paymentToken), user, (dummyOrder.paymentTokenQuantity + dummyOrderFees + cancellationCost) * 1e6);

        uint256 nonce = 0;
        // prepare request meta transaction
        IForwarder.ForwardRequest memory metaTx1 =
            prepareForwardRequest(user, address(issuer), dataRequest, nonce, userPrivateKey);

        bytes[] memory multicalldata = new bytes[](2);
        multicalldata[0] =
            preparePermitCall(paymentSigUtils, address(paymentToken), type(uint256).max, user, userPrivateKey, nonce);
        multicalldata[1] = abi.encodeWithSelector(forwarder.forwardRequestBuyOrder.selector, metaTx1);

        uint256 balanceUserBeforeOrder = IERC20(address(paymentToken)).balanceOf(user);

        // set a request
        vm.prank(relayer);
        forwarder.multicall(multicalldata);

        // check if cancellation fees has been taken by forwarder
        assertLt(
            IERC20(address(paymentToken)).balanceOf(address(user)),
            balanceUserBeforeOrder - (dummyOrder.paymentTokenQuantity + dummyOrderFees)
        );

        uint256 balanceUserBeforeCancel = IERC20(address(paymentToken)).balanceOf(user);

        // update nonce
        nonce += 1;

        bytes memory dataCancel = abi.encodeWithSelector(issuer.requestCancel.selector, 0);
        Forwarder.ForwardRequest memory metaTx2 =
            prepareForwardRequest(user, address(issuer), dataCancel, nonce, userPrivateKey);
        multicalldata = new bytes[](1);
        multicalldata[0] = abi.encodeWithSelector(forwarder.forwardRequestCancel.selector, metaTx2);

        vm.prank(relayer);
        forwarder.multicall(multicalldata);

        // there is no payment for cancellation order
        assertEq(IERC20(address(paymentToken)).balanceOf(address(user)), balanceUserBeforeCancel);
    }

    function testRescueERC20(uint256 amount, address to) public {
<<<<<<< HEAD
        vm.assume(to != address(0) && to != address(forwarder));
=======
        vm.assume(to != address(0));
>>>>>>> 22406088

        MockToken paymentTokenToRescue = new MockToken("RescueMoney", "$");
        paymentTokenToRescue.mint(user, amount);

        vm.prank(user);
        paymentTokenToRescue.transfer(address(forwarder), amount);

        assertEq(paymentTokenToRescue.balanceOf(address(forwarder)), amount);

        vm.expectRevert(abi.encodeWithSelector(Ownable.OwnableUnauthorizedAccount.selector, address(this)));
        forwarder.rescueERC20(IERC20(address(paymentTokenToRescue)), to, amount);

        vm.prank(owner);
        forwarder.rescueERC20(IERC20(address(paymentTokenToRescue)), to, amount);

        assertEq(paymentTokenToRescue.balanceOf(address(forwarder)), 0);
        assertEq(paymentTokenToRescue.balanceOf(to), amount);
    }

    function testHash() public {
        IForwarder.ForwardRequest memory metaTx1 =
            IForwarder.ForwardRequest(user, address(issuer), "0x", uint64(block.timestamp + 20 days), 0, "0x");

        bytes32 hashRequest = keccak256(
            abi.encode(
                FORWARDREQUEST_TYPEHASH, user, address(issuer), keccak256("0x"), uint64(block.timestamp + 20 days), 0
            )
        );

        bytes32 _hash = forwarder.forwardRequestHash(metaTx1);

        assertEq(hashRequest, _hash);
    }

    function testSellOrder(uint256 receivedAmount) public {
        vm.assume(receivedAmount > 10 ** paymentToken.decimals());

        IOrderProcessor.Order memory order = dummyOrder;
        order.sell = true;
        order.assetTokenQuantity = dummyOrder.paymentTokenQuantity;

        bytes memory data = abi.encodeWithSelector(issuer.requestOrder.selector, order);

        uint256 nonce = 0;

        deal(address(token), user, order.assetTokenQuantity * 1e6);

        //  Prepare ForwardRequest
        IForwarder.ForwardRequest memory metaTx =
            prepareForwardRequest(user, address(issuer), data, nonce, userPrivateKey);

        // calldata
        bytes[] memory multicalldata = new bytes[](3);
        multicalldata[0] =
            preparePermitCall(paymentSigUtils, address(paymentToken), type(uint256).max, user, userPrivateKey, nonce);
        multicalldata[1] =
            preparePermitCall(shareSigUtils, address(token), type(uint256).max, user, userPrivateKey, nonce);
        multicalldata[2] = abi.encodeWithSelector(forwarder.forwardRequestSellOrder.selector, metaTx);

        uint256 issuerBalanceBefore = token.balanceOf(address(issuer));
        vm.expectEmit(true, true, true, false);
        emit OrderRequested(0, user, order);
        vm.prank(relayer);
        forwarder.multicall(multicalldata);

        assertEq(uint8(issuer.getOrderStatus(0)), uint8(IOrderProcessor.OrderStatus.ACTIVE));
        assertEq(issuer.getUnfilledAmount(0), order.assetTokenQuantity);
        assertEq(issuer.numOpenOrders(), 1);
        assertEq(token.balanceOf(address(issuer)), order.assetTokenQuantity);
        assertEq(token.balanceOf(address(issuer)), issuerBalanceBefore + order.assetTokenQuantity);
        assertEq(issuer.escrowedBalanceOf(order.assetToken, user), order.assetTokenQuantity);

        // Get forwarder modified order
        // compute payment price in wei
        {
            uint256 paymentTokenPriceInWei = _getPaymentPriceInWei();
            uint256 sellGasCostInToken =
                _tokenAmountForGas(SELL_GAS_COST * tx.gasprice, order.paymentToken, paymentTokenPriceInWei);
            uint256 fee = (sellGasCostInToken * 100) / 10000;
            order.splitAmount = sellGasCostInToken + fee;
            order.splitRecipient = relayer;
        }

        // Fill order and pay network fee from proceeds
        vm.prank(admin);
        paymentToken.mint(operator, receivedAmount);
        vm.startPrank(operator);
        paymentToken.approve(address(issuer), receivedAmount);
        issuer.fillOrder(0, order, order.assetTokenQuantity, receivedAmount);
        vm.stopPrank();
        assertLt(paymentToken.balanceOf(user), receivedAmount);
        assertGe(paymentToken.balanceOf(relayer), 0);
    }

    function testTakeEscrowBuyUnlockedOrder(uint256 takeAmount) public {
        uint256 fees = FeeLib.estimateTotalFees(flatFee, percentageFeeRate, dummyOrder.paymentTokenQuantity);

        uint256 quantityIn = dummyOrder.paymentTokenQuantity + fees;

        IOrderProcessor.Order memory order = dummyOrder;

        bytes memory data = abi.encodeWithSelector(directBuyIssuer.requestOrder.selector, order);

        uint256 nonce = 0;

        // 4. Mint tokens
        deal(address(paymentToken), user, quantityIn * 1e6);

        //  Prepare ForwardRequest
        IForwarder.ForwardRequest memory metaTx =
            prepareForwardRequest(user, address(directBuyIssuer), data, nonce, userPrivateKey);

        // calldata
        bytes[] memory multicalldata = new bytes[](2);
        multicalldata[0] =
            preparePermitCall(paymentSigUtils, address(paymentToken), type(uint256).max, user, userPrivateKey, nonce);
        multicalldata[1] = abi.encodeWithSelector(forwarder.forwardRequestBuyOrder.selector, metaTx);

        vm.prank(relayer);
        forwarder.multicall(multicalldata);

        // test take escrow
        if (takeAmount == 0) {
            vm.expectRevert(OrderProcessor.ZeroValue.selector);
            vm.prank(operator);
            directBuyIssuer.takeEscrow(0, order, takeAmount);
        } else if (takeAmount > order.paymentTokenQuantity) {
            vm.expectRevert(OrderProcessor.AmountTooLarge.selector);
            vm.prank(operator);
            directBuyIssuer.takeEscrow(0, order, takeAmount);
        } else {
            vm.expectEmit(true, true, true, true);
            emit EscrowTaken(0, order.recipient, takeAmount);
            vm.prank(operator);
            directBuyIssuer.takeEscrow(0, order, takeAmount);
            assertEq(paymentToken.balanceOf(operator), takeAmount);
            assertEq(directBuyIssuer.getOrderEscrow(0), order.paymentTokenQuantity - takeAmount);
        }
    }

    function testReturnEscrowBuyUnlockedOrder(uint256 returnAmount) public {
        uint256 fees = FeeLib.estimateTotalFees(flatFee, percentageFeeRate, dummyOrder.paymentTokenQuantity);

        uint256 quantityIn = dummyOrder.paymentTokenQuantity + fees;

        IOrderProcessor.Order memory order = dummyOrder;

        bytes memory data = abi.encodeWithSelector(directBuyIssuer.requestOrder.selector, order);

        uint256 nonce = 0;

        // 4. Mint tokens
        deal(address(paymentToken), user, quantityIn * 1e6);

        //  Prepare ForwardRequest
        IForwarder.ForwardRequest memory metaTx =
            prepareForwardRequest(user, address(directBuyIssuer), data, nonce, userPrivateKey);

        // calldata
        bytes[] memory multicalldata = new bytes[](2);
        multicalldata[0] =
            preparePermitCall(paymentSigUtils, address(paymentToken), type(uint256).max, user, userPrivateKey, nonce);
        multicalldata[1] = abi.encodeWithSelector(forwarder.forwardRequestBuyOrder.selector, metaTx);

        vm.prank(relayer);
        forwarder.multicall(multicalldata);

        vm.prank(operator);
        directBuyIssuer.takeEscrow(0, order, order.paymentTokenQuantity);

        vm.prank(operator);
        paymentToken.approve(address(directBuyIssuer), returnAmount);

        if (returnAmount == 0) {
            vm.expectRevert(OrderProcessor.ZeroValue.selector);
            vm.prank(operator);
            directBuyIssuer.returnEscrow(0, order, returnAmount);
        } else if (returnAmount > order.paymentTokenQuantity) {
            vm.expectRevert(OrderProcessor.AmountTooLarge.selector);
            vm.prank(operator);
            directBuyIssuer.returnEscrow(0, order, returnAmount);
        } else {
            vm.expectEmit(true, true, true, true);
            emit EscrowReturned(0, order.recipient, returnAmount);
            vm.prank(operator);
            directBuyIssuer.returnEscrow(0, order, returnAmount);
            assertEq(directBuyIssuer.getOrderEscrow(0), returnAmount);
            assertEq(paymentToken.balanceOf(address(directBuyIssuer)), fees + returnAmount);
        }
    }

    function testRequestOrderNotApprovedByProcessorReverts() public {
        vm.startPrank(admin);
        issuer.revokeRole(issuer.FORWARDER_ROLE(), address(forwarder));
        vm.stopPrank();

        bytes memory data = abi.encodeWithSelector(issuer.requestOrder.selector, dummyOrder);

        uint256 nonce = 0;

        // 4. Mint tokens
        uint256 quantityIn = dummyOrder.paymentTokenQuantity + dummyOrderFees;
        deal(address(paymentToken), user, quantityIn);

        //  Prepare ForwardRequest
        IForwarder.ForwardRequest memory metaTx =
            prepareForwardRequest(user, address(issuer), data, nonce, userPrivateKey);

        // calldata
        bytes[] memory multicalldata = new bytes[](2);
        multicalldata[0] =
            preparePermitCall(paymentSigUtils, address(paymentToken), type(uint256).max, user, userPrivateKey, nonce);
        multicalldata[1] = abi.encodeWithSelector(forwarder.forwardRequestBuyOrder.selector, metaTx);

        // 1. Request order
        vm.expectRevert(Forwarder.ForwarderNotApprovedByProcessor.selector);
        vm.prank(relayer);
        forwarder.multicall(multicalldata);
    }

    function testUnsupportedCall() public {
        bytes memory data = abi.encodeWithSignature("requestUnsupported((address,address,address,uint256))", dummyOrder);

        deal(address(paymentToken), user, dummyOrder.paymentTokenQuantity * 1e6);

        uint256 nonce = 0;

        IForwarder.ForwardRequest memory metaTx =
            prepareForwardRequest(user, address(issuer), data, nonce, userPrivateKey);

        bytes[] memory multicalldata = new bytes[](2);
        multicalldata[0] =
            preparePermitCall(paymentSigUtils, address(paymentToken), type(uint256).max, user, userPrivateKey, nonce);
        multicalldata[1] = abi.encodeWithSelector(forwarder.forwardRequestBuyOrder.selector, metaTx);

        vm.expectRevert(Forwarder.UnsupportedCall.selector);
        vm.prank(relayer);
        forwarder.multicall(multicalldata);

        dummyOrder.sell = true;

        data = abi.encodeWithSignature("requestOrder((address,address,address,uint256))", dummyOrder);

        IForwarder.ForwardRequest memory metaTx1 =
            prepareForwardRequest(user, address(issuer), data, nonce, userPrivateKey);

        multicalldata[0] =
            preparePermitCall(paymentSigUtils, address(paymentToken), type(uint256).max, user, userPrivateKey, nonce);
        multicalldata[1] = abi.encodeWithSelector(forwarder.forwardRequestBuyOrder.selector, metaTx1);

        vm.expectRevert(Forwarder.UnsupportedCall.selector);
        vm.prank(relayer);
        forwarder.multicall(multicalldata);

        dummyOrder.sell = false;
        data = abi.encodeWithSignature("requestOrder((address,address,address,uint256))", dummyOrder);

        IForwarder.ForwardRequest memory metaTx2 =
            prepareForwardRequest(user, address(issuer), data, nonce, userPrivateKey);

        multicalldata[0] =
            preparePermitCall(paymentSigUtils, address(paymentToken), type(uint256).max, user, userPrivateKey, nonce);
        multicalldata[1] = abi.encodeWithSelector(forwarder.forwardRequestSellOrder.selector, metaTx2);

        vm.expectRevert(Forwarder.UnsupportedCall.selector);
        vm.prank(relayer);
        forwarder.multicall(multicalldata);

        // test request cancel unsupported call
        IForwarder.ForwardRequest memory metaTx3 =
            prepareForwardRequest(user, address(issuer), data, nonce, userPrivateKey);

        multicalldata[0] =
            preparePermitCall(paymentSigUtils, address(paymentToken), type(uint256).max, user, userPrivateKey, nonce);
        multicalldata[1] = abi.encodeWithSelector(forwarder.forwardRequestCancel.selector, metaTx3);

        vm.expectRevert(Forwarder.UnsupportedCall.selector);
        vm.prank(relayer);
        forwarder.multicall(multicalldata);
    }

    function testRequestOrderRevertInvalidRelayer() public {
        bytes memory data = abi.encodeWithSelector(issuer.requestOrder.selector, dummyOrder);

        uint256 nonce = 0;

        //Prepare ForwardRequest
        IForwarder.ForwardRequest memory metaTx =
            prepareForwardRequest(user, address(issuer), data, nonce, userPrivateKey);

        bytes[] memory multicalldata = new bytes[](2);
        multicalldata[0] =
            preparePermitCall(paymentSigUtils, address(paymentToken), type(uint256).max, user, userPrivateKey, nonce);
        multicalldata[1] = abi.encodeWithSelector(forwarder.forwardRequestBuyOrder.selector, metaTx);

        vm.expectRevert(Forwarder.UserNotRelayer.selector);
        forwarder.multicall(multicalldata);
    }

    function testRequestOrderRevertInvalidDeadline() public {
        bytes memory data = abi.encodeWithSelector(issuer.requestOrder.selector, dummyOrder);

        uint256 nonce = 0;

        //  Prepare ForwardRequest
        IForwarder.ForwardRequest memory metaTx =
            prepareForwardRequest(user, address(issuer), data, nonce, userPrivateKey);

        metaTx.deadline = 0;
        bytes[] memory multicalldata = new bytes[](2);
        multicalldata[0] =
            preparePermitCall(paymentSigUtils, address(paymentToken), type(uint256).max, user, userPrivateKey, nonce);
        multicalldata[1] = abi.encodeWithSelector(forwarder.forwardRequestBuyOrder.selector, metaTx);

        vm.expectRevert(Forwarder.ExpiredRequest.selector);
        vm.prank(relayer);
        forwarder.multicall(multicalldata);
    }

    function testRequestOrderPausedRevertThroughFordwarder(uint256 quantityIn) public {
        vm.assume(quantityIn < 100 ether);

        IOrderProcessor.Order memory order = dummyOrder;
        order.paymentTokenQuantity = quantityIn;
        vm.prank(admin);
        issuer.setOrdersPaused(true);

        bytes memory data = abi.encodeWithSelector(issuer.requestOrder.selector, dummyOrder);

        deal(address(paymentToken), user, (order.paymentTokenQuantity + dummyOrderFees) * 1e6);

        uint256 nonce = 0;

        //  Prepare ForwardRequest
        IForwarder.ForwardRequest memory metaTx =
            prepareForwardRequest(user, address(issuer), data, nonce, userPrivateKey);

        bytes[] memory multicalldata = new bytes[](2);
        multicalldata[0] =
            preparePermitCall(paymentSigUtils, address(paymentToken), type(uint256).max, user, userPrivateKey, nonce);
        multicalldata[1] = abi.encodeWithSelector(forwarder.forwardRequestBuyOrder.selector, metaTx);

        vm.expectRevert(OrderProcessor.Paused.selector);
        vm.prank(relayer);
        forwarder.multicall(multicalldata);
    }

    function testRequestCancel() public {
        IOrderProcessor.Order memory order = dummyOrder;

        bytes memory data = abi.encodeWithSelector(issuer.requestOrder.selector, order);

        uint256 nonce = 0;

        deal(address(paymentToken), user, order.paymentTokenQuantity * 1e6);

        //  Prepare ForwardRequest
        IForwarder.ForwardRequest memory metaTx =
            prepareForwardRequest(user, address(issuer), data, nonce, userPrivateKey);

        // calldata
        bytes[] memory multicalldata = new bytes[](2);
        multicalldata[0] =
            preparePermitCall(paymentSigUtils, address(paymentToken), type(uint256).max, user, userPrivateKey, nonce);
        multicalldata[1] = abi.encodeWithSelector(forwarder.forwardRequestBuyOrder.selector, metaTx);

        vm.prank(relayer);
        forwarder.multicall(multicalldata);

        nonce += 1;
        bytes memory dataCancel = abi.encodeWithSelector(issuer.requestCancel.selector, 0);
        Forwarder.ForwardRequest memory metaTx1 =
            prepareForwardRequest(user, address(issuer), dataCancel, nonce, userPrivateKey);
        multicalldata = new bytes[](1);
        multicalldata[0] = abi.encodeWithSelector(forwarder.forwardRequestCancel.selector, metaTx1);

        vm.prank(relayer);
        forwarder.multicall(multicalldata);
        assertEq(issuer.cancelRequested(0), true);
    }

    function testInvaldUserNonce() public {
        bytes memory data = abi.encodeWithSelector(issuer.requestOrder.selector, dummyOrder);

        uint256 nonce = 1;

        // Mint
        deal(address(paymentToken), user, dummyOrder.paymentTokenQuantity * 1e6);

        //  Prepare ForwardRequest
        IForwarder.ForwardRequest memory metaTx =
            prepareForwardRequest(user, address(issuer), data, nonce, userPrivateKey);

        bytes[] memory multicalldata = new bytes[](2);
        multicalldata[0] =
            preparePermitCall(paymentSigUtils, address(paymentToken), type(uint256).max, user, userPrivateKey, 0);
        multicalldata[1] = abi.encodeWithSelector(forwarder.forwardRequestBuyOrder.selector, metaTx);

        vm.prank(relayer);
        vm.expectRevert(abi.encodeWithSelector(Nonces.InvalidAccountNonce.selector, user, 0));
        forwarder.multicall(multicalldata);

        uint256 userNonce = forwarder.nonces(user);
        assertEq(userNonce, 0);
    }

    function testRequestOrderModuleNotFound() public {
        OrderProcessor issuer1 = new OrderProcessor(
            address(this),
            treasury,
            OrderProcessor.FeeRates({
                perOrderFeeBuy: 1 ether,
                percentageFeeRateBuy: 5_000,
                perOrderFeeSell: 1 ether,
                percentageFeeRateSell: 5_000
            }),
            tokenLockCheck
        );
        issuer1.grantRole(issuer1.FORWARDER_ROLE(), address(forwarder));

        bytes memory data = abi.encodeWithSelector(issuer.requestOrder.selector, dummyOrder);

        uint256 nonce = 0;

        // Mint
        deal(address(paymentToken), user, dummyOrder.paymentTokenQuantity * 1e6);

        //  Prepare ForwardRequest
        IForwarder.ForwardRequest memory metaTx =
            prepareForwardRequest(user, address(issuer1), data, nonce, userPrivateKey);

        bytes[] memory multicalldata = new bytes[](2);
        multicalldata[0] =
            preparePermitCall(paymentSigUtils, address(paymentToken), type(uint256).max, user, userPrivateKey, nonce);
        multicalldata[1] = abi.encodeWithSelector(forwarder.forwardRequestBuyOrder.selector, metaTx);

        vm.expectRevert(Forwarder.NotSupportedModule.selector);
        vm.prank(relayer);
        forwarder.multicall(multicalldata);
    }

    function testRequestCancelNotRequesterReverts() public {
        IOrderProcessor.Order memory order = dummyOrder;

        bytes memory data = abi.encodeWithSelector(issuer.requestOrder.selector, order);

        uint256 nonce = 0;

        deal(address(paymentToken), user, dummyOrder.paymentTokenQuantity + dummyOrderFees * 1e6);

        //  Prepare ForwardRequest
        IForwarder.ForwardRequest memory metaTx =
            prepareForwardRequest(user, address(issuer), data, nonce, userPrivateKey);

        // calldata
        bytes[] memory multicalldata = new bytes[](2);
        multicalldata[0] =
            preparePermitCall(paymentSigUtils, address(paymentToken), type(uint256).max, user, userPrivateKey, nonce);
        multicalldata[1] = abi.encodeWithSelector(forwarder.forwardRequestBuyOrder.selector, metaTx);

        vm.prank(relayer);
        forwarder.multicall(multicalldata);

        bytes memory dataCancel = abi.encodeWithSelector(issuer.requestCancel.selector, 0);
        Forwarder.ForwardRequest memory metaTx1 =
            prepareForwardRequest(relayer, address(issuer), dataCancel, nonce, userPrivateKey);
        multicalldata = new bytes[](1);
        multicalldata[0] = abi.encodeWithSelector(forwarder.forwardRequestCancel.selector, metaTx1);

        vm.expectRevert(Forwarder.InvalidSigner.selector);
        vm.prank(relayer);
        forwarder.forwardRequestCancel(metaTx1);
        assertEq(forwarder.orderSigner(0), user);
    }

    function testCancel() public {
        bytes memory data = abi.encodeWithSelector(issuer.requestOrder.selector, dummyOrder);

        uint256 nonce = 0;

        uint256 quantityIn = dummyOrder.paymentTokenQuantity + dummyOrderFees;
        uint256 userFunds = quantityIn * 1e6;
        deal(address(paymentToken), user, userFunds);

        //  Prepare ForwardRequest
        IForwarder.ForwardRequest memory metaTx =
            prepareForwardRequest(user, address(issuer), data, nonce, userPrivateKey);

        // calldata
        bytes[] memory multicalldata = new bytes[](2);
        multicalldata[0] =
            preparePermitCall(paymentSigUtils, address(paymentToken), type(uint256).max, user, userPrivateKey, nonce);
        multicalldata[1] = abi.encodeWithSelector(forwarder.forwardRequestBuyOrder.selector, metaTx);

        vm.prank(relayer);
        forwarder.multicall(multicalldata);
        // uint256 index = abi.decode(multiReturns[1], (uint256));

        uint256 balanceUserBefore = paymentToken.balanceOf(user);

        // cancel
        vm.prank(operator);
        issuer.cancelOrder(0, dummyOrder, "test");
        assertEq(paymentToken.balanceOf(address(forwarder)), 0);
        assertEq(paymentToken.balanceOf(address(issuer)), 0);
        assertLt(paymentToken.balanceOf(address(user)), userFunds);
        assertEq(paymentToken.balanceOf(address(user)), balanceUserBefore + quantityIn);
    }

    function _getPaymentPriceInWei() internal view returns (uint256) {
        address _oracle = usdcPriceOracle;
        // slither-disable-next-line unused-return
        (, int256 paymentPrice,,,) = AggregatorV3Interface(_oracle).latestRoundData();
        // slither-disable-next-line unused-return
        (, int256 ethUSDPrice,,,) = AggregatorV3Interface(ethUsdPriceOracle).latestRoundData();
        // adjust values to align decimals
        uint8 paymentPriceDecimals = AggregatorV3Interface(_oracle).decimals();
        uint8 ethUSDPriceDecimals = AggregatorV3Interface(ethUsdPriceOracle).decimals();
        if (paymentPriceDecimals > ethUSDPriceDecimals) {
            ethUSDPrice = ethUSDPrice * int256(10 ** (paymentPriceDecimals - ethUSDPriceDecimals));
        } else if (paymentPriceDecimals < ethUSDPriceDecimals) {
            paymentPrice = paymentPrice * int256(10 ** (ethUSDPriceDecimals - paymentPriceDecimals));
        }
        // compute payment price in wei
        uint256 paymentPriceInWei = PrbMath.mulDiv(uint256(paymentPrice), 1 ether, uint256(ethUSDPrice));
        return uint256(paymentPriceInWei);
    }

    function _tokenAmountForGas(uint256 gasCostInWei, address gastoken, uint256 paymentTokenPrice)
        internal
        view
        returns (uint256)
    {
        // Apply payment token price to calculate payment amount
        // Assumes payment token price includes token decimals
        uint256 paymentAmount = 0;
        try IERC20Metadata(gastoken).decimals() returns (uint8 value) {
            paymentAmount = gasCostInWei * 10 ** value / paymentTokenPrice;
        } catch {
            paymentAmount = gasCostInWei / paymentTokenPrice;
        }
        return paymentAmount;
    }

    // set Permit for user
    function preparePermitCall(
        SigUtils permitSigUtils,
        address permitToken,
        uint256 value,
        address _user,
        uint256 _privateKey,
        uint256 _nonce
    ) internal view returns (bytes memory) {
        SigUtils.Permit memory sigPermit = SigUtils.Permit({
            owner: _user,
            spender: address(forwarder),
            value: value,
            nonce: _nonce,
            deadline: block.timestamp + 30 days
        });
        bytes32 digest = permitSigUtils.getTypedDataHash(sigPermit);
        (uint8 v, bytes32 r, bytes32 s) = vm.sign(_privateKey, digest);
        return abi.encodeWithSelector(
            forwarder.selfPermit.selector, permitToken, sigPermit.owner, sigPermit.value, sigPermit.deadline, v, r, s
        );
    }

    function prepareForwardRequest(address _user, address to, bytes memory data, uint256 nonce, uint256 _privateKey)
        internal
        view
        returns (IForwarder.ForwardRequest memory metaTx)
    {
        SigMetaUtils.ForwardRequest memory MetaTx = SigMetaUtils.ForwardRequest({
            user: _user,
            to: to,
            data: data,
            deadline: uint64(block.timestamp + 30 days),
            nonce: nonce
        });

        bytes32 digestMeta = sigMeta.getHashToSign(MetaTx);
        (uint8 v2, bytes32 r2, bytes32 s2) = vm.sign(_privateKey, digestMeta);

        metaTx = IForwarder.ForwardRequest({
            user: _user,
            to: to,
            data: data,
            deadline: uint64(block.timestamp + 30 days),
            nonce: nonce,
            signature: abi.encodePacked(r2, s2, v2)
        });
    }
}<|MERGE_RESOLUTION|>--- conflicted
+++ resolved
@@ -10,7 +10,7 @@
 import "../utils/SigUtils.sol";
 import "../../src/orders/IOrderProcessor.sol";
 import "../utils/mocks/MockToken.sol";
-import "../utils/mocks/MockdShareFactory.sol";
+import "../utils/mocks/MockDShareFactory.sol";
 import "../utils/SigMetaUtils.sol";
 import {IERC20Metadata} from "openzeppelin-contracts/contracts/token/ERC20/extensions/IERC20Metadata.sol";
 import {AggregatorV3Interface} from "chainlink/contracts/src/v0.8/interfaces/AggregatorV3Interface.sol";
@@ -46,7 +46,7 @@
     OrderProcessor public issuer;
     BuyUnlockedProcessor public directBuyIssuer;
     MockToken public paymentToken;
-    MockdShareFactory public tokenFactory;
+    MockDShareFactory public tokenFactory;
     DShare public token;
 
     SigMetaUtils public sigMeta;
@@ -90,7 +90,7 @@
         admin = vm.addr(adminPrivateKey);
 
         vm.startPrank(admin);
-        tokenFactory = new MockdShareFactory();
+        tokenFactory = new MockDShareFactory();
         token = tokenFactory.deploy("Dinari Token", "dTKN");
         paymentToken = new MockToken("Money", "$");
         tokenLockCheck = new TokenLockCheck(address(paymentToken), address(paymentToken));
@@ -377,11 +377,7 @@
     }
 
     function testRescueERC20(uint256 amount, address to) public {
-<<<<<<< HEAD
         vm.assume(to != address(0) && to != address(forwarder));
-=======
-        vm.assume(to != address(0));
->>>>>>> 22406088
 
         MockToken paymentTokenToRescue = new MockToken("RescueMoney", "$");
         paymentTokenToRescue.mint(user, amount);
