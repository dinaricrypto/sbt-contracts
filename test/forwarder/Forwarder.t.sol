--- conflicted
+++ resolved
@@ -96,14 +96,8 @@
         tokenLockCheck = new TokenLockCheck(address(paymentToken), address(paymentToken));
         vm.stopPrank();
 
-<<<<<<< HEAD
         issuer = new OrderProcessor(
-            address(this),
-=======
-        vm.startPrank(admin);
-        issuer = new EscrowOrderProcessor(
             admin,
->>>>>>> fe31ad06
             treasury,
             OrderProcessor.FeeRates({
                 perOrderFeeBuy: 1 ether,
@@ -125,6 +119,7 @@
             tokenLockCheck
         );
 
+        vm.startPrank(admin);
         token.grantRole(token.MINTER_ROLE(), admin);
         token.grantRole(token.BURNER_ROLE(), address(issuer));
 
@@ -134,7 +129,6 @@
         directBuyIssuer.grantRole(issuer.PAYMENTTOKEN_ROLE(), address(paymentToken));
         directBuyIssuer.grantRole(issuer.ASSETTOKEN_ROLE(), address(token));
         directBuyIssuer.grantRole(issuer.OPERATOR_ROLE(), operator);
-
         vm.stopPrank();
 
         vm.startPrank(owner); // we set an owner to deploy forwarder
@@ -443,35 +437,14 @@
             preparePermitCall(shareSigUtils, address(token), type(uint256).max, user, userPrivateKey, nonce);
         multicalldata[2] = abi.encodeWithSelector(forwarder.forwardRequestSellOrder.selector, metaTx);
 
-<<<<<<< HEAD
-        bytes32 id = issuer.getOrderId(order.recipient, 0);
-
         uint256 issuerBalanceBefore = token.balanceOf(address(issuer));
         vm.expectEmit(true, true, true, false);
-        emit OrderRequested(order.recipient, 0, order);
-        vm.prank(relayer);
-        forwarder.multicall(multicalldata);
-
-        assertEq(uint8(issuer.getOrderStatus(id)), uint8(IOrderProcessor.OrderStatus.ACTIVE));
-        assertEq(issuer.getUnfilledAmount(id), order.assetTokenQuantity);
-=======
-        // mint paymentToken Balance ex: USDC
-        vm.prank(admin);
-        paymentToken.mint(user, order.paymentTokenQuantity * 1e6);
-        uint256 paymentTokenBalanceBefore = paymentToken.balanceOf(user);
-
-        uint256 userBalanceBefore = token.balanceOf(user);
-        uint256 issuerBalanceBefore = token.balanceOf(address(issuer));
-        vm.expectEmit(true, true, true, true);
         emit OrderRequested(0, order.recipient, order);
         vm.prank(relayer);
         forwarder.multicall(multicalldata);
-
-        uint256 paymentTokenBalanceAfter = paymentToken.balanceOf(user);
 
         assertEq(uint8(issuer.getOrderStatus(0)), uint8(IOrderProcessor.OrderStatus.ACTIVE));
         assertEq(issuer.getUnfilledAmount(0), order.assetTokenQuantity);
->>>>>>> fe31ad06
         assertEq(issuer.numOpenOrders(), 1);
         assertEq(token.balanceOf(address(issuer)), order.assetTokenQuantity);
         assertEq(token.balanceOf(address(issuer)), issuerBalanceBefore + order.assetTokenQuantity);
@@ -489,10 +462,11 @@
         }
 
         // Fill order and pay network fee from proceeds
+        vm.prank(admin);
         paymentToken.mint(operator, receivedAmount);
         vm.startPrank(operator);
         paymentToken.approve(address(issuer), receivedAmount);
-        issuer.fillOrder(order, 0, order.assetTokenQuantity, receivedAmount);
+        issuer.fillOrder(0, order, order.assetTokenQuantity, receivedAmount);
         vm.stopPrank();
         assertLt(paymentToken.balanceOf(user), receivedAmount);
         assertGe(paymentToken.balanceOf(relayer), 0);
@@ -875,13 +849,8 @@
 
         vm.expectRevert(Forwarder.InvalidSigner.selector);
         vm.prank(relayer);
-<<<<<<< HEAD
         forwarder.forwardRequestCancel(metaTx1);
-        assertEq(forwarder.orderSigner(id), user);
-=======
-        forwarder.forwardFunctionCall(metaTx1);
         assertEq(forwarder.orderSigner(0), user);
->>>>>>> fe31ad06
     }
 
     function testCancel() public {
