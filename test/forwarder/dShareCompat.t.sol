--- conflicted
+++ resolved
@@ -71,14 +71,8 @@
         // e.g. (1 ether / 1867) * (0.997 / 10 ** paymentToken.decimals());
         paymentTokenPrice = uint256(0.997 ether) / 1867 / 10 ** paymentToken.decimals();
 
-<<<<<<< HEAD
         issuer = new OrderProcessor(
-            address(this),
-=======
-        vm.startPrank(admin);
-        issuer = new EscrowOrderProcessor(
             admin,
->>>>>>> fe31ad06
             treasury,
             OrderProcessor.FeeRates({
                 perOrderFeeBuy: 1 ether,
@@ -89,6 +83,7 @@
             tokenLockCheck
         );
 
+        vm.startPrank(admin);
         issuer.grantRole(issuer.PAYMENTTOKEN_ROLE(), address(paymentToken));
         issuer.grantRole(issuer.ASSETTOKEN_ROLE(), address(token));
         issuer.grantRole(issuer.OPERATOR_ROLE(), operator);
