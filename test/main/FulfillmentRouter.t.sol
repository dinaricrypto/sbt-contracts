--- conflicted
+++ resolved
@@ -54,13 +54,8 @@
         tokenLockCheck = new TokenLockCheck(address(paymentToken), address(0));
         tokenLockCheck.setAsDShare(address(token));
 
-<<<<<<< HEAD
         issuer = new OrderProcessor(
-            address(this),
-=======
-        issuer = new EscrowOrderProcessor(
             admin,
->>>>>>> fe31ad06
             treasury,
             OrderProcessor.FeeRates({
                 perOrderFeeBuy: 1 ether,
