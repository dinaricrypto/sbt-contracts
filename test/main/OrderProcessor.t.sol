--- conflicted
+++ resolved
@@ -524,14 +524,8 @@
         issuer.multicall(calls);
         assertEq(paymentToken.nonces(user), 1);
         assertEq(paymentToken.allowance(user, address(issuer)), 0);
-<<<<<<< HEAD
         assertEq(uint8(issuer.getOrderStatus(orderId)), uint8(IOrderProcessor.OrderStatus.ACTIVE));
         assertEq(issuer.getUnfilledAmount(orderId), dummyOrder.paymentTokenQuantity);
-        assertEq(issuer.numOpenOrders(), 1);
-=======
-        assertEq(uint8(issuer.getOrderStatus(0)), uint8(IOrderProcessor.OrderStatus.ACTIVE));
-        assertEq(issuer.getUnfilledAmount(0), dummyOrder.paymentTokenQuantity);
->>>>>>> 6d95399b
         assertEq(paymentToken.balanceOf(user), userBalanceBefore - quantityIn);
         assertEq(paymentToken.balanceOf(operator), operatorBalanceBefore + dummyOrder.paymentTokenQuantity);
     }
