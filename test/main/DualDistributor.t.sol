// SPDX-License-Identifier: MIT
pragma solidity ^0.8.13;

import "forge-std/Test.sol";
import {DividendDistribution} from "../../src/dividend/DividendDistribution.sol";
import {DualDistributor} from "../../src/dividend/DualDistributor.sol";
import {TransferRestrictor, ITransferRestrictor} from "../../src/TransferRestrictor.sol";
<<<<<<< HEAD
import {XDShare} from "../../src/dividend/XDShare.sol";
=======
import {WrappedDShare} from "../../src/WrappedDShare.sol";
>>>>>>> 996576e3
import {DShare} from "../../src/DShare.sol";
import "solady/test/utils/mocks/MockERC20.sol";
import {IERC20} from "openzeppelin-contracts/contracts/token/ERC20/IERC20.sol";
import {IAccessControl} from "openzeppelin-contracts/contracts/access/IAccessControl.sol";
import {ERC1967Proxy} from "openzeppelin-contracts/contracts/proxy/ERC1967/ERC1967Proxy.sol";

contract DualDistributorTest is Test {
    DividendDistribution distribution;
    DualDistributor dualDistributor;
    TransferRestrictor restrictor;
<<<<<<< HEAD
    XDShare xToken;
=======
    WrappedDShare xToken;
>>>>>>> 996576e3
    DShare dtoken;
    MockERC20 token;

    uint256 userPrivateKey;
    uint256 ownerPrivateKey;

    address user = address(1);
    address user2 = address(2);
    address admin = address(3);
    address distributor = address(4);

    event NewDistribution(
        uint256 indexed distributionId, address indexed DShare, uint256 usdcAmount, uint256 dShareAmount
    );

    event NewDividendDistributionSet(address indexed newDivividendDistribution);

    function setUp() public {
        vm.startPrank(admin);
        restrictor = new TransferRestrictor(admin);
        token = new MockERC20("Money", "$", 6);
        DShare tokenImplementation = new DShare();
        dtoken = DShare(
            address(
                new ERC1967Proxy(
                    address(tokenImplementation),
<<<<<<< HEAD
                    abi.encodeCall(DShare.initialize, (address(this), "Dinari Token", "dTKN", restrictor))
                )
            )
        );
        XDShare xtokenImplementation = new XDShare();
        xToken = XDShare(
            address(
                new ERC1967Proxy(
                    address(xtokenImplementation),
                    abi.encodeCall(XDShare.initialize, (dtoken, "Dinari xdToken", "xdTKN"))
=======
                    abi.encodeCall(DShare.initialize, (admin, "Dinari Token", "dTKN", restrictor))
                )
            )
        );
        WrappedDShare xtokenImplementation = new WrappedDShare();
        xToken = WrappedDShare(
            address(
                new ERC1967Proxy(
                    address(xtokenImplementation),
                    abi.encodeCall(WrappedDShare.initialize, (admin, dtoken, "Dinari xdToken", "xdTKN"))
>>>>>>> 996576e3
                )
            )
        );

        dtoken.grantRole(dtoken.MINTER_ROLE(), admin);

        distribution = new DividendDistribution(admin);

        distribution.grantRole(distribution.DISTRIBUTOR_ROLE(), distributor);
<<<<<<< HEAD
        dualDistributor = new DualDistributor(address(this), address(distribution));
=======
        dualDistributor = new DualDistributor(admin, address(distribution));
>>>>>>> 996576e3
        dualDistributor.grantRole(dualDistributor.DISTRIBUTOR_ROLE(), distributor);
        distribution.grantRole(distribution.DISTRIBUTOR_ROLE(), address(dualDistributor));

        vm.stopPrank();
    }

    function testStateVar() public {
        assertEq(dualDistributor.dividendDistribution(), address(distribution));
    }

    function testSetDividendDistributionZeroAddressReverts() public {
        vm.expectRevert(DualDistributor.ZeroAddress.selector);
        vm.prank(admin);
        dualDistributor.setDividendDistribution(address(0));
    }

    function testSetDividendDistribution(address account) public {
        vm.assume(account != address(0));

        vm.expectRevert(
            abi.encodeWithSelector(
                IAccessControl.AccessControlUnauthorizedAccount.selector, user, distribution.DEFAULT_ADMIN_ROLE()
            )
        );
        vm.prank(user);
        dualDistributor.setDividendDistribution(account);

        vm.expectEmit(true, true, true, true);
        emit NewDividendDistributionSet(account);
<<<<<<< HEAD
=======
        vm.prank(admin);
>>>>>>> 996576e3
        dualDistributor.setDividendDistribution(account);
        assertEq(dualDistributor.dividendDistribution(), account);
    }

    function testSetWrappedDShareForDShareZeroAddressReverts() public {
        vm.expectRevert(DualDistributor.ZeroAddress.selector);
        vm.prank(admin);
        dualDistributor.setWrappedDShareForDShare(address(0), address(1));
    }

<<<<<<< HEAD
    function testSetXdShareForDShare(address _dShare, address _XdShare) public {
=======
    function testSetWrappedDShareForDShare(address _dShare, address _WrappedDShare) public {
>>>>>>> 996576e3
        vm.assume(_dShare != address(0));

        vm.expectRevert(
            abi.encodeWithSelector(
                IAccessControl.AccessControlUnauthorizedAccount.selector, user, distribution.DEFAULT_ADMIN_ROLE()
            )
        );
        vm.prank(user);
<<<<<<< HEAD
        dualDistributor.setXdShareForDShare(_dShare, _XdShare);

        dualDistributor.setXdShareForDShare(_dShare, _XdShare);
        assertEq(dualDistributor.dShareToXdShare(_dShare), _XdShare);
=======
        dualDistributor.setWrappedDShareForDShare(_dShare, _WrappedDShare);

        vm.prank(admin);
        dualDistributor.setWrappedDShareForDShare(_dShare, _WrappedDShare);
        assertEq(dualDistributor.dShareToWrappedDShare(_dShare), _WrappedDShare);
>>>>>>> 996576e3
    }

    function testDistribute(uint256 amountA, uint256 amountB, uint256 endTime) public {
        vm.assume(endTime > block.timestamp + distribution.minDistributionTime());

        vm.startPrank(admin);
        token.mint(address(dualDistributor), amountA);
        dtoken.mint(address(dualDistributor), amountB);
        vm.stopPrank();

        vm.expectRevert(
            abi.encodeWithSelector(
                IAccessControl.AccessControlUnauthorizedAccount.selector, address(this), distribution.DISTRIBUTOR_ROLE()
            )
        );
        dualDistributor.distribute(address(token), address(dtoken), amountA, amountB, endTime);

        vm.prank(distributor);
        vm.expectRevert(DualDistributor.ZeroAddress.selector);
        dualDistributor.distribute(address(token), address(dtoken), amountA, amountB, endTime);

        vm.prank(admin);
        dualDistributor.setWrappedDShareForDShare(address(dtoken), address(xToken));

        vm.prank(distributor);
        vm.expectRevert(DualDistributor.ZeroAddress.selector);
        dualDistributor.distribute(address(0), address(dtoken), amountA, amountB, endTime);

        vm.prank(distributor);
        vm.expectEmit(true, true, true, true);
        emit NewDistribution(0, address(dtoken), amountA, amountB);
        dualDistributor.distribute(address(token), address(dtoken), amountA, amountB, endTime);
    }
}<|MERGE_RESOLUTION|>--- conflicted
+++ resolved
@@ -5,11 +5,7 @@
 import {DividendDistribution} from "../../src/dividend/DividendDistribution.sol";
 import {DualDistributor} from "../../src/dividend/DualDistributor.sol";
 import {TransferRestrictor, ITransferRestrictor} from "../../src/TransferRestrictor.sol";
-<<<<<<< HEAD
-import {XDShare} from "../../src/dividend/XDShare.sol";
-=======
 import {WrappedDShare} from "../../src/WrappedDShare.sol";
->>>>>>> 996576e3
 import {DShare} from "../../src/DShare.sol";
 import "solady/test/utils/mocks/MockERC20.sol";
 import {IERC20} from "openzeppelin-contracts/contracts/token/ERC20/IERC20.sol";
@@ -20,11 +16,7 @@
     DividendDistribution distribution;
     DualDistributor dualDistributor;
     TransferRestrictor restrictor;
-<<<<<<< HEAD
-    XDShare xToken;
-=======
     WrappedDShare xToken;
->>>>>>> 996576e3
     DShare dtoken;
     MockERC20 token;
 
@@ -51,18 +43,6 @@
             address(
                 new ERC1967Proxy(
                     address(tokenImplementation),
-<<<<<<< HEAD
-                    abi.encodeCall(DShare.initialize, (address(this), "Dinari Token", "dTKN", restrictor))
-                )
-            )
-        );
-        XDShare xtokenImplementation = new XDShare();
-        xToken = XDShare(
-            address(
-                new ERC1967Proxy(
-                    address(xtokenImplementation),
-                    abi.encodeCall(XDShare.initialize, (dtoken, "Dinari xdToken", "xdTKN"))
-=======
                     abi.encodeCall(DShare.initialize, (admin, "Dinari Token", "dTKN", restrictor))
                 )
             )
@@ -73,7 +53,6 @@
                 new ERC1967Proxy(
                     address(xtokenImplementation),
                     abi.encodeCall(WrappedDShare.initialize, (admin, dtoken, "Dinari xdToken", "xdTKN"))
->>>>>>> 996576e3
                 )
             )
         );
@@ -83,11 +62,7 @@
         distribution = new DividendDistribution(admin);
 
         distribution.grantRole(distribution.DISTRIBUTOR_ROLE(), distributor);
-<<<<<<< HEAD
-        dualDistributor = new DualDistributor(address(this), address(distribution));
-=======
         dualDistributor = new DualDistributor(admin, address(distribution));
->>>>>>> 996576e3
         dualDistributor.grantRole(dualDistributor.DISTRIBUTOR_ROLE(), distributor);
         distribution.grantRole(distribution.DISTRIBUTOR_ROLE(), address(dualDistributor));
 
@@ -117,10 +92,7 @@
 
         vm.expectEmit(true, true, true, true);
         emit NewDividendDistributionSet(account);
-<<<<<<< HEAD
-=======
         vm.prank(admin);
->>>>>>> 996576e3
         dualDistributor.setDividendDistribution(account);
         assertEq(dualDistributor.dividendDistribution(), account);
     }
@@ -131,11 +103,7 @@
         dualDistributor.setWrappedDShareForDShare(address(0), address(1));
     }
 
-<<<<<<< HEAD
-    function testSetXdShareForDShare(address _dShare, address _XdShare) public {
-=======
     function testSetWrappedDShareForDShare(address _dShare, address _WrappedDShare) public {
->>>>>>> 996576e3
         vm.assume(_dShare != address(0));
 
         vm.expectRevert(
@@ -144,18 +112,11 @@
             )
         );
         vm.prank(user);
-<<<<<<< HEAD
-        dualDistributor.setXdShareForDShare(_dShare, _XdShare);
-
-        dualDistributor.setXdShareForDShare(_dShare, _XdShare);
-        assertEq(dualDistributor.dShareToXdShare(_dShare), _XdShare);
-=======
         dualDistributor.setWrappedDShareForDShare(_dShare, _WrappedDShare);
 
         vm.prank(admin);
         dualDistributor.setWrappedDShareForDShare(_dShare, _WrappedDShare);
         assertEq(dualDistributor.dShareToWrappedDShare(_dShare), _WrappedDShare);
->>>>>>> 996576e3
     }
 
     function testDistribute(uint256 amountA, uint256 amountB, uint256 endTime) public {
