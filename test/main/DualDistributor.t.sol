// SPDX-License-Identifier: MIT
pragma solidity ^0.8.13;

import "forge-std/Test.sol";
import {DividendDistribution} from "../../src/dividend/DividendDistribution.sol";
import {DualDistributor} from "../../src/dividend/DualDistributor.sol";
import {TransferRestrictor, ITransferRestrictor} from "../../src/TransferRestrictor.sol";
import {WrappeddShare} from "../../src/WrappeddShare.sol";
import {dShare} from "../../src/dShare.sol";
import "solady/test/utils/mocks/MockERC20.sol";
import {IERC20} from "openzeppelin-contracts/contracts/token/ERC20/IERC20.sol";
import {IAccessControl} from "openzeppelin-contracts/contracts/access/IAccessControl.sol";
import {ERC1967Proxy} from "openzeppelin-contracts/contracts/proxy/ERC1967/ERC1967Proxy.sol";

contract DualDistributorTest is Test {
    DividendDistribution distribution;
    DualDistributor dualDistributor;
    TransferRestrictor restrictor;
    WrappeddShare xToken;
    dShare dtoken;
    MockERC20 token;

    uint256 userPrivateKey;
    uint256 ownerPrivateKey;

    address user = address(1);
    address user2 = address(2);
    address distributor = address(4);

    event NewDistribution(
        uint256 indexed distributionId, address indexed dShare, uint256 usdcAmount, uint256 dShareAmount
    );

    function setUp() public {
        restrictor = new TransferRestrictor(address(this));
        token = new MockERC20("Money", "$", 6);
        dShare tokenImplementation = new dShare();
        dtoken = dShare(
            address(
                new ERC1967Proxy(
                    address(tokenImplementation),
                    abi.encodeCall(dShare.initialize, (address(this), "Dinari Token", "dTKN", restrictor))
                )
            )
        );
        WrappeddShare xtokenImplementation = new WrappeddShare();
        xToken = WrappeddShare(
            address(
                new ERC1967Proxy(
                    address(xtokenImplementation),
<<<<<<< HEAD
                    abi.encodeCall(xdShare.initialize, (dtoken, "Dinari xdToken", "xdTKN"))
=======
                    abi.encodeCall(WrappeddShare.initialize, (dtoken, "Dinari xdToken", "xdTKN"))
>>>>>>> 6124a4e5
                )
            )
        );

        dtoken.grantRole(dtoken.MINTER_ROLE(), address(this));

        distribution = new DividendDistribution(address(this));

        distribution.grantRole(distribution.DISTRIBUTOR_ROLE(), distributor);
        dualDistributor = new DualDistributor(address(this), address(token), address(distribution));
        dualDistributor.grantRole(dualDistributor.DISTRIBUTOR_ROLE(), distributor);
        distribution.grantRole(distribution.DISTRIBUTOR_ROLE(), address(dualDistributor));
    }

    function testStateVar() public {
        assertEq(dualDistributor.USDC(), address(token));
        assertEq(dualDistributor.dividendDistribution(), address(distribution));
    }

    function testSetUsdcZeroAddressReverts() public {
        vm.expectRevert(DualDistributor.ZeroAddress.selector);
        dualDistributor.setUSDC(address(0));
    }

    function testSetUsdc(address usdc) public {
        vm.assume(usdc != address(0));

        vm.expectRevert(
            abi.encodeWithSelector(
                IAccessControl.AccessControlUnauthorizedAccount.selector, user, distribution.DEFAULT_ADMIN_ROLE()
            )
        );
        vm.prank(user);
        dualDistributor.setUSDC(usdc);

        dualDistributor.setUSDC(usdc);
        assertEq(dualDistributor.USDC(), usdc);
    }

    function testSetDividendDistributionZeroAddressReverts() public {
        vm.expectRevert(DualDistributor.ZeroAddress.selector);
        dualDistributor.setDividendDistribution(address(0));
    }

    function testSetDividendDistribution(address account) public {
        vm.assume(account != address(0));

        vm.expectRevert(
            abi.encodeWithSelector(
                IAccessControl.AccessControlUnauthorizedAccount.selector, user, distribution.DEFAULT_ADMIN_ROLE()
            )
        );
        vm.prank(user);
        dualDistributor.setDividendDistribution(account);

        dualDistributor.setDividendDistribution(account);
        assertEq(dualDistributor.dividendDistribution(), account);
    }

    function testSetWrappeddShareForDShareZeroAddressReverts() public {
        vm.expectRevert(DualDistributor.ZeroAddress.selector);
        dualDistributor.setWrappeddShareForDShare(address(0), address(1));
    }

    function testSetWrappeddShareForDShare(address _dShare, address _WrappeddShare) public {
        vm.assume(_dShare != address(0));

        vm.expectRevert(
            abi.encodeWithSelector(
                IAccessControl.AccessControlUnauthorizedAccount.selector, user, distribution.DEFAULT_ADMIN_ROLE()
            )
        );
        vm.prank(user);
        dualDistributor.setWrappeddShareForDShare(_dShare, _WrappeddShare);

        dualDistributor.setWrappeddShareForDShare(_dShare, _WrappeddShare);
        assertEq(dualDistributor.dShareToWrappeddShare(_dShare), _WrappeddShare);
    }

    function testDistribute(uint256 amountA, uint256 amountB, uint256 endTime) public {
        vm.assume(endTime > block.timestamp);

        token.mint(address(dualDistributor), amountA);
        dtoken.mint(address(dualDistributor), amountB);

        vm.expectRevert(
            abi.encodeWithSelector(
                IAccessControl.AccessControlUnauthorizedAccount.selector, address(this), distribution.DISTRIBUTOR_ROLE()
            )
        );
        dualDistributor.distribute(address(dtoken), amountA, amountB, endTime);

        vm.prank(distributor);
        vm.expectRevert(DualDistributor.ZeroAddress.selector);
        dualDistributor.distribute(address(dtoken), amountA, amountB, endTime);

        dualDistributor.setWrappeddShareForDShare(address(dtoken), address(xToken));

        vm.prank(distributor);
<<<<<<< HEAD
=======
        vm.expectRevert(DualDistributor.WrappeddShareIsNotLocked.selector);
        dualDistributor.distribute(address(dtoken), amountA, amountB, endTime);

        xToken.lock();

        vm.prank(distributor);
>>>>>>> 6124a4e5
        vm.expectEmit(true, true, true, true);
        emit NewDistribution(0, address(dtoken), amountA, amountB);
        dualDistributor.distribute(address(dtoken), amountA, amountB, endTime);
    }
}<|MERGE_RESOLUTION|>--- conflicted
+++ resolved
@@ -48,11 +48,7 @@
             address(
                 new ERC1967Proxy(
                     address(xtokenImplementation),
-<<<<<<< HEAD
-                    abi.encodeCall(xdShare.initialize, (dtoken, "Dinari xdToken", "xdTKN"))
-=======
                     abi.encodeCall(WrappeddShare.initialize, (dtoken, "Dinari xdToken", "xdTKN"))
->>>>>>> 6124a4e5
                 )
             )
         );
@@ -152,15 +148,6 @@
         dualDistributor.setWrappeddShareForDShare(address(dtoken), address(xToken));
 
         vm.prank(distributor);
-<<<<<<< HEAD
-=======
-        vm.expectRevert(DualDistributor.WrappeddShareIsNotLocked.selector);
-        dualDistributor.distribute(address(dtoken), amountA, amountB, endTime);
-
-        xToken.lock();
-
-        vm.prank(distributor);
->>>>>>> 6124a4e5
         vm.expectEmit(true, true, true, true);
         emit NewDistribution(0, address(dtoken), amountA, amountB);
         dualDistributor.distribute(address(dtoken), amountA, amountB, endTime);
