// SPDX-License-Identifier: UNLICENSED
pragma solidity ^0.8.22;

import "forge-std/Test.sol";
import {MockToken} from "../utils/mocks/MockToken.sol";
import {OrderProcessor} from "../../src/orders/OrderProcessor.sol";
import "../utils/mocks/GetMockDShareFactory.sol";
import "../../src/orders/OrderProcessor.sol";
import "../../src/orders/IOrderProcessor.sol";
<<<<<<< HEAD
=======
import "../../src/TokenLockCheck.sol";
>>>>>>> 0cd60ef7
import {NumberUtils} from "../../src/common/NumberUtils.sol";
import {FeeLib} from "../../src/common/FeeLib.sol";
import {ERC1967Proxy} from "openzeppelin-contracts/contracts/proxy/ERC1967/ERC1967Proxy.sol";

contract LimitOrderTest is Test {
    using GetMockDShareFactory for DShareFactory;

    DShareFactory tokenFactory;
    DShare token;
    OrderProcessor issuer;
    MockToken paymentToken;

    uint256 userPrivateKey;
    uint256 adminPrivateKey;
    address user;
    address admin;

    address constant operator = address(3);
    address constant treasury = address(4);

    uint256 flatFee;
    uint24 percentageFeeRate;

    function setUp() public {
        userPrivateKey = 0x01;
        adminPrivateKey = 0x02;
        user = vm.addr(userPrivateKey);
        admin = vm.addr(adminPrivateKey);

        vm.startPrank(admin);
        (tokenFactory,,) = GetMockDShareFactory.getMockDShareFactory(admin);
        token = tokenFactory.deployDShare(admin, "Dinari Token", "dTKN");
        paymentToken = new MockToken("Money", "$");

<<<<<<< HEAD
=======
        tokenLockCheck = new TokenLockCheck();
        tokenLockCheck.setCallSelector(address(paymentToken), IERC20Usdc.isBlacklisted.selector);
        tokenLockCheck.setCallSelector(address(paymentToken), IERC20Usdt.isBlackListed.selector);

>>>>>>> 0cd60ef7
        OrderProcessor issuerImpl = new OrderProcessor();
        issuer = OrderProcessor(
            address(
                new ERC1967Proxy(
                    address(issuerImpl),
                    abi.encodeCall(OrderProcessor.initialize, (admin, treasury, operator, tokenFactory, address(1)))
                )
            )
        );

        token.grantRole(token.MINTER_ROLE(), admin);
        token.grantRole(token.MINTER_ROLE(), address(issuer));
        token.grantRole(token.BURNER_ROLE(), address(issuer));

<<<<<<< HEAD
        issuer.setBlacklistCallSelector(address(paymentToken), paymentToken.isBlacklisted.selector);
        issuer.setFees(address(0), address(paymentToken), 1 ether, 5_000, 1 ether, 5_000);
        issuer.setOperator(operator, true);
=======
        OrderProcessor.FeeRates memory defaultFees = OrderProcessor.FeeRates({
            perOrderFeeBuy: 1e8,
            percentageFeeRateBuy: 5_000,
            perOrderFeeSell: 1e8,
            percentageFeeRateSell: 5_000
        });
        issuer.setDefaultFees(address(paymentToken), defaultFees);
        issuer.grantRole(issuer.ASSETTOKEN_ROLE(), address(token));
        issuer.grantRole(issuer.OPERATOR_ROLE(), operator);
>>>>>>> 0cd60ef7
        issuer.setMaxOrderDecimals(address(token), int8(token.decimals()));

        vm.stopPrank();

        (flatFee, percentageFeeRate) = issuer.getFeeRatesForOrder(user, false, address(paymentToken));
    }

    function createLimitOrder(bool sell, uint256 orderAmount, uint256 price)
        internal
        view
        returns (IOrderProcessor.Order memory order)
    {
        order = IOrderProcessor.Order({
            salt: 0,
            recipient: user,
            assetToken: address(token),
            paymentToken: address(paymentToken),
            sell: sell,
            orderType: IOrderProcessor.OrderType.LIMIT,
            assetTokenQuantity: sell ? orderAmount : 0,
            paymentTokenQuantity: sell ? 0 : orderAmount,
            price: price,
            tif: IOrderProcessor.TIF.GTC
        });
    }

    function testRequestLimitOrderNoPriceReverts(uint256 orderAmount) public {
        vm.assume(orderAmount > 0);

        IOrderProcessor.Order memory order = createLimitOrder(false, orderAmount, 0);

        vm.startPrank(admin);
        paymentToken.mint(user, order.paymentTokenQuantity);
        vm.startPrank(user);
        paymentToken.approve(address(issuer), order.paymentTokenQuantity);

        vm.expectRevert(OrderProcessor.LimitPriceNotSet.selector);
        vm.startPrank(user);
        issuer.requestOrder(order);
    }

    function testFillLimitBuyOrderPriceReverts(
        uint256 orderAmount,
        uint256 fillAmount,
        uint256 receivedAmount,
        uint256 _price
    ) public {
        vm.assume(_price > 0);
        vm.assume(orderAmount > 0);
        vm.assume(fillAmount > 0 && fillAmount <= orderAmount);
        vm.assume(!NumberUtils.mulDivCheckOverflow(fillAmount, 1 ether, _price));
        uint256 fees = flatFee + FeeLib.applyPercentageFee(percentageFeeRate, orderAmount);
        vm.assume(!NumberUtils.addCheckOverflow(orderAmount, fees));
        vm.assume(receivedAmount < mulDiv(fillAmount, 1 ether, _price));

        IOrderProcessor.Order memory order = createLimitOrder(false, orderAmount, _price);

        vm.prank(admin);
        paymentToken.mint(user, order.paymentTokenQuantity + fees);
        vm.prank(user);
        paymentToken.approve(address(issuer), order.paymentTokenQuantity + fees);

        vm.prank(user);
        uint256 id = issuer.requestOrder(order);

        vm.expectRevert(OrderProcessor.OrderFillBelowLimitPrice.selector);
        vm.prank(operator);
        issuer.fillOrder(id, order, fillAmount, receivedAmount);
    }

    function testFillLimitSellOrderPriceReverts(
        uint256 orderAmount,
        uint256 fillAmount,
        uint256 receivedAmount,
        uint256 _price
    ) public {
        vm.assume(_price > 0);
        vm.assume(orderAmount > 0);
        vm.assume(fillAmount > 0 && fillAmount <= orderAmount);
        vm.assume(!NumberUtils.mulDivCheckOverflow(fillAmount, _price, 1 ether));
        vm.assume(receivedAmount < mulDiv18(fillAmount, _price));

        IOrderProcessor.Order memory order = createLimitOrder(true, orderAmount, _price);

        vm.prank(admin);
        token.mint(user, order.assetTokenQuantity);
        vm.prank(user);
        token.approve(address(issuer), order.assetTokenQuantity);

        vm.prank(user);
        uint256 id = issuer.requestOrder(order);

        vm.expectRevert(OrderProcessor.OrderFillAboveLimitPrice.selector);
        vm.prank(operator);
        issuer.fillOrder(id, order, fillAmount, receivedAmount);
    }
}<|MERGE_RESOLUTION|>--- conflicted
+++ resolved
@@ -7,10 +7,6 @@
 import "../utils/mocks/GetMockDShareFactory.sol";
 import "../../src/orders/OrderProcessor.sol";
 import "../../src/orders/IOrderProcessor.sol";
-<<<<<<< HEAD
-=======
-import "../../src/TokenLockCheck.sol";
->>>>>>> 0cd60ef7
 import {NumberUtils} from "../../src/common/NumberUtils.sol";
 import {FeeLib} from "../../src/common/FeeLib.sol";
 import {ERC1967Proxy} from "openzeppelin-contracts/contracts/proxy/ERC1967/ERC1967Proxy.sol";
@@ -45,13 +41,6 @@
         token = tokenFactory.deployDShare(admin, "Dinari Token", "dTKN");
         paymentToken = new MockToken("Money", "$");
 
-<<<<<<< HEAD
-=======
-        tokenLockCheck = new TokenLockCheck();
-        tokenLockCheck.setCallSelector(address(paymentToken), IERC20Usdc.isBlacklisted.selector);
-        tokenLockCheck.setCallSelector(address(paymentToken), IERC20Usdt.isBlackListed.selector);
-
->>>>>>> 0cd60ef7
         OrderProcessor issuerImpl = new OrderProcessor();
         issuer = OrderProcessor(
             address(
@@ -66,21 +55,9 @@
         token.grantRole(token.MINTER_ROLE(), address(issuer));
         token.grantRole(token.BURNER_ROLE(), address(issuer));
 
-<<<<<<< HEAD
         issuer.setBlacklistCallSelector(address(paymentToken), paymentToken.isBlacklisted.selector);
-        issuer.setFees(address(0), address(paymentToken), 1 ether, 5_000, 1 ether, 5_000);
+        issuer.setFees(address(0), address(paymentToken), 1e8, 5_000, 1e8, 5_000);
         issuer.setOperator(operator, true);
-=======
-        OrderProcessor.FeeRates memory defaultFees = OrderProcessor.FeeRates({
-            perOrderFeeBuy: 1e8,
-            percentageFeeRateBuy: 5_000,
-            perOrderFeeSell: 1e8,
-            percentageFeeRateSell: 5_000
-        });
-        issuer.setDefaultFees(address(paymentToken), defaultFees);
-        issuer.grantRole(issuer.ASSETTOKEN_ROLE(), address(token));
-        issuer.grantRole(issuer.OPERATOR_ROLE(), operator);
->>>>>>> 0cd60ef7
         issuer.setMaxOrderDecimals(address(token), int8(token.decimals()));
 
         vm.stopPrank();
