--- conflicted
+++ resolved
@@ -2,11 +2,7 @@
 pragma solidity 0.8.22;
 
 import "forge-std/Test.sol";
-<<<<<<< HEAD
 import {DShare} from "../../src/DShare.sol";
-=======
-import "../../src/dShare.sol";
->>>>>>> 22406088
 import {TransferRestrictor, ITransferRestrictor} from "../../src/TransferRestrictor.sol";
 import {
     IAccessControlDefaultAdminRules,
@@ -17,7 +13,7 @@
 import {PRBMath_MulDiv18_Overflow, PRBMath_MulDiv_Overflow} from "prb-math/Common.sol";
 import {NumberUtils} from "../../src/common/NumberUtils.sol";
 
-contract dShareTest is Test {
+contract DShareTest is Test {
     event NameSet(string name);
     event SymbolSet(string symbol);
     event TransferRestrictorSet(ITransferRestrictor indexed transferRestrictor);
@@ -37,16 +33,87 @@
             address(
                 new ERC1967Proxy(
                     address(tokenImplementation),
-<<<<<<< HEAD
                     abi.encodeCall(DShare.initialize, (address(this), "Dinari Token", "dTKN", restrictor))
-=======
-                    abi.encodeCall(dShare.initialize, (address(this), "Dinari Token", "dTKN", restrictor))
->>>>>>> 22406088
                 )
             )
         );
         restrictor.grantRole(restrictor.RESTRICTOR_ROLE(), restrictor_role);
-        vm.stopPrank();
+    }
+
+    function testSetName(string calldata name) public {
+        vm.expectRevert(
+            abi.encodeWithSelector(
+                IAccessControl.AccessControlUnauthorizedAccount.selector, user, token.DEFAULT_ADMIN_ROLE()
+            )
+        );
+        vm.prank(user);
+        token.setName(name);
+
+        vm.expectEmit(true, true, true, true);
+        emit NameSet(name);
+        token.setName(name);
+        assertEq(token.name(), name);
+    }
+
+    function testSetSymbol(string calldata symbol) public {
+        vm.expectRevert(
+            abi.encodeWithSelector(
+                IAccessControl.AccessControlUnauthorizedAccount.selector, user, token.DEFAULT_ADMIN_ROLE()
+            )
+        );
+        vm.prank(user);
+        token.setSymbol(symbol);
+
+        vm.expectEmit(true, true, true, true);
+        emit SymbolSet(symbol);
+        token.setSymbol(symbol);
+        assertEq(token.symbol(), symbol);
+    }
+
+    function testSetRestrictor(address account) public {
+        vm.assume(account != address(this));
+
+        vm.expectEmit(true, true, true, true);
+        emit TransferRestrictorSet(ITransferRestrictor(account));
+        token.setTransferRestrictor(ITransferRestrictor(account));
+        assertEq(address(token.transferRestrictor()), account);
+    }
+
+    function testMint() public {
+        token.grantRole(token.MINTER_ROLE(), address(this));
+        token.mint(user, 1e18);
+        assertEq(token.totalSupply(), 1e18);
+        assertEq(token.balanceOf(user), 1e18);
+    }
+
+    function testMintUnauthorizedReverts() public {
+        vm.expectRevert(
+            abi.encodeWithSelector(IAccessControl.AccessControlUnauthorizedAccount.selector, user, token.MINTER_ROLE())
+        );
+        vm.prank(user);
+        token.mint(user, 1e18);
+    }
+
+    function testBurn() public {
+        token.grantRole(token.MINTER_ROLE(), address(this));
+        token.mint(user, 1e18);
+        token.grantRole(token.BURNER_ROLE(), user);
+
+        vm.prank(user);
+        token.burn(0.9e18);
+        assertEq(token.totalSupply(), 0.1e18);
+        assertEq(token.balanceOf(user), 0.1e18);
+    }
+
+    function testBurnUnauthorizedReverts() public {
+        token.grantRole(token.MINTER_ROLE(), address(this));
+        token.mint(user, 1e18);
+
+        vm.expectRevert(
+            abi.encodeWithSelector(IAccessControl.AccessControlUnauthorizedAccount.selector, user, token.BURNER_ROLE())
+        );
+        vm.prank(user);
+        token.burn(0.9e18);
     }
 
     function testTransferOwnerShip() public {
@@ -88,55 +155,8 @@
         assertEq(token.owner(), newAdmin);
     }
 
-    function testSetName(string calldata name) public {
-        vm.expectRevert(
-            abi.encodeWithSelector(
-                IAccessControl.AccessControlUnauthorizedAccount.selector, user, token.DEFAULT_ADMIN_ROLE()
-            )
-        );
-        vm.prank(user);
-        token.setName(name);
-
-        vm.expectEmit(true, true, true, true);
-        emit NameSet(name);
-        token.setName(name);
-        assertEq(token.name(), name);
-    }
-
-    function testSetSymbol(string calldata symbol) public {
-        vm.expectRevert(
-            abi.encodeWithSelector(
-                IAccessControl.AccessControlUnauthorizedAccount.selector, user, token.DEFAULT_ADMIN_ROLE()
-            )
-        );
-        vm.prank(user);
-        token.setSymbol(symbol);
-
-        vm.expectEmit(true, true, true, true);
-        emit SymbolSet(symbol);
-        token.setSymbol(symbol);
-        assertEq(token.symbol(), symbol);
-    }
-
-    function testSetRestrictor(address account) public {
-        vm.assume(account != address(this));
-
-        vm.expectRevert(
-            abi.encodeWithSelector(
-                IAccessControl.AccessControlUnauthorizedAccount.selector, user, token.DEFAULT_ADMIN_ROLE()
-            )
-        );
-        vm.prank(user);
-        token.setTransferRestrictor(ITransferRestrictor(account));
-
-        vm.expectEmit(true, true, true, true);
-        emit TransferRestrictorSet(ITransferRestrictor(account));
-        token.setTransferRestrictor(ITransferRestrictor(account));
-        assertEq(address(token.transferRestrictor()), account);
-    }
-
     function testSetBalancePerShareZeroReverts() public {
-        vm.expectRevert(dShare.ZeroValue.selector);
+        vm.expectRevert(DShare.ZeroValue.selector);
         token.setBalancePerShare(0);
     }
 
@@ -169,22 +189,11 @@
         token.mint(user, amount);
     }
 
-<<<<<<< HEAD
-    function testAttemptToFalsifyTotalsupply() public {
-        token.grantRole(token.MINTER_ROLE(), address(this));
-        token.grantRole(token.BURNER_ROLE(), address(2));
-        token.mint(user, 1e18);
-        token.mint(address(2), 1e18);
-        vm.expectRevert(DShare.Unauthorized.selector);
-        vm.prank(user);
-        token.transfer(address(0), 0.1e18);
-=======
     function testMint(uint256 amount, uint128 balancePerShare) public {
         vm.assume(balancePerShare > 0);
         vm.assume(!NumberUtils.mulDivCheckOverflow(amount, 1 ether, balancePerShare));
 
         token.setBalancePerShare(balancePerShare);
->>>>>>> 22406088
 
         token.grantRole(token.MINTER_ROLE(), address(this));
         token.mint(user, amount);
