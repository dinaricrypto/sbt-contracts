// SPDX-License-Identifier: UNLICENSED
pragma solidity ^0.8.13;

import {Script} from "forge-std/Script.sol";
import {stdJson} from "forge-std/StdJson.sol";
import {ERC1967Proxy} from "openzeppelin-contracts/contracts/proxy/ERC1967/ERC1967Proxy.sol";
import {UpgradeableBeacon} from "openzeppelin-contracts/contracts/proxy/beacon/UpgradeableBeacon.sol";
import {ControlledUpgradeable} from "../src/deployment/ControlledUpgradeable.sol";
import {JsonUtils} from "./utils/JsonUtils.sol";
import {IDShareFactory} from "../src/IDShareFactory.sol";
import {console2} from "forge-std/console2.sol";
import {VmSafe} from "forge-std/Vm.sol";

interface IVersioned {
    function publicVersion() external view returns (string memory);
}

contract Release is Script {
    using stdJson for string;

    /**
     * @notice Main deployment script for handling new deployments and upgrades
     * @dev Prerequisites:
     *      1. Environment Variables:
     *         - PRIVATE_KEY: (for signing transactions)
     *         - RPC_URL: (for connecting to the network)
     *         - VERSION: Current version being deployed
     *         - ENVIRONMENT: Target environment (e.g., production, staging)
     *         - DEPLOYED_VERSION: (Optional) Previous version for upgrades
     *
     *      2. Required Files:
     *         - release_config/{environment}/{chainId}.json: Contract initialization params
     *
     * @dev Workflow:
     *      1. Loads configuration and parameters from environment and JSON files
     *      2. Checks for previous deployment address
     *      3. If no previous deployment (address(0)):
     *         - Deploys new implementation and proxy
     *      4. If previous deployment exists:
     *         - Checks version difference
     *         - Upgrades if version changed or previous version not available
     *      5. Writes deployment result to artifacts/{environment}/{chainId}.{contractName}.json
     * @dev Run:
     *      ./script/release_sh
     */
    function run() external {
        // Get params
        address proxyAddress;
        string memory deployedVersion;
        string memory contractName = vm.envString("CONTRACT");
        string memory configName = _getConfigName(contractName);
        string memory currentVersion = vm.envString("VERSION");
        string memory environment = vm.envString("ENVIRONMENT");
        string memory configPath =
            string.concat("release_config/", environment, "/", vm.toString(block.chainid), ".json");
        string memory configJson = vm.readFile(configPath);

        // Load deployed version
        try vm.envString("DEPLOYED_VERSION") returns (string memory v) {
            deployedVersion = v;
        } catch {
            deployedVersion = "";
        }

        // Load previous deployment address
        address previousDeploymentAddress =
            _getPreviousDeploymentAddress(configName, deployedVersion, environment, block.chainid);
        if (previousDeploymentAddress != address(0)) {
            console2.log("Previous deployment found at %s", previousDeploymentAddress);
        }

        // Determine if it's a beacon contract
        bool isBeaconContract;
        try JsonUtils.getBoolFromJson(vm, configJson, string.concat(".", contractName, ".", "__useBeacon")) returns (
            bool v
        ) {
            isBeaconContract = v;
        } catch {
            isBeaconContract = false;
        }

        vm.startBroadcast();

        if (isBeaconContract) {
            address beaconAddress = _getAddressFromInitData(configJson, contractName, "__beaconAddress");
            address owner = _getAddressFromInitData(configJson, contractName, "owner");
            proxyAddress = _manageBeaconDeployment(contractName, beaconAddress, owner, currentVersion);
        } else {
            // Pre-fetch init data for non-beacon contracts
            bytes memory initData = _getInitData(configJson, contractName, false);
            bytes memory upgradeData = _getInitData(configJson, contractName, true);

            if (previousDeploymentAddress == address(0)) {
                console2.log("Deploying contract");
                proxyAddress = _deployContract(contractName, initData);
            } else {
                bool shouldUpgrade = _shouldUpgrade(previousDeploymentAddress, currentVersion);
                if (shouldUpgrade) {
                    console2.log("Upgrading contract");
                    proxyAddress = _upgradeContract(contractName, previousDeploymentAddress, upgradeData);
                }
            }
        }

        vm.stopBroadcast();

        // Write result using underscore format for file naming
        if (proxyAddress != address(0)) {
            _writeDeployment(environment, block.chainid, contractName, proxyAddress);
        }
    }

    // Helper to determine if an upgrade is needed
    function _shouldUpgrade(address proxyAddress, string memory currentVersion) internal view returns (bool) {
        string memory previousVersion;
        try IVersioned(proxyAddress).publicVersion() returns (string memory v) {
            previousVersion = v;
        } catch {
            previousVersion = "";
        }
        return
            keccak256(bytes(previousVersion)) != keccak256(bytes(currentVersion)) || bytes(previousVersion).length == 0;
    }

    // Mapping of PascalCase contract names to their underscore versions
    function _getConfigName(string memory contractName) internal pure returns (string memory) {
        bytes32 inputHash = keccak256(bytes(contractName));

        if (inputHash == keccak256(bytes("TransferRestrictor"))) return "transfer_restrictor";
        if (inputHash == keccak256(bytes("DShareFactory"))) return "dshare_factory";
        if (inputHash == keccak256(bytes("DividendDistribution"))) return "dividend_distribution";
        if (inputHash == keccak256(bytes("DShare"))) return "dshare";
        if (inputHash == keccak256(bytes("WrappedDShare"))) return "wrapped_dshare";
        if (inputHash == keccak256(bytes("OrderProcessor"))) return "order_processor";
        if (inputHash == keccak256(bytes("FulfillmentRouter"))) return "fulfillment_router";
        if (inputHash == keccak256(bytes("Vault"))) return "vault";

        revert(string.concat("Unknown contract name: ", contractName));
    }

    function _getAddressFromInitData(string memory json, string memory contractName, string memory paramName)
        internal
        pure
        returns (address)
    {
        string memory selector = string.concat(".", contractName, ".", paramName);
        return JsonUtils.getAddressFromJson(vm, json, selector);
    }

    function _getInitData(string memory configJson, string memory contractName, bool isUpgrade)
        internal
        pure
        returns (bytes memory)
    {
        bytes32 nameHash = keccak256(bytes(contractName));

        if (nameHash == keccak256(bytes("TransferRestrictor"))) {
            return _getInitDataForTransferRestrictor(configJson, contractName, isUpgrade);
        }
        if (nameHash == keccak256(bytes("DShareFactory"))) {
            return _getInitDataForDShareFactory(configJson, contractName, isUpgrade);
        }
        if (nameHash == keccak256(bytes("DividendDistribution"))) {
            return _getInitDataForDividendDistribution(configJson, contractName, isUpgrade);
        }
        if (nameHash == keccak256(bytes("OrderProcessor"))) {
            return _getInitDataForOrderProcessor(configJson, contractName, isUpgrade);
        }
        if (nameHash == keccak256(bytes("FulfillmentRouter"))) {
            return _getInitDataForFulfillmentRouter(configJson, contractName, isUpgrade);
        }
        if (nameHash == keccak256(bytes("Vault"))) {
            return _getInitDataForVault(configJson, contractName, isUpgrade);
        }

        revert(string.concat("Unsupported contract: ", contractName));
    }

    function _getInitDataForDShareFactory(string memory configJson, string memory contractName, bool isUpgrade)
        private
        pure
        returns (bytes memory)
    {
        address upgrader = _getAddressFromInitData(configJson, contractName, "upgrader");
        if (isUpgrade) {
            return abi.encodeWithSignature("reinitialize(address)", upgrader);
        }

        address dShareBeacon = _getAddressFromInitData(configJson, contractName, "dShareBeacon");
        address wrappedDShareBeacon = _getAddressFromInitData(configJson, contractName, "wrappedDShareBeacon");
        address transferRestrictor = _getAddressFromInitData(configJson, contractName, "transferRestrictor");
        address owner = _getAddressFromInitData(configJson, contractName, "owner");

        return abi.encodeWithSignature(
            "initialize(address,address,address,address,address)",
            owner,
            upgrader,
            dShareBeacon,
            wrappedDShareBeacon,
            transferRestrictor
        );
    }

    function _getInitDataForDividendDistribution(string memory configJson, string memory contractName, bool isUpgrade)
        private
        pure
        returns (bytes memory)
    {
        address upgrader = _getAddressFromInitData(configJson, contractName, "upgrader");
        if (isUpgrade) {
            return abi.encodeWithSignature("reinitialize(address)", upgrader);
        }

        address owner = _getAddressFromInitData(configJson, contractName, "owner");

        return abi.encodeWithSignature("initialize(address,address)", owner, upgrader);
    }

    function _getInitDataForFulfillmentRouter(string memory configJson, string memory contractName, bool isUpgrade)
        private
        pure
        returns (bytes memory)
    {
        address upgrader = _getAddressFromInitData(configJson, contractName, "upgrader");
        if (isUpgrade) {
            return abi.encodeWithSignature("reinitialize(address)", upgrader);
        }

        address owner = _getAddressFromInitData(configJson, contractName, "owner");

        return abi.encodeWithSignature("initialize(address,address)", owner, upgrader);
    }

    function _getInitDataForVault(string memory configJson, string memory contractName, bool isUpgrade)
        private
        pure
        returns (bytes memory)
    {
        address upgrader = _getAddressFromInitData(configJson, contractName, "upgrader");
        if (isUpgrade) {
            return abi.encodeWithSignature("reinitialize(address)", upgrader);
        }

        address owner = _getAddressFromInitData(configJson, contractName, "owner");

        return abi.encodeWithSignature("initialize(address,address)", owner, upgrader);
    }

    function _getInitDataForTransferRestrictor(string memory configJson, string memory contractName, bool isUpgrade)
        private
        pure
        returns (bytes memory)
    {
        address upgrader = _getAddressFromInitData(configJson, contractName, "upgrader");
        if (isUpgrade) {
            return abi.encodeWithSignature("reinitialize(address)", upgrader);
        }

        address owner = _getAddressFromInitData(configJson, contractName, "owner");

        return abi.encodeWithSignature("initialize(address,address)", owner, upgrader);
    }

    function _getInitDataForOrderProcessor(string memory configJson, string memory contractName, bool isUpgrade)
        private
        pure
        returns (bytes memory)
    {
        address upgrader = _getAddressFromInitData(configJson, contractName, "upgrader");
        address owner = _getAddressFromInitData(configJson, contractName, "owner");
        if (isUpgrade) {
            return abi.encodeWithSignature("reinitialize(address,address)", owner, upgrader);
        }

        address treasury = _getAddressFromInitData(configJson, contractName, "treasury");
        address vault = _getAddressFromInitData(configJson, contractName, "vault");
        address transferRestrictor = _getAddressFromInitData(configJson, contractName, "transferRestrictor");

        return abi.encodeWithSignature(
<<<<<<< HEAD
            "initialize(address,address,address,address,address,address)",
            owner,
            upgrader,
            treasury,
            operator,
            vault,
            transferRestrictor
=======
            "initialize(address,address,address,address,address)", owner, upgrader, treasury, vault, transfer_restrictor
>>>>>>> c90935a5
        );
    }

    function _deployContract(string memory contractName, bytes memory initData) internal returns (address) {
        console2.log("Deploying %s", contractName);
        address implementation = _deployImplementation(contractName);
        ERC1967Proxy proxy = new ERC1967Proxy(implementation, initData);
        console2.log("Deployed %s at %s", contractName, address(proxy));
        return address(proxy);
    }

    function _upgradeContract(string memory contractName, address proxyAddress, bytes memory upgradeData)
        internal
        returns (address)
    {
        console2.log("Upgrading %s", contractName);
        address implementation = _deployImplementation(contractName);
        if (upgradeData.length > 0) {
            ControlledUpgradeable(payable(proxyAddress)).upgradeToAndCall(implementation, upgradeData);
        } else {
            revert("Upgrade data not provided");
        }
        console2.log("Upgraded %s at %s", contractName, proxyAddress);
        return proxyAddress;
    }

    function _deployImplementation(string memory contractName) internal returns (address) {
        bytes memory creationCode = vm.getCode(string.concat(contractName, ".sol:", contractName));
        require(creationCode.length > 0, string.concat("Contract code not found: ", contractName));

        address implementation;
        assembly {
            implementation := create(0, add(creationCode, 0x20), mload(creationCode))
        }
        require(implementation != address(0), "Implementation deployment failed");
        return implementation;
    }

    function _manageBeaconDeployment(
        string memory contractName,
        address beaconAddress,
        address owner,
        string memory currentVersion
    ) internal returns (address) {
        if (beaconAddress != address(0)) {
            bool shouldUpgrade = _shouldUpgrade(UpgradeableBeacon(beaconAddress).implementation(), currentVersion);
            if (shouldUpgrade) {
                address implementation = _deployImplementation(contractName);
                console2.log("Upgrading beacon implementation for %s to version %s", contractName, currentVersion);
                UpgradeableBeacon(beaconAddress).upgradeTo(implementation);
                console2.log("Beacon implementation updated for %s", contractName);
            } else {
                console2.log("No upgrade needed for %s - versions match (%s)", contractName, currentVersion);
            }
            return beaconAddress;
        } else {
            address implementation = _deployImplementation(contractName);
            beaconAddress = _deployNewBeacon(implementation, owner);
            console2.log(
                "Deployed new beacon for %s at %s with version %s", contractName, beaconAddress, currentVersion
            );
            return beaconAddress;
        }
    }

    function _deployNewBeacon(address implementation, address owner) internal returns (address) {
        UpgradeableBeacon beacon = new UpgradeableBeacon(implementation, owner);
        return address(beacon);
    }

    function _getPreviousDeploymentAddress(
        string memory configName,
        string memory deployedVersion,
        string memory environment,
        uint256 chainId
    ) internal view returns (address) {
        if (bytes(deployedVersion).length == 0) return address(0);

        string memory deployedPath = string.concat("releases/v", deployedVersion, "/", configName, ".json");
        if (!vm.exists(deployedPath)) return address(0);

        try vm.parseJsonAddress(
            vm.readFile(deployedPath), string.concat(".deployments.", environment, ".", vm.toString(chainId))
        ) returns (address addr) {
            return addr;
        } catch {
            return address(0);
        }
    }

    function _writeDeployment(
        string memory environment,
        uint256 chainId,
        string memory configName,
        address deployedAddress
    ) internal {
        string memory tempDir = "artifacts";
        string memory tempEnvDir = string.concat(tempDir, "/", environment);

        if (!vm.exists(tempDir)) {
            vm.createDir(tempDir, true);
        }
        if (!vm.exists(tempEnvDir)) {
            vm.createDir(tempEnvDir, true);
        }

        string memory deploymentPath =
            string.concat(tempDir, "/", environment, "/", vm.toString(chainId), ".", configName, ".json");

        string memory json = vm.serializeAddress("{}", "address", deployedAddress);
        vm.writeFile(deploymentPath, json);

        console2.log("Deployment written to:", deploymentPath);
    }
}<|MERGE_RESOLUTION|>--- conflicted
+++ resolved
@@ -277,17 +277,7 @@
         address transferRestrictor = _getAddressFromInitData(configJson, contractName, "transferRestrictor");
 
         return abi.encodeWithSignature(
-<<<<<<< HEAD
-            "initialize(address,address,address,address,address,address)",
-            owner,
-            upgrader,
-            treasury,
-            operator,
-            vault,
-            transferRestrictor
-=======
-            "initialize(address,address,address,address,address)", owner, upgrader, treasury, vault, transfer_restrictor
->>>>>>> c90935a5
+            "initialize(address,address,address,address,address)", owner, upgrader, treasury, vault, transferRestrictor
         );
     }
 
