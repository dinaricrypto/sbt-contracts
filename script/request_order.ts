import "dotenv/config";
import { ethers } from "ethers";
import fs from 'fs';
import path from 'path';

const buyProcessorDataPath = path.resolve(__dirname, 'sbt-deployments/src/v0.1.0/buy_processor.json');
const buyProcessorData = JSON.parse(fs.readFileSync(buyProcessorDataPath, 'utf8'));
const buyProcessorAbi = buyProcessorData.abi;


async function main() {

  // ------------------ Setup ------------------

  // nonces abi
  const noncesAbi = [
    "function nonces(address owner) external view returns (uint256)",
  ];

  // permit EIP712 signature data type
  const permitTypes = {
    Permit: [
      {
        name: "owner",
        type: "address"
      },
      {
        name: "spender",
        type: "address"
      },
      {
        name: "value",
        type: "uint256"
      },
      {
        name: "nonce",
        type: "uint256"
      },
      {
        name: "deadline",
        type: "uint256"
      }
    ],
  };

  // setup values
  const privateKey = process.env.PRIVATE_KEY;
  if (!privateKey) throw new Error("empty key");
  const RPC_URL = process.env.TEST_RPC_URL;
  if (!RPC_URL) throw new Error("empty rpc url");
  const assetToken = "0xBCf1c387ced4655DdFB19Ea9599B19d4077f202D";
  const paymentTokenAddress = "0x45bA256ED2F8225f1F18D76ba676C1373Ba7003F";
  const networkAddresses = buyProcessorData.networkAddresses;
  

  // setup provider and signer
  const provider = ethers.getDefaultProvider(RPC_URL);
  const signer = new ethers.Wallet(privateKey, provider);
  const chainId = (await provider.getNetwork()).chainId;

  // connect signer to payment token contract
  const paymentToken = new ethers.Contract(
    paymentTokenAddress,
    noncesAbi,
    signer,
  );

  // connect signer to buy processor contract
  const buyProcessor = new ethers.Contract(
    networkAddresses[chainId],
    buyProcessorAbi,
    signer,
  );

  // ------------------ Configure Order ------------------

  // order amount
<<<<<<< HEAD
  const orderAmount = BigInt(10_000_000);
=======
  const orderAmount = ethers.utils.parseUnits("10", "6");
>>>>>>> 7ca2059e

  // get fees to add to order
  // const fees = await buyProcessor.estimateTotalFeesForOrder(paymentToken.address, orderAmount);
  const { flatFee, _percentageFeeRate } = await buyProcessor.getFeeRatesForOrder(paymentTokenAddress);
  const fees = flatFee + (orderAmount * _percentageFeeRate) / BigInt(10000);
  const totalSpendAmount = orderAmount + fees;

  // ------------------ Configure Permit ------------------

  // permit nonce for user
  const nonce = await paymentToken.nonces(signer.address);
  // 5 minute deadline from current blocktime
  const blockNumber = await provider.getBlockNumber();
  const blockTime = (await provider.getBlock(blockNumber))?.timestamp;
  if (!blockTime) throw new Error("no block time");
  const deadline = blockTime + 60 * 5;

  // unique signature domain for payment token
  const permitDomain = {
    name: 'USD Coin',
    version: '1',
    chainId: (await provider.getNetwork()).chainId,
    verifyingContract: paymentTokenAddress,
  };

  // permit message to sign
  const permitMessage = {
    owner: signer.address,
    spender: buyProcessorAddress,
    value: totalSpendAmount,
    nonce: nonce,
    deadline: deadline
  };

  // sign permit to spend payment token
  const permitSignatureBytes = await signer.signTypedData(permitDomain, permitTypes, permitMessage);
  const permitSignature = ethers.Signature.from(permitSignatureBytes);

  // create selfPermit call data
  const selfPermitData = buyProcessor.interface.encodeFunctionData("selfPermit", [
    paymentTokenAddress,
    permitMessage.owner,
    permitMessage.value,
    permitMessage.deadline,
    permitSignature.v,
    permitSignature.r,
    permitSignature.s
  ]);

  // ------------------ Submit Order ------------------

  // create requestOrder call data
  // see IOrderProcessor.Order struct for order parameters
  const requestOrderData = buyProcessor.interface.encodeFunctionData("requestOrder", [[
    signer.address,
    assetToken,
    paymentTokenAddress,
    false,
    0,
    0,
    orderAmount, // fees will be added to this amount
    0,
    1,
  ]]);

  // submit permit + request order multicall transaction
  const tx = await buyProcessor.multicall([
    selfPermitData,
    requestOrderData,
  ]);
  console.log(`tx hash: ${tx.hash}`);
  await tx.wait();
}

main()
  .then(() => process.exit(0))
  .catch((error) => {
    console.error(error);
    process.exit(1);
  });<|MERGE_RESOLUTION|>--- conflicted
+++ resolved
@@ -75,11 +75,7 @@
   // ------------------ Configure Order ------------------
 
   // order amount
-<<<<<<< HEAD
   const orderAmount = BigInt(10_000_000);
-=======
-  const orderAmount = ethers.utils.parseUnits("10", "6");
->>>>>>> 7ca2059e
 
   // get fees to add to order
   // const fees = await buyProcessor.estimateTotalFeesForOrder(paymentToken.address, orderAmount);
