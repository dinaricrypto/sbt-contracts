--- conflicted
+++ resolved
@@ -37,13 +37,8 @@
             directIssuer.grantRole(directIssuer.ASSETTOKEN_ROLE(), assetTokens[i]);
 
             DShare assetToken = DShare(assetTokens[i]);
-<<<<<<< HEAD
-            assetToken.grantRole(assetToken.MINTER_ROLE(), address(buyIssuer));
-            assetToken.grantRole(assetToken.BURNER_ROLE(), address(sellProcessor));
-=======
             assetToken.grantRole(assetToken.MINTER_ROLE(), address(issuer));
             assetToken.grantRole(assetToken.BURNER_ROLE(), address(issuer));
->>>>>>> 996576e3
             assetToken.grantRole(assetToken.MINTER_ROLE(), address(directIssuer));
         }
 
