--- conflicted
+++ resolved
@@ -10,13 +10,9 @@
 
     function run() external {
         uint256 deployerPrivateKey = vm.envUint("DEPLOY_KEY");
-<<<<<<< HEAD
-        OrderProcessor issuer = OrderProcessor(vm.envAddress("ISSUER"));
-=======
         OrderProcessor orderProcessor = OrderProcessor(vm.envAddress("ORDERPROCESSOR"));
         BuyUnlockedProcessor buyUnlockedProcessor = BuyUnlockedProcessor(vm.envAddress("BUYUNLOCKEDPROCESSOR"));
         Forwarder forwarder = Forwarder(vm.envAddress("FORWARDER"));
->>>>>>> 4975ec08
 
         address[1] memory paymentTokens = [vm.envAddress("USDPLUS")];
 
@@ -27,15 +23,11 @@
 
         for (uint256 i = 0; i < paymentTokens.length; i++) {
             // add to order processors
-<<<<<<< HEAD
-            issuer.setFees(address(0), paymentTokens[i], perOrderFee, percentageFeeRate, perOrderFee, percentageFeeRate);
-=======
             orderProcessor.setDefaultFees(paymentTokens[i], defaultFees);
             buyUnlockedProcessor.setDefaultFees(paymentTokens[i], defaultFees);
 
             // add to forwarder
             forwarder.setPaymentOracle(paymentTokens[i], paymentTokenOracles[i]);
->>>>>>> 4975ec08
         }
 
         vm.stopBroadcast();
