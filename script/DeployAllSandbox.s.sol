// SPDX-License-Identifier: UNLICENSED
pragma solidity 0.8.22;

import "forge-std/Script.sol";
import {MockToken} from "../test/utils/mocks/MockToken.sol";
import {Vault} from "../src/orders/Vault.sol";
import {TransferRestrictor} from "../src/TransferRestrictor.sol";
import {DShare} from "../src/DShare.sol";
import {WrappedDShare} from "../src/WrappedDShare.sol";
import {TokenLockCheck} from "../src/TokenLockCheck.sol";
import {OrderProcessor} from "../src/orders/OrderProcessor.sol";
import {DividendDistribution} from "../src/dividend/DividendDistribution.sol";
import {DShareFactory} from "../src/DShareFactory.sol";
import {Strings} from "openzeppelin-contracts/contracts/utils/Strings.sol";
import {UpgradeableBeacon} from "openzeppelin-contracts/contracts/proxy/beacon/UpgradeableBeacon.sol";
import {BeaconProxy} from "openzeppelin-contracts/contracts/proxy/beacon/BeaconProxy.sol";
import {ERC1967Proxy} from "openzeppelin-contracts/contracts/proxy/ERC1967/ERC1967Proxy.sol";

contract DeployAllSandbox is Script {
    struct DeployConfig {
        address deployer;
        address treasury;
        address operator;
        address distributor;
        address relayer;
        address ethusdoracle;
        address usdcoracle;
        address usdtoracle;
    }

    struct Deployments {
        MockToken usdc;
        MockToken usdt;
        MockToken usdce;
        Vault vault;
        TransferRestrictor transferRestrictor;
        address dShareImplementation;
        UpgradeableBeacon dShareBeacon;
        address wrappeddShareImplementation;
        UpgradeableBeacon wrappeddShareBeacon;
        address dShareFactoryImplementation;
        DShareFactory dShareFactory;
        TokenLockCheck tokenLockCheck;
        OrderProcessor orderProcessorImplementation;
        OrderProcessor orderProcessor;
        DividendDistribution dividendDistributor;
    }

    uint64 constant perOrderFee = 1 ether;
    uint24 constant percentageFeeRate = 5_000;
    uint256 constant SELL_GAS_COST = 1000000;

    function run() external {
        // load env variables
        uint256 deployerPrivateKey = vm.envUint("DEPLOY_KEY");

        DeployConfig memory cfg = DeployConfig({
            deployer: vm.addr(deployerPrivateKey),
            treasury: vm.envAddress("TREASURY"),
            operator: vm.envAddress("OPERATOR"),
            distributor: vm.envAddress("DISTRIBUTOR"),
            relayer: vm.envAddress("RELAYER"),
            ethusdoracle: vm.envAddress("ETHUSDORACLE"),
            usdcoracle: vm.envAddress("USDCORACLE"),
            usdtoracle: vm.envAddress("USDTORACLE")
        });

        Deployments memory deployments;

        console.log("deployer: %s", cfg.deployer);

        // send txs as deployer
        vm.startBroadcast(deployerPrivateKey);

        /// ------------------ payment tokens ------------------

        // deploy mock USDC with 6 decimals
        deployments.usdc = new MockToken("USD Coin - Dinari", "USDC");
        // deploy mock USDT with 6 decimals
        deployments.usdt = new MockToken("Tether USD - Dinari", "USDT");
        // deploy mock USDC.e with 6 decimals
        deployments.usdce = new MockToken("USD Coin - Dinari", "USDC.e");

        /// ------------------ asset tokens ------------------

        // deploy transfer restrictor
        deployments.transferRestrictor = new TransferRestrictor(cfg.deployer);

        // deploy dShares logic implementation
        deployments.dShareImplementation = address(new DShare());

        // deploy dShares beacon
        deployments.dShareBeacon = new UpgradeableBeacon(deployments.dShareImplementation, cfg.deployer);

        // deploy wrapped dShares logic implementation
        deployments.wrappeddShareImplementation = address(new WrappedDShare());

        // deploy wrapped dShares beacon
        deployments.wrappeddShareBeacon = new UpgradeableBeacon(deployments.wrappeddShareImplementation, cfg.deployer);

        // deploy dShare factory
        deployments.dShareFactoryImplementation = address(new DShareFactory());

        deployments.dShareFactory = DShareFactory(
            address(
                new ERC1967Proxy(
                    deployments.dShareFactoryImplementation,
                    abi.encodeCall(
                        DShareFactory.initialize,
                        (
                            cfg.deployer,
                            address(deployments.dShareBeacon),
                            address(deployments.wrappeddShareBeacon),
                            address(deployments.transferRestrictor)
                        )
                    )
                )
            )
        );

        /// ------------------ order processors ------------------

        // vault
        deployments.vault = new Vault(cfg.deployer);
        // deploy blacklist prechecker
        deployments.tokenLockCheck = new TokenLockCheck(address(0), address(0));
        // add USDC
        deployments.tokenLockCheck.setCallSelector(address(deployments.usdc), deployments.usdc.isBlacklisted.selector);
        // add USDT.e
        deployments.tokenLockCheck.setCallSelector(address(deployments.usdt), deployments.usdt.isBlocked.selector);
        // add USDC.e
        deployments.tokenLockCheck.setCallSelector(address(deployments.usdce), deployments.usdce.isBlacklisted.selector);

        deployments.orderProcessorImplementation = new OrderProcessor();
        deployments.orderProcessor = OrderProcessor(
            address(
                new ERC1967Proxy(
                    address(deployments.orderProcessorImplementation),
                    abi.encodeCall(
                        OrderProcessor.initialize,
                        (
                            cfg.deployer,
                            cfg.treasury,
                            address(deployments.vault),
                            deployments.tokenLockCheck,
                            cfg.ethusdoracle
                        )
                    )
                )
            )
        );

        // config operator
        deployments.orderProcessor.grantRole(deployments.orderProcessor.OPERATOR_ROLE(), cfg.operator);

        // config payment token
        deployments.orderProcessor.setFees(
            address(0), address(deployments.usdc), perOrderFee, percentageFeeRate, perOrderFee, percentageFeeRate
        );
        deployments.orderProcessor.setPaymentTokenOracle(address(deployments.usdc), cfg.usdcoracle);

        deployments.orderProcessor.setFees(
            address(0), address(deployments.usdt), perOrderFee, percentageFeeRate, perOrderFee, percentageFeeRate
        );
        deployments.orderProcessor.setPaymentTokenOracle(address(deployments.usdt), cfg.usdtoracle);

        deployments.orderProcessor.setFees(
            address(0), address(deployments.usdce), perOrderFee, percentageFeeRate, perOrderFee, percentageFeeRate
        );
        deployments.orderProcessor.setPaymentTokenOracle(address(deployments.usdce), cfg.usdcoracle);

<<<<<<< HEAD
        // config asset token
        for (uint256 i = 0; i < deployments.dShares.length; i++) {
            deployments.tokenLockCheck.setCallSelector(
                address(deployments.dShares[i]), deployments.dShares[i].isBlacklisted.selector
            );

            deployments.orderProcessor.grantRole(
                deployments.orderProcessor.ASSETTOKEN_ROLE(), address(deployments.dShares[i])
            );

            deployments.dShares[i].grantRole(deployments.dShares[i].MINTER_ROLE(), address(deployments.orderProcessor));
            deployments.dShares[i].grantRole(deployments.dShares[i].BURNER_ROLE(), address(deployments.orderProcessor));
        }
=======
        /// ------------------ forwarder ------------------

        deployments.forwarder = new Forwarder(cfg.ethusdoracle, SELL_GAS_COST);
        deployments.forwarder.setFeeBps(2000);

        deployments.forwarder.setPaymentOracle(address(deployments.usdc), cfg.usdcoracle);
        deployments.forwarder.setPaymentOracle(address(deployments.usdce), cfg.usdcoracle);
        deployments.forwarder.setPaymentOracle(address(deployments.usdt), cfg.usdcoracle);

        deployments.forwarder.setSupportedModule(address(deployments.orderProcessor), true);
        deployments.forwarder.setSupportedModule(address(deployments.directBuyIssuer), true);

        deployments.forwarder.setRelayer(cfg.relayer, true);

        deployments.orderProcessor.grantRole(
            deployments.orderProcessor.FORWARDER_ROLE(), address(deployments.forwarder)
        );
        deployments.directBuyIssuer.grantRole(
            deployments.directBuyIssuer.FORWARDER_ROLE(), address(deployments.forwarder)
        );
>>>>>>> d09af92e

        /// ------------------ dividend distributor ------------------

        deployments.dividendDistributor = new DividendDistribution(cfg.deployer);

        // add distributor
        deployments.dividendDistributor.grantRole(deployments.dividendDistributor.DISTRIBUTOR_ROLE(), cfg.distributor);

        vm.stopBroadcast();
    }
}<|MERGE_RESOLUTION|>--- conflicted
+++ resolved
@@ -169,43 +169,6 @@
         );
         deployments.orderProcessor.setPaymentTokenOracle(address(deployments.usdce), cfg.usdcoracle);
 
-<<<<<<< HEAD
-        // config asset token
-        for (uint256 i = 0; i < deployments.dShares.length; i++) {
-            deployments.tokenLockCheck.setCallSelector(
-                address(deployments.dShares[i]), deployments.dShares[i].isBlacklisted.selector
-            );
-
-            deployments.orderProcessor.grantRole(
-                deployments.orderProcessor.ASSETTOKEN_ROLE(), address(deployments.dShares[i])
-            );
-
-            deployments.dShares[i].grantRole(deployments.dShares[i].MINTER_ROLE(), address(deployments.orderProcessor));
-            deployments.dShares[i].grantRole(deployments.dShares[i].BURNER_ROLE(), address(deployments.orderProcessor));
-        }
-=======
-        /// ------------------ forwarder ------------------
-
-        deployments.forwarder = new Forwarder(cfg.ethusdoracle, SELL_GAS_COST);
-        deployments.forwarder.setFeeBps(2000);
-
-        deployments.forwarder.setPaymentOracle(address(deployments.usdc), cfg.usdcoracle);
-        deployments.forwarder.setPaymentOracle(address(deployments.usdce), cfg.usdcoracle);
-        deployments.forwarder.setPaymentOracle(address(deployments.usdt), cfg.usdcoracle);
-
-        deployments.forwarder.setSupportedModule(address(deployments.orderProcessor), true);
-        deployments.forwarder.setSupportedModule(address(deployments.directBuyIssuer), true);
-
-        deployments.forwarder.setRelayer(cfg.relayer, true);
-
-        deployments.orderProcessor.grantRole(
-            deployments.orderProcessor.FORWARDER_ROLE(), address(deployments.forwarder)
-        );
-        deployments.directBuyIssuer.grantRole(
-            deployments.directBuyIssuer.FORWARDER_ROLE(), address(deployments.forwarder)
-        );
->>>>>>> d09af92e
-
         /// ------------------ dividend distributor ------------------
 
         deployments.dividendDistributor = new DividendDistribution(cfg.deployer);
