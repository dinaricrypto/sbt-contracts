--- conflicted
+++ resolved
@@ -2,12 +2,8 @@
 pragma solidity ^0.8.22;
 
 import "forge-std/Script.sol";
-<<<<<<< HEAD
-import {MockToken} from "../test/utils/mocks/MockToken.sol";
-=======
 // import {MockToken} from "../test/utils/mocks/MockToken.sol";
 import {Vault} from "../src/orders/Vault.sol";
->>>>>>> 66a4fb7b
 import {TransferRestrictor} from "../src/TransferRestrictor.sol";
 import {DShare} from "../src/DShare.sol";
 import {WrappedDShare} from "../src/WrappedDShare.sol";
@@ -32,13 +28,7 @@
     }
 
     struct Deployments {
-<<<<<<< HEAD
-        MockToken usdc;
-        MockToken usdt;
-        MockToken usdce;
-=======
         Vault vault;
->>>>>>> 66a4fb7b
         TransferRestrictor transferRestrictor;
         address dShareImplementation;
         UpgradeableBeacon dShareBeacon;
