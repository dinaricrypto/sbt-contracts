// SPDX-License-Identifier: UNLICENSED
pragma solidity 0.8.22;

import "forge-std/Script.sol";
import {MockToken} from "../test/utils/mocks/MockToken.sol";
import {TransferRestrictor} from "../src/TransferRestrictor.sol";
import {dShare} from "../src/dShare.sol";
import {TokenLockCheck} from "../src/TokenLockCheck.sol";
import {BuyProcessor} from "../src/orders/BuyProcessor.sol";
import {SellProcessor} from "../src/orders/SellProcessor.sol";
import {BuyUnlockedProcessor} from "../src/orders/BuyUnlockedProcessor.sol";
import {Forwarder} from "../src/forwarder/Forwarder.sol";
import {DividendDistribution} from "../src/dividend/DividendDistribution.sol";
import {Strings} from "openzeppelin-contracts/contracts/utils/Strings.sol";
import {UpgradeableBeacon} from "openzeppelin-contracts/contracts/proxy/beacon/UpgradeableBeacon.sol";
import {BeaconProxy} from "openzeppelin-contracts/contracts/proxy/beacon/BeaconProxy.sol";

contract DeployAllSandboxScript is Script {
    struct DeployConfig {
        address deployer;
        address treasury;
        address operator;
        address distributor;
        address relayer;
        address ethusdoracle;
        address usdcoracle;
    }

    struct Deployments {
        MockToken usdc;
        MockToken usdt;
        MockToken usdce;
        TransferRestrictor transferRestrictor;
        address dShareImplementation;
        UpgradeableBeacon dShareBeacon;
        dShare[] dShares;
        TokenLockCheck tokenLockCheck;
        BuyProcessor buyProcessor;
        SellProcessor sellProcessor;
        BuyUnlockedProcessor directBuyIssuer;
        Forwarder forwarder;
        DividendDistribution dividendDistributor;
    }

    uint64 constant perOrderFee = 1 ether;
    uint24 constant percentageFeeRate = 5_000;

    function run() external {
        // load env variables
        uint256 deployerPrivateKey = vm.envUint("S_DEPLOY_KEY");

        DeployConfig memory cfg = DeployConfig({
            deployer: vm.addr(deployerPrivateKey),
            treasury: vm.envAddress("S_TREASURY"),
            operator: vm.envAddress("S_OPERATOR"),
            distributor: vm.envAddress("S_DISTRIBUTOR"),
            relayer: vm.envAddress("S_RELAYER"),
            ethusdoracle: vm.envAddress("S_ETHUSDORACLE"),
            usdcoracle: vm.envAddress("S_USDCORACLE")
        });

        Deployments memory deployments;

        console.log("deployer: %s", cfg.deployer);

        // send txs as deployer
        vm.startBroadcast(deployerPrivateKey);

        /// ------------------ payment tokens ------------------

        // deploy mock USDC with 6 decimals
        deployments.usdc = new MockToken("USD Coin", "USDC");
        // deploy mock USDT with 6 decimals
        deployments.usdt = new MockToken("Tether USD", "USDT");
        // deploy mock USDC.e with 6 decimals
        deployments.usdce = new MockToken("USD Coin - Dinari", "USDC.e");

        /// ------------------ asset tokens ------------------

        // deploy transfer restrictor
        deployments.transferRestrictor = new TransferRestrictor(cfg.deployer);

        // deploy dShares logic implementation
        deployments.dShareImplementation = address(new dShare());

        // deploy dShares beacon
        deployments.dShareBeacon = new UpgradeableBeacon(deployments.dShareImplementation, cfg.deployer);

        deployments.dShares = new dShare[](13);

        // deploy TSLA dShare
        deployments.dShares[0] = dShare(
            address(
                new BeaconProxy(
                    address(deployments.dShareBeacon),
                    abi.encodeCall(dShare.initialize, (cfg.deployer, "Tesla, Inc.", "TSLA.d", deployments.transferRestrictor))
                )
            )
        );
        // deploy NVDA dShare
        deployments.dShares[1] = dShare(
            address(
                new BeaconProxy(
                    address(deployments.dShareBeacon),
                    abi.encodeCall(dShare.initialize, (cfg.deployer, "NVIDIA Corporation", "NVDA.d", deployments.transferRestrictor))
                )
            )
        );
        // deploy MSFT dShare
        deployments.dShares[2] = dShare(
            address(
                new BeaconProxy(
                    address(deployments.dShareBeacon),
                    abi.encodeCall(dShare.initialize, (cfg.deployer, "Microsoft Corporation", "MSFT.d", deployments.transferRestrictor))
                )
            )
        );
        // deploy META dShare
        deployments.dShares[3] = dShare(
            address(
                new BeaconProxy(
                    address(deployments.dShareBeacon),
                    abi.encodeCall(dShare.initialize, (cfg.deployer, "Meta Platforms, Inc.", "META.d", deployments.transferRestrictor))
                )
            )
        );
        // deploy NFLX dShare
        deployments.dShares[4] = dShare(
            address(
                new BeaconProxy(
                    address(deployments.dShareBeacon),
                    abi.encodeCall(dShare.initialize, (cfg.deployer, "Netflix, Inc.", "NFLX.d", deployments.transferRestrictor))
                )
            )
        );
        // deploy AAPL dShare
        deployments.dShares[5] = dShare(
            address(
                new BeaconProxy(
                    address(deployments.dShareBeacon),
                    abi.encodeCall(dShare.initialize, (cfg.deployer, "Apple Inc.", "AAPL.d", deployments.transferRestrictor))
                )
            )
        );
        // deploy GOOGL dShare
        deployments.dShares[6] = dShare(
            address(
                new BeaconProxy(
                    address(deployments.dShareBeacon),
                    abi.encodeCall(dShare.initialize, (cfg.deployer, "Alphabet Inc. Class A", "GOOGL.d", deployments.transferRestrictor))
                )
            )
        );
        // deploy AMZN dShare
        deployments.dShares[7] = dShare(
            address(
                new BeaconProxy(
                    address(deployments.dShareBeacon),
                    abi.encodeCall(dShare.initialize, (cfg.deployer, "Amazon.com, Inc.", "AMZN.d", deployments.transferRestrictor))
                )
            )
        );
        // deploy PYPL dShare
        deployments.dShares[8] = dShare(
            address(
                new BeaconProxy(
                    address(deployments.dShareBeacon),
                    abi.encodeCall(dShare.initialize, (cfg.deployer, "PayPal Holdings, Inc.", "PYPL.d", deployments.transferRestrictor))
                )
            )
        );
        // deploy PFE dShare
        deployments.dShares[9] = dShare(
            address(
                new BeaconProxy(
                    address(deployments.dShareBeacon),
                    abi.encodeCall(dShare.initialize, (cfg.deployer, "Pfizer, Inc.", "PFE.d", deployments.transferRestrictor))
                )
            )
        );
        // deploy DIS dShare
        deployments.dShares[10] = dShare(
            address(
                new BeaconProxy(
                    address(deployments.dShareBeacon),
                    abi.encodeCall(dShare.initialize, (cfg.deployer, "The Walt Disney Company", "DIS.d", deployments.transferRestrictor))
                )
            )
        );
        // deploy SPY dShare
        deployments.dShares[11] = dShare(
            address(
                new BeaconProxy(
                    address(deployments.dShareBeacon),
                    abi.encodeCall(dShare.initialize, (cfg.deployer, "SPDR S&P 500 ETF Trust", "SPY.d", deployments.transferRestrictor))
                )
            )
        );
        // deploy USFR dShare
        deployments.dShares[12] = dShare(
            address(
                new BeaconProxy(
                    address(deployments.dShareBeacon),
                    abi.encodeCall(
                        dShare.initialize,
                        (cfg.deployer, "WisdomTree Floating Rate Treasury Fund", "USFR.d", deployments.transferRestrictor)
                    )
                )
            )
        );

        /// ------------------ order processors ------------------

        // deploy blacklist prechecker
        deployments.tokenLockCheck = new TokenLockCheck(address(0), address(0));
        // add USDC
        deployments.tokenLockCheck.setCallSelector(address(deployments.usdc), deployments.usdc.isBlacklisted.selector);
        // add USDT.e
        deployments.tokenLockCheck.setCallSelector(address(deployments.usdt), deployments.usdt.isBlocked.selector);
        // add USDC.e
        deployments.tokenLockCheck.setCallSelector(address(deployments.usdce), deployments.usdce.isBlacklisted.selector);

        deployments.buyProcessor =
            new BuyProcessor(cfg.deployer, cfg.treasury, perOrderFee, percentageFeeRate, deployments.tokenLockCheck);

        deployments.sellProcessor =
            new SellProcessor(cfg.deployer, cfg.treasury, perOrderFee, percentageFeeRate, deployments.tokenLockCheck);

        deployments.directBuyIssuer =
        new BuyUnlockedProcessor(cfg.deployer, cfg.treasury, perOrderFee, percentageFeeRate, deployments.tokenLockCheck);

        // config operator
        deployments.buyProcessor.grantRole(deployments.buyProcessor.OPERATOR_ROLE(), cfg.operator);
        deployments.sellProcessor.grantRole(deployments.sellProcessor.OPERATOR_ROLE(), cfg.operator);
        deployments.directBuyIssuer.grantRole(deployments.directBuyIssuer.OPERATOR_ROLE(), cfg.operator);

        // config payment token
        deployments.buyProcessor.grantRole(deployments.buyProcessor.PAYMENTTOKEN_ROLE(), address(deployments.usdc));
        deployments.sellProcessor.grantRole(deployments.sellProcessor.PAYMENTTOKEN_ROLE(), address(deployments.usdc));
        deployments.directBuyIssuer.grantRole(
            deployments.directBuyIssuer.PAYMENTTOKEN_ROLE(), address(deployments.usdc)
        );

        deployments.buyProcessor.grantRole(deployments.buyProcessor.PAYMENTTOKEN_ROLE(), address(deployments.usdt));
        deployments.sellProcessor.grantRole(deployments.sellProcessor.PAYMENTTOKEN_ROLE(), address(deployments.usdt));
        deployments.directBuyIssuer.grantRole(
            deployments.directBuyIssuer.PAYMENTTOKEN_ROLE(), address(deployments.usdt)
        );

        deployments.buyProcessor.grantRole(deployments.buyProcessor.PAYMENTTOKEN_ROLE(), address(deployments.usdce));
        deployments.sellProcessor.grantRole(deployments.sellProcessor.PAYMENTTOKEN_ROLE(), address(deployments.usdce));
        deployments.directBuyIssuer.grantRole(
            deployments.directBuyIssuer.PAYMENTTOKEN_ROLE(), address(deployments.usdce)
        );

        // config asset token
        for (uint256 i = 0; i < deployments.dShares.length; i++) {
            deployments.tokenLockCheck.setCallSelector(
                address(deployments.dShares[i]), deployments.dShares[i].isBlacklisted.selector
            );

            deployments.buyProcessor.grantRole(
                deployments.buyProcessor.ASSETTOKEN_ROLE(), address(deployments.dShares[i])
            );
            deployments.sellProcessor.grantRole(
                deployments.sellProcessor.ASSETTOKEN_ROLE(), address(deployments.dShares[i])
            );
            deployments.directBuyIssuer.grantRole(
                deployments.directBuyIssuer.ASSETTOKEN_ROLE(), address(deployments.dShares[i])
            );

            deployments.dShares[i].grantRole(deployments.dShares[i].MINTER_ROLE(), address(deployments.buyProcessor));
            deployments.dShares[i].grantRole(deployments.dShares[i].BURNER_ROLE(), address(deployments.sellProcessor));
            deployments.dShares[i].grantRole(deployments.dShares[i].MINTER_ROLE(), address(deployments.directBuyIssuer));
        }

        /// ------------------ forwarder ------------------

<<<<<<< HEAD
        Forwarder forwarder = new Forwarder(cfg.ethusdoracle);
        forwarder.setFeeBps(2000);

        forwarder.setPaymentOracle(address(usdc), cfg.usdcoracle);
        forwarder.setPaymentOracle(address(usdce), cfg.usdcoracle);
        forwarder.setPaymentOracle(address(usdt), cfg.usdcoracle);

        forwarder.setSupportedModule(address(buyProcessor), true);
        forwarder.setSupportedModule(address(sellProcessor), true);
        forwarder.setSupportedModule(address(directBuyIssuer), true);
=======
        deployments.forwarder = new Forwarder();
        deployments.forwarder.setFeeBps(2000);

        deployments.forwarder.setSupportedModule(address(deployments.buyProcessor), true);
        deployments.forwarder.setSupportedModule(address(deployments.sellProcessor), true);
        deployments.forwarder.setSupportedModule(address(deployments.directBuyIssuer), true);
>>>>>>> 93c1c202

        deployments.forwarder.setRelayer(cfg.relayer, true);

        deployments.buyProcessor.grantRole(deployments.buyProcessor.FORWARDER_ROLE(), address(deployments.forwarder));
        deployments.sellProcessor.grantRole(deployments.sellProcessor.FORWARDER_ROLE(), address(deployments.forwarder));
        deployments.directBuyIssuer.grantRole(
            deployments.directBuyIssuer.FORWARDER_ROLE(), address(deployments.forwarder)
        );

        /// ------------------ dividend distributor ------------------

        deployments.dividendDistributor = new DividendDistribution(cfg.deployer);

        // add distributor
        deployments.dividendDistributor.grantRole(deployments.dividendDistributor.DISTRIBUTOR_ROLE(), cfg.distributor);

        vm.stopBroadcast();
    }
}<|MERGE_RESOLUTION|>--- conflicted
+++ resolved
@@ -276,25 +276,16 @@
 
         /// ------------------ forwarder ------------------
 
-<<<<<<< HEAD
-        Forwarder forwarder = new Forwarder(cfg.ethusdoracle);
-        forwarder.setFeeBps(2000);
-
-        forwarder.setPaymentOracle(address(usdc), cfg.usdcoracle);
-        forwarder.setPaymentOracle(address(usdce), cfg.usdcoracle);
-        forwarder.setPaymentOracle(address(usdt), cfg.usdcoracle);
-
-        forwarder.setSupportedModule(address(buyProcessor), true);
-        forwarder.setSupportedModule(address(sellProcessor), true);
-        forwarder.setSupportedModule(address(directBuyIssuer), true);
-=======
-        deployments.forwarder = new Forwarder();
+        deployments.forwarder = new Forwarder(cfg.ethusdoracle);
         deployments.forwarder.setFeeBps(2000);
+
+        deployments.forwarder.setPaymentOracle(address(deployments.usdc), cfg.usdcoracle);
+        deployments.forwarder.setPaymentOracle(address(deployments.usdce), cfg.usdcoracle);
+        deployments.forwarder.setPaymentOracle(address(deployments.usdt), cfg.usdcoracle);
 
         deployments.forwarder.setSupportedModule(address(deployments.buyProcessor), true);
         deployments.forwarder.setSupportedModule(address(deployments.sellProcessor), true);
         deployments.forwarder.setSupportedModule(address(deployments.directBuyIssuer), true);
->>>>>>> 93c1c202
 
         deployments.forwarder.setRelayer(cfg.relayer, true);
 
