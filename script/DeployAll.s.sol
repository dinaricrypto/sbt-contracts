--- conflicted
+++ resolved
@@ -77,7 +77,6 @@
         /// ------------------ asset tokens ------------------
 
         // deploy transfer restrictor
-<<<<<<< HEAD
         deps.transferRestrictor = new TransferRestrictor(cfg.deployer);
 
         // deploy dShares logic implementation
@@ -135,70 +134,11 @@
 
         // config payment token
         OrderProcessor.FeeRates memory defaultFees = OrderProcessor.FeeRates({
-            perOrderFeeBuy: 1 ether,
+            perOrderFeeBuy: 1e8,
             percentageFeeRateBuy: 0,
-            perOrderFeeSell: 1 ether,
+            perOrderFeeSell: 1e8,
             percentageFeeRateSell: 5_000
         });
-=======
-        // TransferRestrictor transferRestrictor = new TransferRestrictor(cfg.deployer);
-
-        // // deploy dShares logic implementation
-        // address dShareImplementation = address(new DShare());
-
-        // // deploy dShares beacon
-        // UpgradeableBeacon dShareBeacon = new UpgradeableBeacon(dShareImplementation, cfg.deployer);
-
-        // // deploy wrapped dShares logic implementation
-        // address wrappeddShareImplementation = address(new WrappedDShare());
-
-        // // deploy wrapped dShares beacon
-        // UpgradeableBeacon wrappeddShareBeacon = new UpgradeableBeacon(wrappeddShareImplementation, cfg.deployer);
-
-        // // deploy dShare factory
-        // address dShareFactoryImplementation = address(new DShareFactory());
-
-        // new ERC1967Proxy(
-        //     dShareFactoryImplementation,
-        //     abi.encodeCall(
-        //         DShareFactory.initialize,
-        //         (cfg.deployer, address(dShareBeacon), address(wrappeddShareBeacon), address(transferRestrictor))
-        //     )
-        // );
-
-        // /// ------------------ order processors ------------------
-
-        // // deploy blacklist prechecker
-        // TokenLockCheck tokenLockCheck = new TokenLockCheck();
-
-        // OrderProcessor orderProcessorImpl = new OrderProcessor();
-        // OrderProcessor orderProcessor = OrderProcessor(
-        //     address(
-        //         new ERC1967Proxy(
-        //             address(orderProcessorImpl),
-        //             abi.encodeCall(OrderProcessor.initialize, (cfg.deployer, cfg.treasury, tokenLockCheck))
-        //         )
-        //     )
-        // );
-
-        // BuyUnlockedProcessor directBuyIssuerImpl = new BuyUnlockedProcessor();
-        // BuyUnlockedProcessor directBuyIssuer = BuyUnlockedProcessor(
-        //     address(
-        //         new ERC1967Proxy(
-        //             address(directBuyIssuerImpl),
-        //             abi.encodeCall(OrderProcessor.initialize, (cfg.deployer, cfg.treasury, tokenLockCheck))
-        //         )
-        //     )
-        // );
-
-        // // config payment token
-        // OrderProcessor.FeeRates memory defaultFees = OrderProcessor.FeeRates({
-        //     perOrderFeeBuy: 1e8,
-        //     percentageFeeRateBuy: 0,
-        //     perOrderFeeSell: 1e8,
-        //     percentageFeeRateSell: 5_000
-        // });
->>>>>>> bcb36cf4
 
         deps.orderProcessor.setDefaultFees(cfg.usdb, defaultFees);
         deps.directBuyIssuer.setDefaultFees(cfg.usdb, defaultFees);
