--- conflicted
+++ resolved
@@ -7,11 +7,7 @@
 import {BuyOrderIssuer} from "../src/issuer/BuyOrderIssuer.sol";
 import {SellOrderProcessor} from "../src/issuer/SellOrderProcessor.sol";
 import {DirectBuyIssuer} from "../src/issuer/DirectBuyIssuer.sol";
-<<<<<<< HEAD
-=======
 import {TokenLockCheck, ITokenLockCheck} from "../src/TokenLockCheck.sol";
-import "openzeppelin-contracts/contracts/proxy/ERC1967/ERC1967Proxy.sol";
->>>>>>> c0003af2
 
 contract DeployAllScript is Script {
     struct DeployConfig {
@@ -46,45 +42,15 @@
         new TransferRestrictor(cfg.owner);
 
         // deploy fee manager
-<<<<<<< HEAD
-        IOrderFees orderFees = new OrderFees(owner, 1_000_000, 5_000);
-
-        BuyOrderIssuer buyOrderIssuer = new BuyOrderIssuer(deployer, treasury, orderFees);
-
-        SellOrderProcessor sellOrderProcessor = new SellOrderProcessor(deployer, treasury, orderFees);
-
-        DirectBuyIssuer directBuyIssuer = new DirectBuyIssuer(deployer, treasury, orderFees);
-=======
-        IOrderFees orderFees = new OrderFees(cfg.owner, 1 ether, 0.005 ether);
+        IOrderFees orderFees = new OrderFees(cfg.owner, 1_000_000, 5_000);
         TokenLockCheck tokenLockCheck = new TokenLockCheck(cfg.usdc, cfg.usdt);
 
-        // deploy implementation
-        BuyOrderIssuer buyImpl = new BuyOrderIssuer();
-        // deploy proxy and set implementation
-        BuyOrderIssuer buyOrderIssuer = BuyOrderIssuer(
-            address(
-                new ERC1967Proxy(address(buyImpl), abi.encodeCall(buyImpl.initialize, (cfg.deployer, cfg.treasury, orderFees, tokenLockCheck)))
-            )
-        );
+        BuyOrderIssuer buyOrderIssuer = new BuyOrderIssuer(cfg.deployer, cfg.treasury, orderFees, tokenLockCheck);
 
-        // deploy implementation
-        SellOrderProcessor sellImpl = new SellOrderProcessor();
-        // deploy proxy and set implementation
-        SellOrderProcessor sellOrderProcessor = SellOrderProcessor(
-            address(
-                new ERC1967Proxy(address(sellImpl), abi.encodeCall(sellImpl.initialize, (cfg.deployer, cfg.treasury, orderFees, tokenLockCheck)))
-            )
-        );
+        SellOrderProcessor sellOrderProcessor =
+            new SellOrderProcessor(cfg.deployer, cfg.treasury, orderFees, tokenLockCheck);
 
-        // deploy implementation
-        DirectBuyIssuer directIssuerImpl = new DirectBuyIssuer();
-        // deploy proxy and set implementation
-        DirectBuyIssuer directBuyIssuer = DirectBuyIssuer(
-            address(
-                new ERC1967Proxy(address(directIssuerImpl), abi.encodeCall(directIssuerImpl.initialize, (cfg.deployer, cfg.treasury, orderFees, tokenLockCheck)))
-            )
-        );
->>>>>>> c0003af2
+        DirectBuyIssuer directBuyIssuer = new DirectBuyIssuer(cfg.deployer, cfg.treasury, orderFees, tokenLockCheck);
 
         // config operator
         buyOrderIssuer.grantRole(buyOrderIssuer.OPERATOR_ROLE(), cfg.operator);
