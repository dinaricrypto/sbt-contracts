// SPDX-License-Identifier: UNLICENSED
pragma solidity ^0.8.13;

import "forge-std/Script.sol";
import {Messager} from "../src/Messager.sol";
import {TransferRestrictor} from "../src/TransferRestrictor.sol";
import {BridgedTokenFactory} from "../src/BridgedTokenFactory.sol";
import {FlatOrderFees, IOrderFees} from "../src/FlatOrderFees.sol";
import {SwapOrderIssuer} from "../src/issuer/SwapOrderIssuer.sol";
import {DirectBuyIssuer} from "../src/issuer/DirectBuyIssuer.sol";
import {LimitOrderIssuer} from "../src/issuer/LimitOrderIssuer.sol";
import "openzeppelin-contracts/contracts/proxy/ERC1967/ERC1967Proxy.sol";

contract DeployAllScript is Script {
    function run() external {
        // load env variables
        uint256 deployerPrivateKey = vm.envUint("PRIVATE_KEY");
        address deployer = vm.addr(deployerPrivateKey);
        address treasuryAddress = vm.envAddress("BRIDGE_TREASURY");

        // send txs as deployer
        vm.startBroadcast(deployerPrivateKey);

        // deploy messager
        new Messager();

<<<<<<< HEAD
        new TransferRestrictor(deployer);
=======
        // deploy transfer restrictor
        new TransferRestrictor();
>>>>>>> 74510d6b

        // deploy token factory
        new BridgedTokenFactory();

        // deploy fee manager
        IOrderFees orderFees = new FlatOrderFees(deployer, 0.005 ether);

        // deploy SwapOrderIssuer implementation
        SwapOrderIssuer issuerImpl = new SwapOrderIssuer();
<<<<<<< HEAD
        new ERC1967Proxy(address(issuerImpl), abi.encodeCall(issuerImpl.initialize, (deployer, treasuryAddress, orderFees)));
=======
        // deploy proxy for SwapOrderIssuer and set implementation
        new ERC1967Proxy(address(issuerImpl), abi.encodeCall(SwapOrderIssuer.initialize, (deployer, treasuryAddress, orderFees)));
>>>>>>> 74510d6b

        // deploy DirectBuyIssuer implementation
        DirectBuyIssuer directIssuerImpl = new DirectBuyIssuer();
<<<<<<< HEAD
        new ERC1967Proxy(address(directIssuerImpl), abi.encodeCall(directIssuerImpl.initialize, (deployer, treasuryAddress, orderFees)));
=======
        // deploy proxy for DirectBuyIssuer and set implementation
        new ERC1967Proxy(address(directIssuerImpl), abi.encodeCall(DirectBuyIssuer.initialize, (deployer, treasuryAddress, orderFees)));
>>>>>>> 74510d6b

        // deploy LimitOrderIssuer implementation
        LimitOrderIssuer limitIssuer = new LimitOrderIssuer();
<<<<<<< HEAD
        new ERC1967Proxy(address(limitIssuer), abi.encodeCall(limitIssuer.initialize, (deployer, treasuryAddress, orderFees)));
=======
        // deploy proxy for LimitOrderIssuer and set implementation
        new ERC1967Proxy(address(limitIssuer), abi.encodeCall(LimitOrderIssuer.initialize, (deployer, treasuryAddress, orderFees)));
>>>>>>> 74510d6b

        vm.stopBroadcast();
    }
}<|MERGE_RESOLUTION|>--- conflicted
+++ resolved
@@ -24,12 +24,8 @@
         // deploy messager
         new Messager();
 
-<<<<<<< HEAD
+        // deploy transfer restrictor
         new TransferRestrictor(deployer);
-=======
-        // deploy transfer restrictor
-        new TransferRestrictor();
->>>>>>> 74510d6b
 
         // deploy token factory
         new BridgedTokenFactory();
@@ -39,30 +35,18 @@
 
         // deploy SwapOrderIssuer implementation
         SwapOrderIssuer issuerImpl = new SwapOrderIssuer();
-<<<<<<< HEAD
+        // deploy proxy for SwapOrderIssuer and set implementation
         new ERC1967Proxy(address(issuerImpl), abi.encodeCall(issuerImpl.initialize, (deployer, treasuryAddress, orderFees)));
-=======
-        // deploy proxy for SwapOrderIssuer and set implementation
-        new ERC1967Proxy(address(issuerImpl), abi.encodeCall(SwapOrderIssuer.initialize, (deployer, treasuryAddress, orderFees)));
->>>>>>> 74510d6b
 
         // deploy DirectBuyIssuer implementation
         DirectBuyIssuer directIssuerImpl = new DirectBuyIssuer();
-<<<<<<< HEAD
+        // deploy proxy for DirectBuyIssuer and set implementation
         new ERC1967Proxy(address(directIssuerImpl), abi.encodeCall(directIssuerImpl.initialize, (deployer, treasuryAddress, orderFees)));
-=======
-        // deploy proxy for DirectBuyIssuer and set implementation
-        new ERC1967Proxy(address(directIssuerImpl), abi.encodeCall(DirectBuyIssuer.initialize, (deployer, treasuryAddress, orderFees)));
->>>>>>> 74510d6b
 
         // deploy LimitOrderIssuer implementation
         LimitOrderIssuer limitIssuer = new LimitOrderIssuer();
-<<<<<<< HEAD
+        // deploy proxy for LimitOrderIssuer and set implementation
         new ERC1967Proxy(address(limitIssuer), abi.encodeCall(limitIssuer.initialize, (deployer, treasuryAddress, orderFees)));
-=======
-        // deploy proxy for LimitOrderIssuer and set implementation
-        new ERC1967Proxy(address(limitIssuer), abi.encodeCall(LimitOrderIssuer.initialize, (deployer, treasuryAddress, orderFees)));
->>>>>>> 74510d6b
 
         vm.stopBroadcast();
     }
