--- conflicted
+++ resolved
@@ -19,11 +19,7 @@
 
         vm.startBroadcast(deployerPrivateKey);
 
-<<<<<<< HEAD
-        IOrderFees orderFees = new OrderFees(deployer, 10000, 50);
-=======
         IOrderFees orderFees = new OrderFees(deployer, 1_000_000, 5_000);
->>>>>>> 243f6835
 
         buyIssuer.setOrderFees(orderFees);
         sellProcessor.setOrderFees(orderFees);
