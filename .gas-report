| lib/solady/test/utils/mocks/MockERC20.sol:MockERC20 contract |                 |       |        |       |         |
|--------------------------------------------------------------|-----------------|-------|--------|-------|---------|
| Deployment Cost                                              | Deployment Size |       |        |       |         |
| 703805                                                       | 4202            |       |        |       |         |
| Function Name                                                | min             | avg   | median | max   | # calls |
| approve                                                      | 24403           | 24403 | 24403  | 24403 | 3       |
<<<<<<< HEAD
| balanceOf                                                    | 599             | 932   | 599    | 2599  | 6       |
| decimals                                                     | 335             | 1335  | 1335   | 2335  | 2       |
=======
| balanceOf                                                    | 599             | 849   | 599    | 2599  | 8       |
| decimals                                                     | 2335            | 2335  | 2335   | 2335  | 1       |
>>>>>>> 0aea3861
| mint                                                         | 46581           | 46581 | 46581  | 46581 | 3       |
| transfer                                                     | 18235           | 21514 | 21514  | 24793 | 2       |
| transferFrom                                                 | 20277           | 20277 | 20277  | 20277 | 2       |
| src/TokenManager.sol:TokenManager contract |                 |         |         |         |         |
|--------------------------------------------|-----------------|---------|---------|---------|---------|
| Deployment Cost                            | Deployment Size |         |         |         |         |
| 4051768                                    | 20545           |         |         |         |         |
| Function Name                              | min             | avg     | median  | max     | # calls |
| convert                                    | 2774            | 47199   | 68835   | 69988   | 3       |
| deployNewToken                             | 3509            | 1952424 | 2196926 | 2196926 | 9       |
| getAggregateSupply                         | 1460            | 1460    | 1460    | 1460    | 1       |
| getNumTokens                               | 404             | 404     | 404     | 404     | 2       |
| getSupplyExpansion                         | 1912            | 1912    | 1912    | 1912    | 1       |
| getTokenAt                                 | 761             | 761     | 761     | 761     | 2       |
| getTokens                                  | 3367            | 3367    | 3367    | 3367    | 1       |
| isCurrentToken                             | 718             | 718     | 718     | 718     | 3       |
| setDisclosures                             | 993             | 13125   | 13125   | 25257   | 2       |
| setNameSuffix                              | 2992            | 6574    | 6574    | 10156   | 2       |
| setSymbolSuffix                            | 971             | 4553    | 4553    | 8135    | 2       |
| setTransferRestrictor                      | 607             | 3618    | 3618    | 6629    | 2       |
| split                                      | 2828            | 1591243 | 2200281 | 2244009 | 7       |
| splitAmount                                | 662             | 662     | 662     | 662     | 1       |
| src/TransferRestrictor.sol:TransferRestrictor contract |                 |       |        |       |         |
|--------------------------------------------------------|-----------------|-------|--------|-------|---------|
| Deployment Cost                                        | Deployment Size |       |        |       |         |
| 295565                                                 | 1609            |       |        |       |         |
| Function Name                                          | min             | avg   | median | max   | # calls |
<<<<<<< HEAD
| isBlacklisted                                          | 597             | 1508  | 597    | 2597  | 68      |
| requireNotRestricted                                   | 692             | 2980  | 2859   | 4859  | 47      |
=======
| isBlacklisted                                          | 597             | 1347  | 597    | 2597  | 56      |
| requireNotRestricted                                   | 692             | 2896  | 2859   | 4859  | 46      |
>>>>>>> 0aea3861
| restrict                                               | 23864           | 25464 | 25864  | 25864 | 5       |
| unrestrict                                             | 1532            | 1532  | 1532   | 1532  | 1       |
| src/dShare.sol:dShare contract |                 |       |        |       |         |
|--------------------------------|-----------------|-------|--------|-------|---------|
| Deployment Cost                | Deployment Size |       |        |       |         |
| 2436736                        | 12616           |       |        |       |         |
| Function Name                  | min             | avg   | median | max   | # calls |
<<<<<<< HEAD
| BURNER_ROLE                    | 263             | 263   | 263    | 263   | 41      |
| DEFAULT_ADMIN_ROLE             | 263             | 263   | 263    | 263   | 2       |
| DOMAIN_SEPARATOR               | 1245            | 1245  | 1245   | 1245  | 16      |
| MINTER_ROLE                    | 306             | 306   | 306    | 306   | 105     |
| acceptDefaultAdminTransfer     | 502             | 9634  | 726    | 27676 | 3       |
| allowance                      | 2695            | 2695  | 2695   | 2695  | 1       |
| approve                        | 22343           | 23743 | 24443  | 24443 | 3       |
| balanceOf                      | 583             | 1067  | 583    | 2583  | 33      |
| beginDefaultAdminTransfer      | 26977           | 26977 | 26977  | 26977 | 1       |
| burn                           | 532             | 7365  | 4783   | 31634 | 9       |
| disclosures                    | 1011            | 1187  | 1011   | 1539  | 3       |
| grantRole                      | 25588           | 26990 | 27588  | 29588 | 144     |
| hasRole                        | 706             | 1706  | 1706   | 2706  | 2       |
| increaseAllowance              | 24512           | 24512 | 24512  | 24512 | 6       |
| isBlacklisted                  | 1708            | 4215  | 1708   | 8208  | 66      |
| mint                           | 569             | 51219 | 56810  | 59147 | 24      |
| name                           | 1263            | 1961  | 1263   | 3263  | 9       |
| nonces                         | 605             | 1605  | 1605   | 2605  | 2       |
| owner                          | 460             | 1126  | 460    | 2460  | 9       |
| permit                         | 51295           | 51295 | 51295  | 51295 | 1       |
| revokeRole                     | 536             | 536   | 536    | 536   | 1       |
| setDisclosures                 | 54560           | 54560 | 54560  | 54560 | 1       |
| setName                        | 2829            | 15219 | 5629   | 52278 | 7       |
=======
| BURNER_ROLE                    | 263             | 263   | 263    | 263   | 3       |
| DEFAULT_ADMIN_ROLE             | 263             | 263   | 263    | 263   | 2       |
| MINTER_ROLE                    | 306             | 306   | 306    | 306   | 15      |
| acceptDefaultAdminTransfer     | 502             | 9634  | 726    | 27676 | 3       |
| approve                        | 24443           | 24443 | 24443  | 24443 | 2       |
| balanceOf                      | 583             | 1083  | 583    | 2583  | 8       |
| beginDefaultAdminTransfer      | 26977           | 26977 | 26977  | 26977 | 1       |
| burn                           | 532             | 8148  | 4181   | 31634 | 6       |
| disclosures                    | 1011            | 1187  | 1011   | 1539  | 3       |
| grantRole                      | 27588           | 28463 | 27588  | 29588 | 16      |
| hasRole                        | 706             | 1706  | 1706   | 2706  | 2       |
| mint                           | 569             | 48964 | 56810  | 59147 | 15      |
| name                           | 1263            | 1936  | 1263   | 3263  | 9       |
| owner                          | 460             | 1126  | 460    | 2460  | 9       |
| revokeRole                     | 536             | 536   | 536    | 536   | 1       |
| setDisclosures                 | 54560           | 54560 | 54560  | 54560 | 1       |
| setName                        | 2829            | 12018 | 5629   | 31711 | 7       |
>>>>>>> 0aea3861
| setSplit                       | 294             | 2489  | 2648   | 4048  | 6       |
| setSymbol                      | 2807            | 15197 | 5607   | 52256 | 7       |
| setTransferRestrictor          | 8947            | 8947  | 8947   | 8947  | 1       |
| symbol                         | 1284            | 1982  | 1284   | 3284  | 9       |
| totalSupply                    | 350             | 635   | 350    | 2350  | 14      |
<<<<<<< HEAD
| transfer                       | 595             | 9325  | 2040   | 22674 | 5       |
| transferFrom                   | 21425           | 23916 | 23025  | 35143 | 10      |
| transferRestrictor             | 404             | 1204  | 404    | 2404  | 5       |
=======
| transfer                       | 595             | 6787  | 1941   | 22674 | 4       |
| transferFrom                   | 23025           | 23025 | 23025  | 23025 | 2       |
| transferRestrictor             | 404             | 404   | 404    | 404   | 3       |
>>>>>>> 0aea3861
| src/dividend/DividendDistribution.sol:DividendDistribution contract |                 |       |        |       |         |
|---------------------------------------------------------------------|-----------------|-------|--------|-------|---------|
| Deployment Cost                                                     | Deployment Size |       |        |       |         |
| 1517340                                                             | 7970            |       |        |       |         |
| Function Name                                                       | min             | avg   | median | max   | # calls |
| DISTRIBUTOR_ROLE                                                    | 283             | 283   | 283    | 283   | 7       |
| createDistribution                                                  | 2834            | 56818 | 64015  | 96408 | 4       |
| distribute                                                          | 988             | 20735 | 29616  | 31602 | 3       |
| distributions                                                       | 823             | 823   | 823    | 823   | 2       |
| grantRole                                                           | 27567           | 27567 | 27567  | 27567 | 4       |
| reclaimDistribution                                                 | 891             | 14265 | 12347  | 31476 | 4       |
| src/forwarder/Forwarder.sol:Forwarder contract |                 |        |        |        |         |
|------------------------------------------------|-----------------|--------|--------|--------|---------|
| Deployment Cost                                | Deployment Size |        |        |        |         |
| 2429600                                        | 13017           |        |        |        |         |
| Function Name                                  | min             | avg    | median | max    | # calls |
| DOMAIN_SEPARATOR                               | 387             | 387    | 387    | 387    | 33      |
| feeBps                                         | 2386            | 2386   | 2386   | 2386   | 1       |
| forwardFunctionCall                            | 2561            | 157837 | 61605  | 381736 | 17      |
| getSupportedModules                            | 1285            | 1285   | 1285   | 1285   | 1       |
| isTrustedOracle                                | 615             | 615    | 615    | 615    | 1       |
| multicall                                      | 47616           | 223056 | 118314 | 504565 | 16      |
| nonces                                         | 2620            | 2620   | 2620   | 2620   | 1       |
| orderSigners                                   | 513             | 513    | 513    | 513    | 1       |
| owner                                          | 2388            | 2388   | 2388   | 2388   | 1       |
| priceRecencyThreshold                          | 357             | 1357   | 1357   | 2357   | 2       |
| selfPermit                                     | 22046           | 54617  | 56546  | 59046  | 15      |
| setBuyOrderIssuer                              | 2627            | 21816  | 23834  | 23834  | 18      |
| setCancellationFee                             | 532             | 16577  | 23600  | 25600  | 3       |
| setDirectBuyIssuer                             | 2650            | 13253  | 13253  | 23857  | 2       |
| setFeeBps                                      | 553             | 19285  | 21558  | 21558  | 18      |
| setLimitBuyIssuer                              | 23814           | 23814  | 23814  | 23814  | 1       |
| setLimitSellProcessor                          | 23814           | 23814  | 23814  | 23814  | 1       |
| setPriceRecencyThreshold                       | 565             | 2569   | 2569   | 4574   | 2       |
| setRelayer                                     | 2761            | 23255  | 24343  | 26343  | 18      |
| setSellOrderProcessor                          | 2651            | 21729  | 23858  | 23858  | 18      |
| setTrustedOracle                               | 740             | 23001  | 24311  | 24311  | 18      |
| src/issuer/BuyOrderIssuer.sol:BuyOrderIssuer contract |                 |        |        |        |         |
|-------------------------------------------------------|-----------------|--------|--------|--------|---------|
| Deployment Cost                                       | Deployment Size |        |        |        |         |
<<<<<<< HEAD
| 3586676                                               | 18179           |        |        |        |         |
| Function Name                                         | min             | avg    | median | max    | # calls |
| ASSETTOKEN_ROLE                                       | 306             | 306    | 306    | 306    | 60      |
| OPERATOR_ROLE                                         | 283             | 283    | 283    | 283    | 59      |
| PAYMENTTOKEN_ROLE                                     | 263             | 263    | 263    | 263    | 60      |
| cancelOrder                                           | 20466           | 23977  | 23977  | 27488  | 2       |
| cancelRequested                                       | 536             | 536    | 536    | 536    | 2       |
| escrowedBalanceOf                                     | 755             | 755    | 755    | 755    | 3       |
| fillOrder                                             | 6080            | 69733  | 56711  | 159430 | 4       |
| getFeeRatesForOrder                                   | 614             | 3671   | 3741   | 3741   | 45      |
| getInputValueForOrderValue                            | 683             | 5332   | 5332   | 9982   | 2       |
| getOrderId                                            | 660             | 660    | 660    | 660    | 16      |
| getRemainingOrder                                     | 512             | 512    | 512    | 512    | 4       |
| getTotalReceived                                      | 534             | 534    | 534    | 534    | 1       |
| grantRole                                             | 27611           | 27611  | 27611  | 27611  | 129     |
| isOrderActive                                         | 536             | 536    | 536    | 536    | 3       |
| multicall                                             | 286628          | 312805 | 316122 | 335666 | 3       |
| numOpenOrders                                         | 404             | 404    | 404    | 404    | 4       |
| orderFees                                             | 449             | 449    | 449    | 449    | 1       |
| ordersPaused                                          | 405             | 405    | 405    | 405    | 1       |
| requestCancel                                         | 841             | 14603  | 22808  | 26808  | 7       |
| requestOrder                                          | 547             | 155488 | 225361 | 270823 | 22      |
| selfPermit                                            | 56575           | 58450  | 59075  | 59075  | 4       |
| setOrderFees                                          | 7132            | 8320   | 8915   | 8915   | 3       |
| setOrdersPaused                                       | 6070            | 7936   | 8870   | 8870   | 3       |
=======
| 3582276                                               | 18157           |        |        |        |         |
| Function Name                                         | min             | avg    | median | max    | # calls |
| ASSETTOKEN_ROLE                                       | 264             | 264    | 264    | 264    | 28      |
| OPERATOR_ROLE                                         | 305             | 305    | 305    | 305    | 27      |
| PAYMENTTOKEN_ROLE                                     | 263             | 263    | 263    | 263    | 28      |
| cancelOrder                                           | 20466           | 24184  | 24184  | 27902  | 2       |
| cancelRequested                                       | 536             | 536    | 536    | 536    | 1       |
| escrowedBalanceOf                                     | 755             | 755    | 755    | 755    | 2       |
| fillOrder                                             | 2854            | 68926  | 56711  | 159430 | 4       |
| getFeeRatesForOrder                                   | 614             | 3633   | 3741   | 3741   | 29      |
| getInputValueForOrderValue                            | 683             | 5332   | 5332   | 9982   | 2       |
| getOrderId                                            | 660             | 660    | 660    | 660    | 5       |
| getRemainingOrder                                     | 512             | 512    | 512    | 512    | 3       |
| getTotalReceived                                      | 534             | 534    | 534    | 534    | 1       |
| grantRole                                             | 27611           | 27611  | 27611  | 27611  | 81      |
| isOrderActive                                         | 536             | 536    | 536    | 536    | 2       |

| multicall                                             | 286431          | 312608 | 315925 | 335469 | 3       |
| numOpenOrders                                         | 404             | 404    | 404    | 404    | 3       |
| orderFees                                             | 449             | 449    | 449    | 449    | 1       |
| ordersPaused                                          | 405             | 405    | 405    | 405    | 1       |
| requestCancel                                         | 841             | 7449   | 3074   | 22808  | 4       |
| requestOrder                                          | 547             | 143377 | 224181 | 270823 | 16      |
| selfPermit                                            | 56451           | 58326  | 58951  | 58951  | 4       |
| setOrderFees                                          | 7132            | 8320   | 8915   | 8915   | 3       |
| setOrdersPaused                                       | 6070            | 7470   | 7470   | 8870   | 2       |
>>>>>>> 0aea3861
| setTokenLockCheck                                     | 8958            | 8958   | 8958   | 8958   | 1       |
| setTreasury                                           | 2779            | 5863   | 5863   | 8948   | 2       |
| tokenLockCheck                                        | 427             | 427    | 427    | 427    | 1       |
| treasury                                              | 427             | 427    | 427    | 427    | 1       |
| src/issuer/DirectBuyIssuer.sol:DirectBuyIssuer contract |                 |        |        |        |         |
|---------------------------------------------------------|-----------------|--------|--------|--------|---------|
| Deployment Cost                                         | Deployment Size |        |        |        |         |
<<<<<<< HEAD
| 3915542                                                 | 19837           |        |        |        |         |
| Function Name                                           | min             | avg    | median | max    | # calls |
| ASSETTOKEN_ROLE                                         | 328             | 328    | 328    | 328    | 5       |
| OPERATOR_ROLE                                           | 305             | 305    | 305    | 305    | 5       |
| PAYMENTTOKEN_ROLE                                       | 285             | 285    | 285    | 285    | 5       |
| cancelOrder                                             | 6677            | 18116  | 18116  | 29556  | 2       |
| fillOrder                                               | 4042            | 4042   | 4042   | 4042   | 1       |
| getFeeRatesForOrder                                     | 3763            | 3763   | 3763   | 3763   | 5       |
| getOrderEscrow                                          | 552             | 552    | 552    | 552    | 1       |
=======
| 3911334                                                 | 19816           |        |        |        |         |
| Function Name                                           | min             | avg    | median | max    | # calls |
| ASSETTOKEN_ROLE                                         | 328             | 328    | 328    | 328    | 5       |
| OPERATOR_ROLE                                           | 327             | 327    | 327    | 327    | 5       |
| PAYMENTTOKEN_ROLE                                       | 285             | 285    | 285    | 285    | 5       |
| cancelOrder                                             | 6677            | 17352  | 17352  | 28027  | 2       |
| fillOrder                                               | 76453           | 106303 | 106303 | 136153 | 2       |
| getFeeRatesForOrder                                     | 3763            | 3763   | 3763   | 3763   | 5       |
| getOrderEscrow                                          | 552             | 552    | 552    | 552    | 2       |
>>>>>>> 0aea3861
| getOrderId                                              | 616             | 616    | 616    | 616    | 3       |
| getRemainingOrder                                       | 534             | 534    | 534    | 534    | 1       |
| getTotalReceived                                        | 556             | 556    | 556    | 556    | 1       |
| grantRole                                               | 27566           | 27566  | 27566  | 27566  | 15      |
<<<<<<< HEAD
| requestOrder                                            | 248518          | 248734 | 248878 | 248878 | 5       |
| returnEscrow                                            | 25313           | 25313  | 25313  | 25313  | 1       |
| takeEscrow                                              | 5221            | 25659  | 31313  | 34792  | 4       |
| src/issuer/LimitBuyIssuer.sol:LimitBuyIssuer contract |                 |        |        |        |         |
|-------------------------------------------------------|-----------------|--------|--------|--------|---------|
| Deployment Cost                                       | Deployment Size |        |        |        |         |
| 3641769                                               | 18462           |        |        |        |         |
| Function Name                                         | min             | avg    | median | max    | # calls |
| ASSETTOKEN_ROLE                                       | 306             | 306    | 306    | 306    | 2       |
| OPERATOR_ROLE                                         | 283             | 283    | 283    | 283    | 2       |
| PAYMENTTOKEN_ROLE                                     | 263             | 263    | 263    | 263    | 2       |
| fillOrder                                             | 156019          | 156019 | 156019 | 156019 | 1       |
| getFeeRatesForOrder                                   | 3741            | 3741   | 3741   | 3741   | 2       |
| getOrderId                                            | 660             | 660    | 660    | 660    | 2       |
| getRemainingOrder                                     | 512             | 512    | 512    | 512    | 2       |
| getTotalReceived                                      | 534             | 534    | 534    | 534    | 1       |
=======
| requestOrder                                            | 248878          | 248995 | 248878 | 249172 | 5       |
| returnEscrow                                            | 25313           | 25313  | 25313  | 25313  | 1       |
| takeEscrow                                              | 27834           | 33400  | 34792  | 34792  | 5       |
| src/issuer/LimitBuyIssuer.sol:LimitBuyIssuer contract |                 |        |        |        |         |
|-------------------------------------------------------|-----------------|--------|--------|--------|---------|
| Deployment Cost                                       | Deployment Size |        |        |        |         |
| 3637361                                               | 18440           |        |        |        |         |
| Function Name                                         | min             | avg    | median | max    | # calls |
| ASSETTOKEN_ROLE                                       | 264             | 264    | 264    | 264    | 2       |
| OPERATOR_ROLE                                         | 305             | 305    | 305    | 305    | 2       |
| PAYMENTTOKEN_ROLE                                     | 263             | 263    | 263    | 263    | 2       |
| fillOrder                                             | 6343            | 6343   | 6343   | 6343   | 1       |
| getFeeRatesForOrder                                   | 3741            | 3741   | 3741   | 3741   | 2       |
| getOrderId                                            | 660             | 660    | 660    | 660    | 2       |
| getRemainingOrder                                     | 512             | 512    | 512    | 512    | 1       |
>>>>>>> 0aea3861
| grantRole                                             | 27611           | 27611  | 27611  | 27611  | 6       |
| isOrderActive                                         | 536             | 536    | 536    | 536    | 1       |
| numOpenOrders                                         | 404             | 404    | 404    | 404    | 1       |
| requestOrder                                          | 224631          | 225631 | 225631 | 226631 | 2       |
| src/issuer/LimitSellProcessor.sol:LimitSellProcessor contract |                 |        |        |        |         |
|---------------------------------------------------------------|-----------------|--------|--------|--------|---------|
| Deployment Cost                                               | Deployment Size |        |        |        |         |
<<<<<<< HEAD
| 3550655                                                       | 18007           |        |        |        |         |
| Function Name                                                 | min             | avg    | median | max    | # calls |
| ASSETTOKEN_ROLE                                               | 284             | 284    | 284    | 284    | 2       |
| OPERATOR_ROLE                                                 | 283             | 283    | 283    | 283    | 2       |
=======
| 3546247                                                       | 17985           |        |        |        |         |
| Function Name                                                 | min             | avg    | median | max    | # calls |
| ASSETTOKEN_ROLE                                               | 284             | 284    | 284    | 284    | 2       |
| OPERATOR_ROLE                                                 | 305             | 305    | 305    | 305    | 2       |
>>>>>>> 0aea3861
| PAYMENTTOKEN_ROLE                                             | 263             | 263    | 263    | 263    | 2       |
| fillOrder                                                     | 91111           | 91111  | 91111  | 91111  | 1       |
| getOrderId                                                    | 638             | 638    | 638    | 638    | 2       |
| getRemainingOrder                                             | 557             | 557    | 557    | 557    | 2       |
| getTotalReceived                                              | 512             | 512    | 512    | 512    | 1       |
| grantRole                                                     | 27589           | 27589  | 27589  | 27589  | 6       |
| isOrderActive                                                 | 514             | 514    | 514    | 514    | 1       |
| numOpenOrders                                                 | 382             | 382    | 382    | 382    | 1       |
| requestOrder                                                  | 221135          | 222464 | 222464 | 223793 | 2       |
| src/issuer/OrderFees.sol:OrderFees contract |                 |      |        |      |         |
|---------------------------------------------|-----------------|------|--------|------|---------|
| Deployment Cost                             | Deployment Size |      |        |      |         |
| 308804                                      | 1818            |      |        |      |         |
| Function Name                               | min             | avg  | median | max  | # calls |
<<<<<<< HEAD
| perOrderFee                                 | 320             | 979  | 320    | 2320 | 88      |
| percentageFeeRate                           | 352             | 352  | 352    | 352  | 89      |
| setFees                                     | 7007            | 8007 | 8007   | 9007 | 2       |
| src/issuer/SellOrderProcessor.sol:SellOrderProcessor contract |                 |        |        |        |         |
|---------------------------------------------------------------|-----------------|--------|--------|--------|---------|
| Deployment Cost                                               | Deployment Size |        |        |        |         |
| 3497363                                                       | 17733           |        |        |        |         |
| Function Name                                                 | min             | avg    | median | max    | # calls |
| ASSETTOKEN_ROLE                                               | 284             | 284    | 284    | 284    | 4       |
| OPERATOR_ROLE                                                 | 283             | 283    | 283    | 283    | 4       |
| PAYMENTTOKEN_ROLE                                             | 263             | 263    | 263    | 263    | 4       |
| cancelOrder                                                   | 28616           | 28616  | 28616  | 28616  | 1       |
| escrowedBalanceOf                                             | 799             | 799    | 799    | 799    | 3       |
| fillOrder                                                     | 6058            | 67329  | 75338  | 112583 | 4       |
| getFeeRatesForOrder                                           | 3741            | 3741   | 3741   | 3741   | 4       |
| getOrderId                                                    | 638             | 638    | 638    | 638    | 5       |
| getRemainingOrder                                             | 557             | 557    | 557    | 557    | 4       |
| getTotalReceived                                              | 512             | 512    | 512    | 512    | 2       |
| grantRole                                                     | 27589           | 27589  | 27589  | 27589  | 60      |
| isOrderActive                                                 | 514             | 514    | 514    | 514    | 2       |
| numOpenOrders                                                 | 382             | 382    | 382    | 382    | 4       |
| requestOrder                                                  | 220865          | 222642 | 222865 | 223523 | 5       |
| test/OrderFees.t.sol:OrderFeesTest contract |                 |      |        |      |         |
|---------------------------------------------|-----------------|------|--------|------|---------|
| Deployment Cost                             | Deployment Size |      |        |      |         |
| 2824685                                     | 13948           |      |        |      |         |
| Function Name                               | min             | avg  | median | max  | # calls |
| wrapPure                                    | 2062            | 2062 | 2062   | 2062 | 1       |
| test/utils/SigMeta.sol:SigMeta contract |                 |      |        |      |         |
|-----------------------------------------|-----------------|------|--------|------|---------|
| Deployment Cost                         | Deployment Size |      |        |      |         |
| 291289                                  | 1592            |      |        |      |         |
| Function Name                           | min             | avg  | median | max  | # calls |
| getHashToSign                           | 3500            | 3561 | 3581   | 3581 | 17      |
| test/utils/SigPrice.sol:SigPrice contract |                 |      |        |      |         |
|-------------------------------------------|-----------------|------|--------|------|---------|
| Deployment Cost                           | Deployment Size |      |        |      |         |
| 169772                                    | 985             |      |        |      |         |
| Function Name                             | min             | avg  | median | max  | # calls |
| getTypedDataHashForPriceAttestation       | 1559            | 1559 | 1559   | 1559 | 13      |
=======
| perOrderFee                                 | 320             | 1070 | 320    | 2320 | 64      |
| percentageFeeRate                           | 352             | 352  | 352    | 352  | 65      |
| setFees                                     | 2584            | 4795 | 4795   | 7007 | 2       |
| src/issuer/SellOrderProcessor.sol:SellOrderProcessor contract |                 |        |        |        |         |
|---------------------------------------------------------------|-----------------|--------|--------|--------|---------|
| Deployment Cost                                               | Deployment Size |        |        |        |         |
| 3492963                                                       | 17711           |        |        |        |         |
| Function Name                                                 | min             | avg    | median | max    | # calls |
| ASSETTOKEN_ROLE                                               | 284             | 284    | 284    | 284    | 4       |
| OPERATOR_ROLE                                                 | 305             | 305    | 305    | 305    | 4       |
| PAYMENTTOKEN_ROLE                                             | 263             | 263    | 263    | 263    | 4       |
| cancelOrder                                                   | 28616           | 28616  | 28616  | 28616  | 1       |
| escrowedBalanceOf                                             | 799             | 799    | 799    | 799    | 2       |
| fillOrder                                                     | 6058            | 67313  | 75338  | 112518 | 4       |
| getFeeRatesForOrder                                           | 3741            | 3741   | 3741   | 3741   | 4       |
| getOrderId                                                    | 638             | 638    | 638    | 638    | 3       |
| getRemainingOrder                                             | 557             | 557    | 557    | 557    | 3       |
| getTotalReceived                                              | 512             | 512    | 512    | 512    | 2       |
| grantRole                                                     | 27589           | 27589  | 27589  | 27589  | 12      |
| isOrderActive                                                 | 514             | 514    | 514    | 514    | 1       |
| numOpenOrders                                                 | 382             | 382    | 382    | 382    | 3       |
| requestOrder                                                  | 220865          | 222620 | 223047 | 223523 | 4       |
>>>>>>> 0aea3861
| test/utils/SigUtils.sol:SigUtils contract |                 |      |        |      |         |
|-------------------------------------------|-----------------|------|--------|------|---------|
| Deployment Cost                           | Deployment Size |      |        |      |         |
| 147808                                    | 754             |      |        |      |         |
| Function Name                             | min             | avg  | median | max  | # calls |
| getTypedDataHash                          | 1265            | 2865 | 3265   | 3265 | 20      |
| test/utils/mocks/MockToken.sol:MockToken contract |                 |       |        |       |         |
|---------------------------------------------------|-----------------|-------|--------|-------|---------|
| Deployment Cost                                   | Deployment Size |       |        |       |         |
| 757215                                            | 3969            |       |        |       |         |
| Function Name                                     | min             | avg   | median | max   | # calls |
<<<<<<< HEAD
| DOMAIN_SEPARATOR                                  | 1222            | 1222  | 1222   | 1222  | 43      |
| allowance                                         | 679             | 2393  | 2679   | 2679  | 7       |
| approve                                           | 22326           | 22326 | 22326  | 22326 | 6       |
| balanceOf                                         | 577             | 1063  | 577    | 2577  | 74      |
=======
| DOMAIN_SEPARATOR                                  | 1222            | 1222  | 1222   | 1222  | 27      |
| allowance                                         | 679             | 679   | 679    | 679   | 1       |
| balanceOf                                         | 577             | 929   | 577    | 2577  | 34      |
>>>>>>> 0aea3861
| blackList                                         | 22519           | 22519 | 22519  | 22519 | 1       |
| blacklist                                         | 22540           | 22540 | 22540  | 22540 | 2       |
| decimals                                          | 379             | 939   | 379    | 2379  | 100     |
| increaseAllowance                                 | 4671            | 23576 | 24571  | 24571 | 20      |
| isBlackListed                                     | 608             | 1608  | 1608   | 2608  | 2       |
<<<<<<< HEAD
| isBlacklisted                                     | 607             | 1788  | 2607   | 2607  | 66      |
| mint                                              | 6804            | 44873 | 46604  | 46604 | 23      |
| nonces                                            | 599             | 1571  | 599    | 2599  | 37      |
| permit                                            | 14239           | 49072 | 51239  | 51239 | 18      |
| transfer                                          | 2332            | 21183 | 22815  | 24815 | 16      |
| transferFrom                                      | 2740            | 18437 | 20260  | 29986 | 37      |
=======
| isBlacklisted                                     | 607             | 1607  | 1607   | 2607  | 54      |
| mint                                              | 46604           | 46604 | 46604  | 46604 | 23      |
| nonces                                            | 599             | 1487  | 599    | 2599  | 9       |
| permit                                            | 51239           | 51239 | 51239  | 51239 | 4       |
| transfer                                          | 2332            | 19821 | 22815  | 24815 | 21      |
| transferFrom                                      | 2740            | 19996 | 20260  | 29986 | 21      |
| test/utils/mocks/MockdShare.sol:MockdShare contract |                 |       |        |       |         |
|-----------------------------------------------------|-----------------|-------|--------|-------|---------|
| Deployment Cost                                     | Deployment Size |       |        |       |         |
| 2090511                                             | 11605           |       |        |       |         |
| Function Name                                       | min             | avg   | median | max   | # calls |
| BURNER_ROLE                                         | 263             | 263   | 263    | 263   | 6       |
| MINTER_ROLE                                         | 306             | 306   | 306    | 306   | 74      |
| balanceOf                                           | 583             | 935   | 583    | 2583  | 17      |
| burn                                                | 3827            | 6044  | 6783   | 6783  | 4       |
| grantRole                                           | 25588           | 26738 | 27588  | 27588 | 80      |
| increaseAllowance                                   | 24512           | 24512 | 24512  | 24512 | 6       |
| isBlacklisted                                       | 1708            | 4069  | 1708   | 8208  | 54      |
| mint                                                | 12847           | 50964 | 56810  | 56810 | 10      |
| transfer                                            | 19474           | 19474 | 19474  | 19474 | 1       |
| transferFrom                                        | 21425           | 22491 | 23025  | 23025 | 6       |
| transferRestrictor                                  | 2404            | 2404  | 2404   | 2404  | 2       |
>>>>>>> 0aea3861
<|MERGE_RESOLUTION|>--- conflicted
+++ resolved
@@ -4,13 +4,8 @@
 | 703805                                                       | 4202            |       |        |       |         |
 | Function Name                                                | min             | avg   | median | max   | # calls |
 | approve                                                      | 24403           | 24403 | 24403  | 24403 | 3       |
-<<<<<<< HEAD
 | balanceOf                                                    | 599             | 932   | 599    | 2599  | 6       |
 | decimals                                                     | 335             | 1335  | 1335   | 2335  | 2       |
-=======
-| balanceOf                                                    | 599             | 849   | 599    | 2599  | 8       |
-| decimals                                                     | 2335            | 2335  | 2335   | 2335  | 1       |
->>>>>>> 0aea3861
 | mint                                                         | 46581           | 46581 | 46581  | 46581 | 3       |
 | transfer                                                     | 18235           | 21514 | 21514  | 24793 | 2       |
 | transferFrom                                                 | 20277           | 20277 | 20277  | 20277 | 2       |
@@ -38,13 +33,8 @@
 | Deployment Cost                                        | Deployment Size |       |        |       |         |
 | 295565                                                 | 1609            |       |        |       |         |
 | Function Name                                          | min             | avg   | median | max   | # calls |
-<<<<<<< HEAD
 | isBlacklisted                                          | 597             | 1508  | 597    | 2597  | 68      |
 | requireNotRestricted                                   | 692             | 2980  | 2859   | 4859  | 47      |
-=======
-| isBlacklisted                                          | 597             | 1347  | 597    | 2597  | 56      |
-| requireNotRestricted                                   | 692             | 2896  | 2859   | 4859  | 46      |
->>>>>>> 0aea3861
 | restrict                                               | 23864           | 25464 | 25864  | 25864 | 5       |
 | unrestrict                                             | 1532            | 1532  | 1532   | 1532  | 1       |
 | src/dShare.sol:dShare contract |                 |       |        |       |         |
@@ -52,7 +42,6 @@
 | Deployment Cost                | Deployment Size |       |        |       |         |
 | 2436736                        | 12616           |       |        |       |         |
 | Function Name                  | min             | avg   | median | max   | # calls |
-<<<<<<< HEAD
 | BURNER_ROLE                    | 263             | 263   | 263    | 263   | 41      |
 | DEFAULT_ADMIN_ROLE             | 263             | 263   | 263    | 263   | 2       |
 | DOMAIN_SEPARATOR               | 1245            | 1245  | 1245   | 1245  | 16      |
@@ -76,39 +65,14 @@
 | revokeRole                     | 536             | 536   | 536    | 536   | 1       |
 | setDisclosures                 | 54560           | 54560 | 54560  | 54560 | 1       |
 | setName                        | 2829            | 15219 | 5629   | 52278 | 7       |
-=======
-| BURNER_ROLE                    | 263             | 263   | 263    | 263   | 3       |
-| DEFAULT_ADMIN_ROLE             | 263             | 263   | 263    | 263   | 2       |
-| MINTER_ROLE                    | 306             | 306   | 306    | 306   | 15      |
-| acceptDefaultAdminTransfer     | 502             | 9634  | 726    | 27676 | 3       |
-| approve                        | 24443           | 24443 | 24443  | 24443 | 2       |
-| balanceOf                      | 583             | 1083  | 583    | 2583  | 8       |
-| beginDefaultAdminTransfer      | 26977           | 26977 | 26977  | 26977 | 1       |
-| burn                           | 532             | 8148  | 4181   | 31634 | 6       |
-| disclosures                    | 1011            | 1187  | 1011   | 1539  | 3       |
-| grantRole                      | 27588           | 28463 | 27588  | 29588 | 16      |
-| hasRole                        | 706             | 1706  | 1706   | 2706  | 2       |
-| mint                           | 569             | 48964 | 56810  | 59147 | 15      |
-| name                           | 1263            | 1936  | 1263   | 3263  | 9       |
-| owner                          | 460             | 1126  | 460    | 2460  | 9       |
-| revokeRole                     | 536             | 536   | 536    | 536   | 1       |
-| setDisclosures                 | 54560           | 54560 | 54560  | 54560 | 1       |
-| setName                        | 2829            | 12018 | 5629   | 31711 | 7       |
->>>>>>> 0aea3861
 | setSplit                       | 294             | 2489  | 2648   | 4048  | 6       |
 | setSymbol                      | 2807            | 15197 | 5607   | 52256 | 7       |
 | setTransferRestrictor          | 8947            | 8947  | 8947   | 8947  | 1       |
 | symbol                         | 1284            | 1982  | 1284   | 3284  | 9       |
 | totalSupply                    | 350             | 635   | 350    | 2350  | 14      |
-<<<<<<< HEAD
 | transfer                       | 595             | 9325  | 2040   | 22674 | 5       |
 | transferFrom                   | 21425           | 23916 | 23025  | 35143 | 10      |
 | transferRestrictor             | 404             | 1204  | 404    | 2404  | 5       |
-=======
-| transfer                       | 595             | 6787  | 1941   | 22674 | 4       |
-| transferFrom                   | 23025           | 23025 | 23025  | 23025 | 2       |
-| transferRestrictor             | 404             | 404   | 404    | 404   | 3       |
->>>>>>> 0aea3861
 | src/dividend/DividendDistribution.sol:DividendDistribution contract |                 |       |        |       |         |
 |---------------------------------------------------------------------|-----------------|-------|--------|-------|---------|
 | Deployment Cost                                                     | Deployment Size |       |        |       |         |
@@ -149,7 +113,6 @@
 | src/issuer/BuyOrderIssuer.sol:BuyOrderIssuer contract |                 |        |        |        |         |
 |-------------------------------------------------------|-----------------|--------|--------|--------|---------|
 | Deployment Cost                                       | Deployment Size |        |        |        |         |
-<<<<<<< HEAD
 | 3586676                                               | 18179           |        |        |        |         |
 | Function Name                                         | min             | avg    | median | max    | # calls |
 | ASSETTOKEN_ROLE                                       | 306             | 306    | 306    | 306    | 60      |
@@ -175,34 +138,6 @@
 | selfPermit                                            | 56575           | 58450  | 59075  | 59075  | 4       |
 | setOrderFees                                          | 7132            | 8320   | 8915   | 8915   | 3       |
 | setOrdersPaused                                       | 6070            | 7936   | 8870   | 8870   | 3       |
-=======
-| 3582276                                               | 18157           |        |        |        |         |
-| Function Name                                         | min             | avg    | median | max    | # calls |
-| ASSETTOKEN_ROLE                                       | 264             | 264    | 264    | 264    | 28      |
-| OPERATOR_ROLE                                         | 305             | 305    | 305    | 305    | 27      |
-| PAYMENTTOKEN_ROLE                                     | 263             | 263    | 263    | 263    | 28      |
-| cancelOrder                                           | 20466           | 24184  | 24184  | 27902  | 2       |
-| cancelRequested                                       | 536             | 536    | 536    | 536    | 1       |
-| escrowedBalanceOf                                     | 755             | 755    | 755    | 755    | 2       |
-| fillOrder                                             | 2854            | 68926  | 56711  | 159430 | 4       |
-| getFeeRatesForOrder                                   | 614             | 3633   | 3741   | 3741   | 29      |
-| getInputValueForOrderValue                            | 683             | 5332   | 5332   | 9982   | 2       |
-| getOrderId                                            | 660             | 660    | 660    | 660    | 5       |
-| getRemainingOrder                                     | 512             | 512    | 512    | 512    | 3       |
-| getTotalReceived                                      | 534             | 534    | 534    | 534    | 1       |
-| grantRole                                             | 27611           | 27611  | 27611  | 27611  | 81      |
-| isOrderActive                                         | 536             | 536    | 536    | 536    | 2       |
-
-| multicall                                             | 286431          | 312608 | 315925 | 335469 | 3       |
-| numOpenOrders                                         | 404             | 404    | 404    | 404    | 3       |
-| orderFees                                             | 449             | 449    | 449    | 449    | 1       |
-| ordersPaused                                          | 405             | 405    | 405    | 405    | 1       |
-| requestCancel                                         | 841             | 7449   | 3074   | 22808  | 4       |
-| requestOrder                                          | 547             | 143377 | 224181 | 270823 | 16      |
-| selfPermit                                            | 56451           | 58326  | 58951  | 58951  | 4       |
-| setOrderFees                                          | 7132            | 8320   | 8915   | 8915   | 3       |
-| setOrdersPaused                                       | 6070            | 7470   | 7470   | 8870   | 2       |
->>>>>>> 0aea3861
 | setTokenLockCheck                                     | 8958            | 8958   | 8958   | 8958   | 1       |
 | setTreasury                                           | 2779            | 5863   | 5863   | 8948   | 2       |
 | tokenLockCheck                                        | 427             | 427    | 427    | 427    | 1       |
@@ -210,7 +145,6 @@
 | src/issuer/DirectBuyIssuer.sol:DirectBuyIssuer contract |                 |        |        |        |         |
 |---------------------------------------------------------|-----------------|--------|--------|--------|---------|
 | Deployment Cost                                         | Deployment Size |        |        |        |         |
-<<<<<<< HEAD
 | 3915542                                                 | 19837           |        |        |        |         |
 | Function Name                                           | min             | avg    | median | max    | # calls |
 | ASSETTOKEN_ROLE                                         | 328             | 328    | 328    | 328    | 5       |
@@ -220,22 +154,10 @@
 | fillOrder                                               | 4042            | 4042   | 4042   | 4042   | 1       |
 | getFeeRatesForOrder                                     | 3763            | 3763   | 3763   | 3763   | 5       |
 | getOrderEscrow                                          | 552             | 552    | 552    | 552    | 1       |
-=======
-| 3911334                                                 | 19816           |        |        |        |         |
-| Function Name                                           | min             | avg    | median | max    | # calls |
-| ASSETTOKEN_ROLE                                         | 328             | 328    | 328    | 328    | 5       |
-| OPERATOR_ROLE                                           | 327             | 327    | 327    | 327    | 5       |
-| PAYMENTTOKEN_ROLE                                       | 285             | 285    | 285    | 285    | 5       |
-| cancelOrder                                             | 6677            | 17352  | 17352  | 28027  | 2       |
-| fillOrder                                               | 76453           | 106303 | 106303 | 136153 | 2       |
-| getFeeRatesForOrder                                     | 3763            | 3763   | 3763   | 3763   | 5       |
-| getOrderEscrow                                          | 552             | 552    | 552    | 552    | 2       |
->>>>>>> 0aea3861
 | getOrderId                                              | 616             | 616    | 616    | 616    | 3       |
 | getRemainingOrder                                       | 534             | 534    | 534    | 534    | 1       |
 | getTotalReceived                                        | 556             | 556    | 556    | 556    | 1       |
 | grantRole                                               | 27566           | 27566  | 27566  | 27566  | 15      |
-<<<<<<< HEAD
 | requestOrder                                            | 248518          | 248734 | 248878 | 248878 | 5       |
 | returnEscrow                                            | 25313           | 25313  | 25313  | 25313  | 1       |
 | takeEscrow                                              | 5221            | 25659  | 31313  | 34792  | 4       |
@@ -252,23 +174,6 @@
 | getOrderId                                            | 660             | 660    | 660    | 660    | 2       |
 | getRemainingOrder                                     | 512             | 512    | 512    | 512    | 2       |
 | getTotalReceived                                      | 534             | 534    | 534    | 534    | 1       |
-=======
-| requestOrder                                            | 248878          | 248995 | 248878 | 249172 | 5       |
-| returnEscrow                                            | 25313           | 25313  | 25313  | 25313  | 1       |
-| takeEscrow                                              | 27834           | 33400  | 34792  | 34792  | 5       |
-| src/issuer/LimitBuyIssuer.sol:LimitBuyIssuer contract |                 |        |        |        |         |
-|-------------------------------------------------------|-----------------|--------|--------|--------|---------|
-| Deployment Cost                                       | Deployment Size |        |        |        |         |
-| 3637361                                               | 18440           |        |        |        |         |
-| Function Name                                         | min             | avg    | median | max    | # calls |
-| ASSETTOKEN_ROLE                                       | 264             | 264    | 264    | 264    | 2       |
-| OPERATOR_ROLE                                         | 305             | 305    | 305    | 305    | 2       |
-| PAYMENTTOKEN_ROLE                                     | 263             | 263    | 263    | 263    | 2       |
-| fillOrder                                             | 6343            | 6343   | 6343   | 6343   | 1       |
-| getFeeRatesForOrder                                   | 3741            | 3741   | 3741   | 3741   | 2       |
-| getOrderId                                            | 660             | 660    | 660    | 660    | 2       |
-| getRemainingOrder                                     | 512             | 512    | 512    | 512    | 1       |
->>>>>>> 0aea3861
 | grantRole                                             | 27611           | 27611  | 27611  | 27611  | 6       |
 | isOrderActive                                         | 536             | 536    | 536    | 536    | 1       |
 | numOpenOrders                                         | 404             | 404    | 404    | 404    | 1       |
@@ -276,17 +181,10 @@
 | src/issuer/LimitSellProcessor.sol:LimitSellProcessor contract |                 |        |        |        |         |
 |---------------------------------------------------------------|-----------------|--------|--------|--------|---------|
 | Deployment Cost                                               | Deployment Size |        |        |        |         |
-<<<<<<< HEAD
 | 3550655                                                       | 18007           |        |        |        |         |
 | Function Name                                                 | min             | avg    | median | max    | # calls |
 | ASSETTOKEN_ROLE                                               | 284             | 284    | 284    | 284    | 2       |
 | OPERATOR_ROLE                                                 | 283             | 283    | 283    | 283    | 2       |
-=======
-| 3546247                                                       | 17985           |        |        |        |         |
-| Function Name                                                 | min             | avg    | median | max    | # calls |
-| ASSETTOKEN_ROLE                                               | 284             | 284    | 284    | 284    | 2       |
-| OPERATOR_ROLE                                                 | 305             | 305    | 305    | 305    | 2       |
->>>>>>> 0aea3861
 | PAYMENTTOKEN_ROLE                                             | 263             | 263    | 263    | 263    | 2       |
 | fillOrder                                                     | 91111           | 91111  | 91111  | 91111  | 1       |
 | getOrderId                                                    | 638             | 638    | 638    | 638    | 2       |
@@ -301,7 +199,6 @@
 | Deployment Cost                             | Deployment Size |      |        |      |         |
 | 308804                                      | 1818            |      |        |      |         |
 | Function Name                               | min             | avg  | median | max  | # calls |
-<<<<<<< HEAD
 | perOrderFee                                 | 320             | 979  | 320    | 2320 | 88      |
 | percentageFeeRate                           | 352             | 352  | 352    | 352  | 89      |
 | setFees                                     | 7007            | 8007 | 8007   | 9007 | 2       |
@@ -342,30 +239,6 @@
 | 169772                                    | 985             |      |        |      |         |
 | Function Name                             | min             | avg  | median | max  | # calls |
 | getTypedDataHashForPriceAttestation       | 1559            | 1559 | 1559   | 1559 | 13      |
-=======
-| perOrderFee                                 | 320             | 1070 | 320    | 2320 | 64      |
-| percentageFeeRate                           | 352             | 352  | 352    | 352  | 65      |
-| setFees                                     | 2584            | 4795 | 4795   | 7007 | 2       |
-| src/issuer/SellOrderProcessor.sol:SellOrderProcessor contract |                 |        |        |        |         |
-|---------------------------------------------------------------|-----------------|--------|--------|--------|---------|
-| Deployment Cost                                               | Deployment Size |        |        |        |         |
-| 3492963                                                       | 17711           |        |        |        |         |
-| Function Name                                                 | min             | avg    | median | max    | # calls |
-| ASSETTOKEN_ROLE                                               | 284             | 284    | 284    | 284    | 4       |
-| OPERATOR_ROLE                                                 | 305             | 305    | 305    | 305    | 4       |
-| PAYMENTTOKEN_ROLE                                             | 263             | 263    | 263    | 263    | 4       |
-| cancelOrder                                                   | 28616           | 28616  | 28616  | 28616  | 1       |
-| escrowedBalanceOf                                             | 799             | 799    | 799    | 799    | 2       |
-| fillOrder                                                     | 6058            | 67313  | 75338  | 112518 | 4       |
-| getFeeRatesForOrder                                           | 3741            | 3741   | 3741   | 3741   | 4       |
-| getOrderId                                                    | 638             | 638    | 638    | 638    | 3       |
-| getRemainingOrder                                             | 557             | 557    | 557    | 557    | 3       |
-| getTotalReceived                                              | 512             | 512    | 512    | 512    | 2       |
-| grantRole                                                     | 27589           | 27589  | 27589  | 27589  | 12      |
-| isOrderActive                                                 | 514             | 514    | 514    | 514    | 1       |
-| numOpenOrders                                                 | 382             | 382    | 382    | 382    | 3       |
-| requestOrder                                                  | 220865          | 222620 | 223047 | 223523 | 4       |
->>>>>>> 0aea3861
 | test/utils/SigUtils.sol:SigUtils contract |                 |      |        |      |         |
 |-------------------------------------------|-----------------|------|--------|------|---------|
 | Deployment Cost                           | Deployment Size |      |        |      |         |
@@ -377,49 +250,18 @@
 | Deployment Cost                                   | Deployment Size |       |        |       |         |
 | 757215                                            | 3969            |       |        |       |         |
 | Function Name                                     | min             | avg   | median | max   | # calls |
-<<<<<<< HEAD
 | DOMAIN_SEPARATOR                                  | 1222            | 1222  | 1222   | 1222  | 43      |
 | allowance                                         | 679             | 2393  | 2679   | 2679  | 7       |
 | approve                                           | 22326           | 22326 | 22326  | 22326 | 6       |
 | balanceOf                                         | 577             | 1063  | 577    | 2577  | 74      |
-=======
-| DOMAIN_SEPARATOR                                  | 1222            | 1222  | 1222   | 1222  | 27      |
-| allowance                                         | 679             | 679   | 679    | 679   | 1       |
-| balanceOf                                         | 577             | 929   | 577    | 2577  | 34      |
->>>>>>> 0aea3861
 | blackList                                         | 22519           | 22519 | 22519  | 22519 | 1       |
 | blacklist                                         | 22540           | 22540 | 22540  | 22540 | 2       |
 | decimals                                          | 379             | 939   | 379    | 2379  | 100     |
 | increaseAllowance                                 | 4671            | 23576 | 24571  | 24571 | 20      |
 | isBlackListed                                     | 608             | 1608  | 1608   | 2608  | 2       |
-<<<<<<< HEAD
 | isBlacklisted                                     | 607             | 1788  | 2607   | 2607  | 66      |
 | mint                                              | 6804            | 44873 | 46604  | 46604 | 23      |
 | nonces                                            | 599             | 1571  | 599    | 2599  | 37      |
 | permit                                            | 14239           | 49072 | 51239  | 51239 | 18      |
 | transfer                                          | 2332            | 21183 | 22815  | 24815 | 16      |
-| transferFrom                                      | 2740            | 18437 | 20260  | 29986 | 37      |
-=======
-| isBlacklisted                                     | 607             | 1607  | 1607   | 2607  | 54      |
-| mint                                              | 46604           | 46604 | 46604  | 46604 | 23      |
-| nonces                                            | 599             | 1487  | 599    | 2599  | 9       |
-| permit                                            | 51239           | 51239 | 51239  | 51239 | 4       |
-| transfer                                          | 2332            | 19821 | 22815  | 24815 | 21      |
-| transferFrom                                      | 2740            | 19996 | 20260  | 29986 | 21      |
-| test/utils/mocks/MockdShare.sol:MockdShare contract |                 |       |        |       |         |
-|-----------------------------------------------------|-----------------|-------|--------|-------|---------|
-| Deployment Cost                                     | Deployment Size |       |        |       |         |
-| 2090511                                             | 11605           |       |        |       |         |
-| Function Name                                       | min             | avg   | median | max   | # calls |
-| BURNER_ROLE                                         | 263             | 263   | 263    | 263   | 6       |
-| MINTER_ROLE                                         | 306             | 306   | 306    | 306   | 74      |
-| balanceOf                                           | 583             | 935   | 583    | 2583  | 17      |
-| burn                                                | 3827            | 6044  | 6783   | 6783  | 4       |
-| grantRole                                           | 25588           | 26738 | 27588  | 27588 | 80      |
-| increaseAllowance                                   | 24512           | 24512 | 24512  | 24512 | 6       |
-| isBlacklisted                                       | 1708            | 4069  | 1708   | 8208  | 54      |
-| mint                                                | 12847           | 50964 | 56810  | 56810 | 10      |
-| transfer                                            | 19474           | 19474 | 19474  | 19474 | 1       |
-| transferFrom                                        | 21425           | 22491 | 23025  | 23025 | 6       |
-| transferRestrictor                                  | 2404            | 2404  | 2404   | 2404  | 2       |
->>>>>>> 0aea3861
+| transferFrom                                      | 2740            | 18437 | 20260  | 29986 | 37      |