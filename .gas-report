--- conflicted
+++ resolved
@@ -34,11 +34,7 @@
 | 295565                                                 | 1609            |       |        |       |         |
 | Function Name                                          | min             | avg   | median | max   | # calls |
 | isBlacklisted                                          | 597             | 1508  | 597    | 2597  | 68      |
-<<<<<<< HEAD
-| requireNotRestricted                                   | 692             | 2932  | 2859   | 4859  | 51      |
-=======
-| requireNotRestricted                                   | 692             | 2978  | 2859   | 4859  | 48      |
->>>>>>> 5a379e47
+| requireNotRestricted                                   | 692             | 2933  | 2859   | 4859  | 50      |
 | restrict                                               | 23864           | 25464 | 25864  | 25864 | 5       |
 | unrestrict                                             | 1532            | 1532  | 1532   | 1532  | 1       |
 | src/dShare.sol:dShare contract |                 |       |        |       |         |
@@ -55,21 +51,13 @@
 | approve                        | 22343           | 23743 | 24443  | 24443 | 3       |
 | balanceOf                      | 583             | 1069  | 583    | 2583  | 37      |
 | beginDefaultAdminTransfer      | 26977           | 26977 | 26977  | 26977 | 1       |
-<<<<<<< HEAD
 | burn                           | 532             | 7306  | 4783   | 31634 | 10      |
-=======
-| burn                           | 532             | 7365  | 4783   | 31634 | 9       |
->>>>>>> 5a379e47
 | disclosures                    | 1011            | 1112  | 1011   | 1316  | 3       |
 | grantRole                      | 25588           | 26990 | 27588  | 29588 | 144     |
 | hasRole                        | 706             | 1706  | 1706   | 2706  | 2       |
 | increaseAllowance              | 24512           | 24512 | 24512  | 24512 | 6       |
 | isBlacklisted                  | 1708            | 4215  | 1708   | 8208  | 66      |
-<<<<<<< HEAD
-| mint                           | 569             | 49829 | 56810  | 59147 | 27      |
-=======
-| mint                           | 569             | 51276 | 56810  | 59147 | 25      |
->>>>>>> 5a379e47
+| mint                           | 569             | 51252 | 56810  | 59147 | 26      |
 | name                           | 1263            | 1961  | 1263   | 3263  | 9       |
 | nonces                         | 605             | 1605  | 1605   | 2605  | 2       |
 | owner                          | 460             | 1126  | 460    | 2460  | 9       |
@@ -103,17 +91,10 @@
 | Function Name                                  | min             | avg    | median | max    | # calls |
 | DOMAIN_SEPARATOR                               | 387             | 387    | 387    | 387    | 33      |
 | feeBps                                         | 2386            | 2386   | 2386   | 2386   | 1       |
-<<<<<<< HEAD
 | forwardFunctionCall                            | 2561            | 157810 | 61605  | 381696 | 17      |
 | getSupportedModules                            | 1285            | 1285   | 1285   | 1285   | 1       |
 | isTrustedOracle                                | 615             | 615    | 615    | 615    | 1       |
 | multicall                                      | 47616           | 223028 | 118314 | 504525 | 16      |
-=======
-| forwardFunctionCall                            | 2561            | 157835 | 61605  | 381714 | 17      |
-| getSupportedModules                            | 1285            | 1285   | 1285   | 1285   | 1       |
-| isTrustedOracle                                | 615             | 615    | 615    | 615    | 1       |
-| multicall                                      | 47616           | 223055 | 118314 | 504543 | 16      |
->>>>>>> 5a379e47
 | nonces                                         | 2620            | 2620   | 2620   | 2620   | 1       |
 | orderSigners                                   | 513             | 513    | 513    | 513    | 1       |
 | owner                                          | 2388            | 2388   | 2388   | 2388   | 1       |
@@ -132,11 +113,7 @@
 | src/issuer/BuyOrderIssuer.sol:BuyOrderIssuer contract |                 |        |        |        |         |
 |-------------------------------------------------------|-----------------|--------|--------|--------|---------|
 | Deployment Cost                                       | Deployment Size |        |        |        |         |
-<<<<<<< HEAD
 | 3531842                                               | 17982           |        |        |        |         |
-=======
-| 3527234                                               | 17959           |        |        |        |         |
->>>>>>> 5a379e47
 | Function Name                                         | min             | avg    | median | max    | # calls |
 | ASSETTOKEN_ROLE                                       | 306             | 306    | 306    | 306    | 60      |
 | OPERATOR_ROLE                                         | 283             | 283    | 283    | 283    | 59      |
@@ -152,20 +129,12 @@
 | getTotalReceived                                      | 534             | 534    | 534    | 534    | 2       |
 | grantRole                                             | 27611           | 27611  | 27611  | 27611  | 129     |
 | isOrderActive                                         | 536             | 536    | 536    | 536    | 3       |
-<<<<<<< HEAD
 | multicall                                             | 286545          | 312624 | 315745 | 335583 | 3       |
-=======
-| multicall                                             | 286628          | 312707 | 315828 | 335666 | 3       |
->>>>>>> 5a379e47
 | numOpenOrders                                         | 404             | 404    | 404    | 404    | 4       |
 | orderFees                                             | 449             | 449    | 449    | 449    | 1       |
 | ordersPaused                                          | 405             | 405    | 405    | 405    | 1       |
 | requestCancel                                         | 841             | 14603  | 22808  | 26808  | 7       |
-<<<<<<< HEAD
 | requestOrder                                          | 547             | 155406 | 225098 | 270740 | 22      |
-=======
-| requestOrder                                          | 547             | 155442 | 225181 | 270823 | 22      |
->>>>>>> 5a379e47
 | selfPermit                                            | 56575           | 58450  | 59075  | 59075  | 4       |
 | setOrderFees                                          | 7132            | 8320   | 8915   | 8915   | 3       |
 | setOrdersPaused                                       | 6070            | 7936   | 8870   | 8870   | 3       |
@@ -176,53 +145,32 @@
 | src/issuer/DirectBuyIssuer.sol:DirectBuyIssuer contract |                 |        |        |        |         |
 |---------------------------------------------------------|-----------------|--------|--------|--------|---------|
 | Deployment Cost                                         | Deployment Size |        |        |        |         |
-<<<<<<< HEAD
-| 3860700                                                 | 19640           |        |        |        |         |
-=======
-| 3801006                                                 | 19334           |        |        |        |         |
->>>>>>> 5a379e47
+| 3802406                                                 | 19341           |        |        |        |         |
 | Function Name                                           | min             | avg    | median | max    | # calls |
 | ASSETTOKEN_ROLE                                         | 264             | 264    | 264    | 264    | 5       |
 | OPERATOR_ROLE                                           | 305             | 305    | 305    | 305    | 5       |
 | PAYMENTTOKEN_ROLE                                       | 285             | 285    | 285    | 285    | 5       |
-<<<<<<< HEAD
 | cancelOrder                                             | 6677            | 17248  | 17248  | 27820  | 2       |
-| fillOrder                                               | 76453           | 106303 | 106303 | 136153 | 2       |
-=======
-| cancelOrder                                             | 6677            | 17144  | 17144  | 27612  | 2       |
 | fillOrder                                               | 4042            | 69950  | 69950  | 135858 | 2       |
->>>>>>> 5a379e47
 | getFeeRatesForOrder                                     | 3763            | 3763   | 3763   | 3763   | 5       |
 | getOrderId                                              | 616             | 616    | 616    | 616    | 3       |
 | grantRole                                               | 27566           | 27566  | 27566  | 27566  | 15      |
-<<<<<<< HEAD
-| requestOrder                                            | 248435          | 248651 | 248795 | 248795 | 5       |
+| requestOrder                                            | 248124          | 248268 | 248124 | 248484 | 5       |
 | returnEscrow                                            | 3469            | 3469   | 3469   | 3469   | 1       |
-=======
-| requestOrder                                            | 248248          | 248320 | 248248 | 248608 | 5       |
-| returnEscrow                                            | 25313           | 25313  | 25313  | 25313  | 1       |
->>>>>>> 5a379e47
 | takeEscrow                                              | 5221            | 27486  | 34792  | 34792  | 5       |
 | src/issuer/LimitBuyIssuer.sol:LimitBuyIssuer contract |                 |        |        |        |         |
 |-------------------------------------------------------|-----------------|--------|--------|--------|---------|
 | Deployment Cost                                       | Deployment Size |        |        |        |         |
-<<<<<<< HEAD
 | 3586927                                               | 18265           |        |        |        |         |
-=======
-| 3582319                                               | 18242           |        |        |        |         |
->>>>>>> 5a379e47
 | Function Name                                         | min             | avg    | median | max    | # calls |
 | ASSETTOKEN_ROLE                                       | 306             | 306    | 306    | 306    | 2       |
 | OPERATOR_ROLE                                         | 283             | 283    | 283    | 283    | 2       |
 | PAYMENTTOKEN_ROLE                                     | 263             | 263    | 263    | 263    | 2       |
-<<<<<<< HEAD
 | fillOrder                                             | 155725          | 155725 | 155725 | 155725 | 1       |
-=======
-| fillOrder                                             | 6080            | 6080   | 6080   | 6080   | 1       |
->>>>>>> 5a379e47
 | getFeeRatesForOrder                                   | 3741            | 3741   | 3741   | 3741   | 2       |
 | getOrderId                                            | 660             | 660    | 660    | 660    | 2       |
-| getRemainingOrder                                     | 512             | 512    | 512    | 512    | 1       |
+| getRemainingOrder                                     | 512             | 512    | 512    | 512    | 2       |
+| getTotalReceived                                      | 534             | 534    | 534    | 534    | 1       |
 | grantRole                                             | 27611           | 27611  | 27611  | 27611  | 6       |
 | isOrderActive                                         | 536             | 536    | 536    | 536    | 1       |
 | numOpenOrders                                         | 404             | 404    | 404    | 404    | 1       |
@@ -230,16 +178,11 @@
 | src/issuer/LimitSellProcessor.sol:LimitSellProcessor contract |                 |        |        |        |         |
 |---------------------------------------------------------------|-----------------|--------|--------|--------|---------|
 | Deployment Cost                                               | Deployment Size |        |        |        |         |
-<<<<<<< HEAD
 | 3497814                                                       | 17820           |        |        |        |         |
-=======
-| 3491206                                                       | 17787           |        |        |        |         |
->>>>>>> 5a379e47
 | Function Name                                                 | min             | avg    | median | max    | # calls |
 | ASSETTOKEN_ROLE                                               | 306             | 306    | 306    | 306    | 2       |
 | OPERATOR_ROLE                                                 | 283             | 283    | 283    | 283    | 2       |
 | PAYMENTTOKEN_ROLE                                             | 263             | 263    | 263    | 263    | 2       |
-<<<<<<< HEAD
 | fillOrder                                                     | 112735          | 112735 | 112735 | 112735 | 1       |
 | getOrderId                                                    | 660             | 660    | 660    | 660    | 2       |
 | getRemainingOrder                                             | 512             | 512    | 512    | 512    | 2       |
@@ -248,15 +191,6 @@
 | isOrderActive                                                 | 514             | 514    | 514    | 514    | 1       |
 | numOpenOrders                                                 | 404             | 404    | 404    | 404    | 1       |
 | requestOrder                                                  | 221073          | 222073 | 222073 | 223073 | 2       |
-=======
-| fillOrder                                                     | 6058            | 6058   | 6058   | 6058   | 1       |
-| getOrderId                                                    | 660             | 660    | 660    | 660    | 2       |
-| getRemainingOrder                                             | 512             | 512    | 512    | 512    | 1       |
-| grantRole                                                     | 27589           | 27589  | 27589  | 27589  | 6       |
-| isOrderActive                                                 | 514             | 514    | 514    | 514    | 1       |
-| numOpenOrders                                                 | 404             | 404    | 404    | 404    | 1       |
-| requestOrder                                                  | 221091          | 222091 | 222091 | 223091 | 2       |
->>>>>>> 5a379e47
 | src/issuer/OrderFees.sol:OrderFees contract |                 |      |        |      |         |
 |---------------------------------------------|-----------------|------|--------|------|---------|
 | Deployment Cost                             | Deployment Size |      |        |      |         |
@@ -268,24 +202,14 @@
 | src/issuer/SellOrderProcessor.sol:SellOrderProcessor contract |                 |        |        |        |         |
 |---------------------------------------------------------------|-----------------|--------|--------|--------|---------|
 | Deployment Cost                                               | Deployment Size |        |        |        |         |
-<<<<<<< HEAD
 | 3444530                                                       | 17546           |        |        |        |         |
-=======
-| 3437922                                                       | 17513           |        |        |        |         |
->>>>>>> 5a379e47
 | Function Name                                                 | min             | avg    | median | max    | # calls |
 | ASSETTOKEN_ROLE                                               | 306             | 306    | 306    | 306    | 4       |
 | OPERATOR_ROLE                                                 | 283             | 283    | 283    | 283    | 4       |
 | PAYMENTTOKEN_ROLE                                             | 263             | 263    | 263    | 263    | 4       |
-<<<<<<< HEAD
 | cancelOrder                                                   | 28408           | 28408  | 28408  | 28408  | 1       |
 | escrowedBalanceOf                                             | 799             | 799    | 799    | 799    | 3       |
 | fillOrder                                                     | 6058            | 68661  | 74920  | 118747 | 4       |
-=======
-| cancelOrder                                                   | 28823           | 28823  | 28823  | 28823  | 1       |
-| escrowedBalanceOf                                             | 799             | 799    | 799    | 799    | 3       |
-| fillOrder                                                     | 6058            | 67375  | 75430  | 112583 | 4       |
->>>>>>> 5a379e47
 | getFeeRatesForOrder                                           | 3741            | 3741   | 3741   | 3741   | 4       |
 | getOrderId                                                    | 660             | 660    | 660    | 660    | 5       |
 | getRemainingOrder                                             | 512             | 512    | 512    | 512    | 4       |
@@ -293,11 +217,7 @@
 | grantRole                                                     | 27589           | 27589  | 27589  | 27589  | 60      |
 | isOrderActive                                                 | 514             | 514    | 514    | 514    | 2       |
 | numOpenOrders                                                 | 404             | 404    | 404    | 404    | 4       |
-<<<<<<< HEAD
 | requestOrder                                                  | 220803          | 222375 | 222803 | 222803 | 5       |
-=======
-| requestOrder                                                  | 220821          | 222598 | 222821 | 223479 | 5       |
->>>>>>> 5a379e47
 | test/OrderFees.t.sol:OrderFeesTest contract |                 |      |        |      |         |
 |---------------------------------------------|-----------------|------|--------|------|---------|
 | Deployment Cost                             | Deployment Size |      |        |      |         |
@@ -340,10 +260,5 @@
 | mint                                              | 46604           | 46604 | 46604  | 46604 | 23      |
 | nonces                                            | 599             | 1571  | 599    | 2599  | 37      |
 | permit                                            | 14239           | 49072 | 51239  | 51239 | 18      |
-<<<<<<< HEAD
-| transfer                                          | 2332            | 20460 | 22815  | 24815 | 25      |
-| transferFrom                                      | 5286            | 18917 | 20260  | 29986 | 37      |
-=======
-| transfer                                          | 2332            | 20604 | 22815  | 24815 | 19      |
-| transferFrom                                      | 2740            | 18444 | 20260  | 29986 | 37      |
->>>>>>> 5a379e47
+| transfer                                          | 2332            | 21034 | 22815  | 24815 | 23      |
+| transferFrom                                      | 5286            | 18917 | 20260  | 29986 | 37      |