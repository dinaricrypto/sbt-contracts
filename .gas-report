| lib/solady/test/utils/mocks/MockERC20.sol:MockERC20 contract |                 |       |        |       |         |
|--------------------------------------------------------------|-----------------|-------|--------|-------|---------|
| Deployment Cost                                              | Deployment Size |       |        |       |         |
| 703805                                                       | 4202            |       |        |       |         |
| Function Name                                                | min             | avg   | median | max   | # calls |
| approve                                                      | 24403           | 24403 | 24403  | 24403 | 3       |
| balanceOf                                                    | 599             | 849   | 599    | 2599  | 8       |
| decimals                                                     | 2335            | 2335  | 2335   | 2335  | 1       |
| mint                                                         | 46581           | 46581 | 46581  | 46581 | 3       |
| transfer                                                     | 18235           | 21514 | 21514  | 24793 | 2       |
| transferFrom                                                 | 18677           | 19743 | 20277  | 20277 | 3       |
| src/TokenManager.sol:TokenManager contract |                 |         |         |         |         |
|--------------------------------------------|-----------------|---------|---------|---------|---------|
| Deployment Cost                            | Deployment Size |         |         |         |         |
| 4051768                                    | 20545           |         |         |         |         |
| Function Name                              | min             | avg     | median  | max     | # calls |
| convert                                    | 2774            | 33060   | 26343   | 70065   | 3       |
| deployNewToken                             | 3509            | 1952424 | 2196926 | 2196926 | 9       |
| getAggregateSupply                         | 1460            | 1460    | 1460    | 1460    | 1       |
| getNumTokens                               | 404             | 404     | 404     | 404     | 1       |
| getSupplyExpansion                         | 1912            | 1912    | 1912    | 1912    | 1       |
| getTokenAt                                 | 761             | 761     | 761     | 761     | 1       |
| getTokens                                  | 3367            | 3367    | 3367    | 3367    | 1       |
| isCurrentToken                             | 718             | 718     | 718     | 718     | 1       |
| setDisclosures                             | 993             | 13125   | 13125   | 25257   | 2       |
| setNameSuffix                              | 2992            | 6574    | 6574    | 10156   | 2       |
| setSymbolSuffix                            | 971             | 4553    | 4553    | 8135    | 2       |
| setTransferRestrictor                      | 607             | 3618    | 3618    | 6629    | 2       |
| split                                      | 2794            | 1271097 | 2198537 | 2244009 | 7       |
| src/TransferRestrictor.sol:TransferRestrictor contract |                 |       |        |       |         |
|--------------------------------------------------------|-----------------|-------|--------|-------|---------|
| Deployment Cost                                        | Deployment Size |       |        |       |         |
| 295565                                                 | 1609            |       |        |       |         |
| Function Name                                          | min             | avg   | median | max   | # calls |
| isBlacklisted                                          | 597             | 1508  | 597    | 2597  | 68      |
| requireNotRestricted                                   | 692             | 2933  | 2859   | 4859  | 50      |
| restrict                                               | 23864           | 25464 | 25864  | 25864 | 5       |
| unrestrict                                             | 1532            | 1532  | 1532   | 1532  | 1       |
| src/dShare.sol:dShare contract |                 |       |        |       |         |
|--------------------------------|-----------------|-------|--------|-------|---------|
| Deployment Cost                | Deployment Size |       |        |       |         |
| 2110513                        | 11637           |       |        |       |         |
| Function Name                  | min             | avg   | median | max   | # calls |
| BURNER_ROLE                    | 263             | 263   | 263    | 263   | 3       |
| DEFAULT_ADMIN_ROLE             | 263             | 263   | 263    | 263   | 2       |
| MINTER_ROLE                    | 306             | 306   | 306    | 306   | 15      |
| acceptDefaultAdminTransfer     | 502             | 9634  | 726    | 27676 | 3       |
| approve                        | 4543            | 14493 | 14493  | 24443 | 2       |
| balanceOf                      | 583             | 1083  | 583    | 2583  | 8       |
| beginDefaultAdminTransfer      | 26977           | 26977 | 26977  | 26977 | 1       |
| burn                           | 3580            | 9850  | 4783   | 31634 | 5       |
| disclosures                    | 1011            | 1275  | 1275   | 1539  | 2       |
| grantRole                      | 27588           | 28463 | 27588  | 29588 | 16      |
| hasRole                        | 706             | 1706  | 1706   | 2706  | 2       |
| mint                           | 8510            | 49578 | 56810  | 59147 | 14      |
| name                           | 1263            | 1940  | 1294   | 3263  | 6       |
| owner                          | 460             | 1126  | 460    | 2460  | 6       |
| revokeRole                     | 536             | 536   | 536    | 536   | 1       |
| setDisclosures                 | 54560           | 54560 | 54560  | 54560 | 1       |
| setName                        | 2829            | 13083 | 5629   | 31711 | 6       |
| setSplit                       | 294             | 2177  | 1248   | 4048  | 5       |
| setSymbol                      | 2807            | 13061 | 5607   | 31689 | 6       |
| setTransferRestrictor          | 8947            | 8947  | 8947   | 8947  | 1       |
| symbol                         | 1284            | 1961  | 1315   | 3284  | 6       |
| totalSupply                    | 350             | 657   | 350    | 2350  | 13      |
| transfer                       | 595             | 6787  | 1941   | 22674 | 4       |
| transferFrom                   | 8881            | 15953 | 15953  | 23025 | 2       |
| transferRestrictor             | 404             | 404   | 404    | 404   | 2       |
| src/dividend/DividendDistribution.sol:DividendDistribution contract |                 |       |        |       |         |
|---------------------------------------------------------------------|-----------------|-------|--------|-------|---------|
| Deployment Cost                                                     | Deployment Size |       |        |       |         |
| 1517340                                                             | 7970            |       |        |       |         |
| Function Name                                                       | min             | avg   | median | max   | # calls |
| DISTRIBUTOR_ROLE                                                    | 283             | 283   | 283    | 283   | 7       |
| createDistribution                                                  | 31623           | 79811 | 95608  | 96408 | 4       |
| distribute                                                          | 988             | 20735 | 29616  | 31602 | 3       |
| distributions                                                       | 823             | 823   | 823    | 823   | 2       |
| grantRole                                                           | 27567           | 27567 | 27567  | 27567 | 4       |
| reclaimDistribution                                                 | 891             | 14265 | 12347  | 31476 | 4       |
| src/forwarder/Forwarder.sol:Forwarder contract |                 |        |        |        |         |
|------------------------------------------------|-----------------|--------|--------|--------|---------|
| Deployment Cost                                | Deployment Size |        |        |        |         |
<<<<<<< HEAD
| 2275623                                        | 12248           |        |        |        |         |
| Function Name                                  | min             | avg    | median | max    | # calls |
| DOMAIN_SEPARATOR                               | 409             | 409    | 409    | 409    | 33      |
| feeBps                                         | 2341            | 2341   | 2341   | 2341   | 1       |
| forwardFunctionCall                            | 2583            | 154969 | 51430  | 375408 | 17      |
| isSupportedModule                              | 571             | 571    | 571    | 571    | 2       |
| isTrustedOracle                                | 570             | 570    | 570    | 570    | 1       |
| multicall                                      | 47778           | 219932 | 110113 | 498027 | 16      |
| nonces                                         | 2577            | 2577   | 2577   | 2577   | 1       |
| orderSigners                                   | 535             | 535    | 535    | 535    | 1       |
| owner                                          | 2410            | 2410   | 2410   | 2410   | 1       |
| priceRecencyThreshold                          | 357             | 1357   | 1357   | 2357   | 2       |
| selfPermit                                     | 22024           | 54595  | 56524  | 59024  | 15      |
| setCancellationFee                             | 554             | 16599  | 23622  | 25622  | 3       |
| setFeeBps                                      | 575             | 19307  | 21580  | 21580  | 18      |
| setPriceRecencyThreshold                       | 587             | 2591   | 2591   | 4596   | 2       |
| setRelayer                                     | 2739            | 23233  | 24321  | 26321  | 18      |
| setSupportedModule                             | 1895            | 23034  | 24268  | 26268  | 34      |
| setTrustedOracle                               | 695             | 22966  | 24277  | 24277  | 18      |
| src/orders/LimitBuyProcessor.sol:LimitBuyProcessor contract |                 |        |        |        |         |
|-------------------------------------------------------------|-----------------|--------|--------|--------|---------|
| Deployment Cost                                             | Deployment Size |        |        |        |         |
| 3586927                                                     | 18265           |        |        |        |         |
| Function Name                                               | min             | avg    | median | max    | # calls |
| ASSETTOKEN_ROLE                                             | 306             | 306    | 306    | 306    | 2       |
| OPERATOR_ROLE                                               | 283             | 283    | 283    | 283    | 2       |
| PAYMENTTOKEN_ROLE                                           | 263             | 263    | 263    | 263    | 2       |
| fillOrder                                                   | 156019          | 156019 | 156019 | 156019 | 1       |
| getFeeRatesForOrder                                         | 3741            | 3741   | 3741   | 3741   | 2       |
| getOrderId                                                  | 660             | 660    | 660    | 660    | 2       |
| getRemainingOrder                                           | 512             | 512    | 512    | 512    | 2       |
| getTotalReceived                                            | 534             | 534    | 534    | 534    | 1       |
| grantRole                                                   | 27611           | 27611  | 27611  | 27611  | 6       |
| isOrderActive                                               | 536             | 536    | 536    | 536    | 1       |
| numOpenOrders                                               | 404             | 404    | 404    | 404    | 1       |
| requestOrder                                                | 224548          | 225548 | 225548 | 226548 | 2       |
| src/orders/LimitSellProcessor.sol:LimitSellProcessor contract |                 |        |        |        |         |
=======
| 2535527                                        | 13546           |        |        |        |         |
| Function Name                                  | min             | avg    | median | max    | # calls |
| DOMAIN_SEPARATOR                               | 387             | 387    | 387    | 387    | 33      |
| feeBps                                         | 2386            | 2386   | 2386   | 2386   | 1       |
| forwardFunctionCall                            | 2561            | 159604 | 61524  | 380687 | 17      |
| getSupportedModules                            | 1285            | 1285   | 1285   | 1285   | 1       |
| isTrustedOracle                                | 615             | 615    | 615    | 615    | 1       |
| multicall                                      | 47546           | 224809 | 118111 | 503362 | 16      |
| nonces                                         | 2620            | 2620   | 2620   | 2620   | 1       |
| orderSigners                                   | 513             | 513    | 513    | 513    | 1       |
| owner                                          | 2388            | 2388   | 2388   | 2388   | 1       |
| priceRecencyThreshold                          | 357             | 1357   | 1357   | 2357   | 2       |
| selfPermit                                     | 22046           | 54617  | 56546  | 59046  | 15      |
| setBuyOrderIssuer                              | 2627            | 21816  | 23834  | 23834  | 18      |
| setCancellationFee                             | 532             | 16577  | 23600  | 25600  | 3       |
| setDirectBuyIssuer                             | 2650            | 13253  | 13253  | 23857  | 2       |
| setFeeBps                                      | 553             | 19285  | 21558  | 21558  | 18      |
| setLimitBuyIssuer                              | 23814           | 23814  | 23814  | 23814  | 1       |
| setLimitSellProcessor                          | 23814           | 23814  | 23814  | 23814  | 1       |
| setPriceRecencyThreshold                       | 565             | 2569   | 2569   | 4574   | 2       |
| setRelayer                                     | 2761            | 23255  | 24343  | 26343  | 18      |
| setSellOrderProcessor                          | 2651            | 21729  | 23858  | 23858  | 18      |
| setTrustedOracle                               | 740             | 23001  | 24311  | 24311  | 18      |
| src/issuer/BuyOrderIssuer.sol:BuyOrderIssuer contract |                 |        |        |        |         |
|-------------------------------------------------------|-----------------|--------|--------|--------|---------|
| Deployment Cost                                       | Deployment Size |        |        |        |         |
| 3537642                                               | 18011           |        |        |        |         |
| Function Name                                         | min             | avg    | median | max    | # calls |
| ASSETTOKEN_ROLE                                       | 307             | 307    | 307    | 307    | 60      |
| OPERATOR_ROLE                                         | 283             | 283    | 283    | 283    | 59      |
| PAYMENTTOKEN_ROLE                                     | 285             | 285    | 285    | 285    | 60      |
| cancelOrder                                           | 20510           | 24059  | 24059  | 27608  | 2       |
| cancelRequested                                       | 556             | 556    | 556    | 556    | 2       |
| escrowedBalanceOf                                     | 799             | 799    | 799    | 799    | 3       |
| fillOrder                                             | 2867            | 66435  | 49426  | 164022 | 4       |
| getFeeRatesForOrder                                   | 614             | 4513   | 3741   | 12241  | 51      |
| getInputValueForOrderValue                            | 683             | 5332   | 5332   | 9982   | 2       |
| getOrderId                                            | 616             | 616    | 616    | 616    | 16      |
| getRemainingOrder                                     | 535             | 535    | 535    | 535    | 4       |
| getTotalReceived                                      | 557             | 557    | 557    | 557    | 1       |
| grantRole                                             | 27589           | 27589  | 27589  | 27589  | 129     |
| isOrderActive                                         | 557             | 557    | 557    | 557    | 3       |
| multicall                                             | 305572          | 318385 | 314872 | 334711 | 3       |
| numOpenOrders                                         | 404             | 404    | 404    | 404    | 4       |
| orderFees                                             | 427             | 427    | 427    | 427    | 1       |
| ordersPaused                                          | 405             | 405    | 405    | 405    | 1       |
| requestCancel                                         | 819             | 14581  | 22786  | 26786  | 7       |
| requestOrder                                          | 591             | 154322 | 221058 | 270020 | 22      |
| selfPermit                                            | 56575           | 58450  | 59075  | 59075  | 4       |
| setOrderFees                                          | 7168            | 7765   | 7168   | 8960   | 3       |
| setOrdersPaused                                       | 6026            | 7892   | 8826   | 8826   | 3       |
| setTokenLockCheck                                     | 7167            | 7167   | 7167   | 7167   | 1       |
| setTreasury                                           | 2779            | 5863   | 5863   | 8948   | 2       |
| tokenLockCheck                                        | 405             | 405    | 405    | 405    | 1       |
| treasury                                              | 427             | 427    | 427    | 427    | 1       |
| src/issuer/DirectBuyIssuer.sol:DirectBuyIssuer contract |                 |        |        |        |         |
|---------------------------------------------------------|-----------------|--------|--------|--------|---------|
| Deployment Cost                                         | Deployment Size |        |        |        |         |
| 3809614                                                 | 19377           |        |        |        |         |
| Function Name                                           | min             | avg    | median | max    | # calls |
| ASSETTOKEN_ROLE                                         | 307             | 307    | 307    | 307    | 5       |
| OPERATOR_ROLE                                           | 305             | 305    | 305    | 305    | 5       |
| PAYMENTTOKEN_ROLE                                       | 263             | 263    | 263    | 263    | 5       |
| cancelOrder                                             | 6635            | 18259  | 18259  | 29884  | 2       |
| fillOrder                                               | 140472          | 140472 | 140472 | 140472 | 1       |
| getFeeRatesForOrder                                     | 3741            | 3741   | 3741   | 3741   | 5       |
| getOrderEscrow                                          | 552             | 552    | 552    | 552    | 2       |
| getOrderId                                              | 616             | 616    | 616    | 616    | 3       |
| getRemainingOrder                                       | 535             | 535    | 535    | 535    | 1       |
| getTotalReceived                                        | 557             | 557    | 557    | 557    | 1       |
| grantRole                                               | 27589           | 27589  | 27589  | 27589  | 15      |
| requestOrder                                            | 247742          | 247742 | 247742 | 247742 | 5       |
| returnEscrow                                            | 25237           | 25237  | 25237  | 25237  | 1       |
| takeEscrow                                              | 27757           | 32961  | 34696  | 34696  | 4       |
| src/issuer/LimitBuyIssuer.sol:LimitBuyIssuer contract |                 |        |        |        |         |
|-------------------------------------------------------|-----------------|--------|--------|--------|---------|
| Deployment Cost                                       | Deployment Size |        |        |        |         |
| 3592335                                               | 18292           |        |        |        |         |
| Function Name                                         | min             | avg    | median | max    | # calls |
| ASSETTOKEN_ROLE                                       | 307             | 307    | 307    | 307    | 2       |
| OPERATOR_ROLE                                         | 283             | 283    | 283    | 283    | 2       |
| PAYMENTTOKEN_ROLE                                     | 285             | 285    | 285    | 285    | 2       |
| fillOrder                                             | 6389            | 6389   | 6389   | 6389   | 1       |
| getFeeRatesForOrder                                   | 3741            | 3741   | 3741   | 3741   | 2       |
| getOrderId                                            | 616             | 616    | 616    | 616    | 2       |
| getRemainingOrder                                     | 535             | 535    | 535    | 535    | 1       |
| grantRole                                             | 27589           | 27589  | 27589  | 27589  | 6       |
| isOrderActive                                         | 557             | 557    | 557    | 557    | 1       |
| numOpenOrders                                         | 404             | 404    | 404    | 404    | 1       |
| requestOrder                                          | 224122          | 224795 | 224795 | 225468 | 2       |
| src/issuer/LimitSellProcessor.sol:LimitSellProcessor contract |                 |        |        |        |         |
>>>>>>> d1c204a6
|---------------------------------------------------------------|-----------------|--------|--------|--------|---------|
| Deployment Cost                                               | Deployment Size |        |        |        |         |
| 3499214                                                       | 17827           |        |        |        |         |
| Function Name                                                 | min             | avg    | median | max    | # calls |
| ASSETTOKEN_ROLE                                               | 307             | 307    | 307    | 307    | 2       |
| OPERATOR_ROLE                                                 | 283             | 283    | 283    | 283    | 2       |
<<<<<<< HEAD
| PAYMENTTOKEN_ROLE                                             | 263             | 263    | 263    | 263    | 2       |
| fillOrder                                                     | 91111           | 91111  | 91111  | 91111  | 1       |
| getOrderId                                                    | 660             | 660    | 660    | 660    | 2       |
| getRemainingOrder                                             | 512             | 512    | 512    | 512    | 2       |
| getTotalReceived                                              | 534             | 534    | 534    | 534    | 1       |
| grantRole                                                     | 27589           | 27589  | 27589  | 27589  | 6       |
| isOrderActive                                                 | 514             | 514    | 514    | 514    | 1       |
| numOpenOrders                                                 | 404             | 404    | 404    | 404    | 1       |
| requestOrder                                                  | 221073          | 222073 | 222073 | 223073 | 2       |
| src/orders/MarketBuyProcessor.sol:MarketBuyProcessor contract |                 |        |        |        |         |
|---------------------------------------------------------------|-----------------|--------|--------|--------|---------|
| Deployment Cost                                               | Deployment Size |        |        |        |         |
| 3531842                                                       | 17982           |        |        |        |         |
| Function Name                                                 | min             | avg    | median | max    | # calls |
| ASSETTOKEN_ROLE                                               | 306             | 306    | 306    | 306    | 60      |
| OPERATOR_ROLE                                                 | 283             | 283    | 283    | 283    | 59      |
| PAYMENTTOKEN_ROLE                                             | 263             | 263    | 263    | 263    | 60      |
| cancelOrder                                                   | 20466           | 23977  | 23977  | 27488  | 2       |
| cancelRequested                                               | 514             | 514    | 514    | 514    | 2       |
| escrowedBalanceOf                                             | 755             | 755    | 755    | 755    | 4       |
| fillOrder                                                     | 20381           | 107012 | 124118 | 159430 | 4       |
| getFeeRatesForOrder                                           | 614             | 3671   | 3741   | 3741   | 45      |
| getInputValueForOrderValue                                    | 683             | 5332   | 5332   | 9982   | 2       |
| getOrderId                                                    | 660             | 660    | 660    | 660    | 16      |
| getRemainingOrder                                             | 512             | 512    | 512    | 512    | 5       |
| getTotalReceived                                              | 534             | 534    | 534    | 534    | 2       |
| grantRole                                                     | 27611           | 27611  | 27611  | 27611  | 129     |
| isOrderActive                                                 | 536             | 536    | 536    | 536    | 3       |
| multicall                                                     | 286545          | 312624 | 315745 | 335583 | 3       |
| numOpenOrders                                                 | 404             | 404    | 404    | 404    | 4       |
| orderFees                                                     | 449             | 449    | 449    | 449    | 1       |
| ordersPaused                                                  | 405             | 405    | 405    | 405    | 1       |
| requestCancel                                                 | 841             | 14603  | 22808  | 26808  | 7       |
| requestOrder                                                  | 547             | 155422 | 225278 | 270740 | 22      |
| selfPermit                                                    | 56575           | 58450  | 59075  | 59075  | 4       |
| setOrderFees                                                  | 7132            | 8320   | 8915   | 8915   | 3       |
| setOrdersPaused                                               | 6070            | 7936   | 8870   | 8870   | 3       |
| setTokenLockCheck                                             | 8958            | 8958   | 8958   | 8958   | 1       |
| setTreasury                                                   | 2779            | 5863   | 5863   | 8948   | 2       |
| tokenLockCheck                                                | 427             | 427    | 427    | 427    | 1       |
| treasury                                                      | 427             | 427    | 427    | 427    | 1       |
| src/orders/MarketBuyUnlockedProcessor.sol:MarketBuyUnlockedProcessor contract |                 |        |        |        |         |
|-------------------------------------------------------------------------------|-----------------|--------|--------|--------|---------|
| Deployment Cost                                                               | Deployment Size |        |        |        |         |
| 3802406                                                                       | 19341           |        |        |        |         |
| Function Name                                                                 | min             | avg    | median | max    | # calls |
| ASSETTOKEN_ROLE                                                               | 264             | 264    | 264    | 264    | 5       |
| OPERATOR_ROLE                                                                 | 305             | 305    | 305    | 305    | 5       |
| PAYMENTTOKEN_ROLE                                                             | 285             | 285    | 285    | 285    | 5       |
| cancelOrder                                                                   | 6677            | 17248  | 17248  | 27820  | 2       |
| fillOrder                                                                     | 4369            | 70113  | 70113  | 135858 | 2       |
| getFeeRatesForOrder                                                           | 3763            | 3763   | 3763   | 3763   | 5       |
| getOrderEscrow                                                                | 552             | 552    | 552    | 552    | 1       |
| getOrderId                                                                    | 616             | 616    | 616    | 616    | 3       |
| grantRole                                                                     | 27566           | 27566  | 27566  | 27566  | 15      |
| requestOrder                                                                  | 248124          | 248268 | 248124 | 248484 | 5       |
| returnEscrow                                                                  | 3469            | 3469   | 3469   | 3469   | 1       |
| takeEscrow                                                                    | 27834           | 33400  | 34792  | 34792  | 5       |
| src/orders/MarketSellProcessor.sol:MarketSellProcessor contract |                 |        |        |        |         |
|-----------------------------------------------------------------|-----------------|--------|--------|--------|---------|
| Deployment Cost                                                 | Deployment Size |        |        |        |         |
| 3444530                                                         | 17546           |        |        |        |         |
| Function Name                                                   | min             | avg    | median | max    | # calls |
| ASSETTOKEN_ROLE                                                 | 306             | 306    | 306    | 306    | 4       |
| OPERATOR_ROLE                                                   | 283             | 283    | 283    | 283    | 4       |
| PAYMENTTOKEN_ROLE                                               | 263             | 263    | 263    | 263    | 4       |
| cancelOrder                                                     | 28201           | 28201  | 28201  | 28201  | 1       |
| escrowedBalanceOf                                               | 799             | 799    | 799    | 799    | 3       |
| fillOrder                                                       | 6058            | 69559  | 76785  | 118609 | 4       |
| getFeeRatesForOrder                                             | 3741            | 3741   | 3741   | 3741   | 4       |
| getOrderId                                                      | 660             | 660    | 660    | 660    | 5       |
| getRemainingOrder                                               | 512             | 512    | 512    | 512    | 4       |
| getTotalReceived                                                | 534             | 534    | 534    | 534    | 2       |
| grantRole                                                       | 27589           | 27589  | 27589  | 27589  | 60      |
| isOrderActive                                                   | 514             | 514    | 514    | 514    | 2       |
| numOpenOrders                                                   | 404             | 404    | 404    | 404    | 4       |
| requestOrder                                                    | 220803          | 222375 | 222803 | 222803 | 5       |
| src/orders/OrderFees.sol:OrderFees contract |                 |      |        |      |         |
=======
| PAYMENTTOKEN_ROLE                                             | 285             | 285    | 285    | 285    | 2       |
| fillOrder                                                     | 6628            | 6628   | 6628   | 6628   | 1       |
| getOrderId                                                    | 616             | 616    | 616    | 616    | 2       |
| getRemainingOrder                                             | 513             | 513    | 513    | 513    | 1       |
| grantRole                                                     | 27567           | 27567  | 27567  | 27567  | 6       |
| isOrderActive                                                 | 535             | 535    | 535    | 535    | 1       |
| numOpenOrders                                                 | 404             | 404    | 404    | 404    | 1       |
| requestOrder                                                  | 220353          | 221353 | 221353 | 222353 | 2       |
| src/issuer/OrderFees.sol:OrderFees contract |                 |      |        |      |         |
|---------------------------------------------|-----------------|------|--------|------|---------|
| Deployment Cost                             | Deployment Size |      |        |      |         |
| 308804                                      | 1818            |      |        |      |         |
| Function Name                               | min             | avg  | median | max  | # calls |
| perOrderFee                                 | 320             | 932  | 320    | 2320 | 98      |
| percentageFeeRate                           | 352             | 352  | 352    | 352  | 99      |
| setFees                                     | 7007            | 8007 | 8007   | 9007 | 2       |
| src/issuer/SellOrderProcessor.sol:SellOrderProcessor contract |                 |        |        |        |         |
|---------------------------------------------------------------|-----------------|--------|--------|--------|---------|
| Deployment Cost                                               | Deployment Size |        |        |        |         |
| 3446330                                                       | 17555           |        |        |        |         |
| Function Name                                                 | min             | avg    | median | max    | # calls |
| ASSETTOKEN_ROLE                                               | 307             | 307    | 307    | 307    | 4       |
| OPERATOR_ROLE                                                 | 283             | 283    | 283    | 283    | 4       |
| PAYMENTTOKEN_ROLE                                             | 285             | 285    | 285    | 285    | 4       |
| cancelOrder                                                   | 28575           | 28575  | 28575  | 28575  | 1       |
| escrowedBalanceOf                                             | 777             | 777    | 777    | 777    | 3       |
| fillOrder                                                     | 6389            | 64264  | 67519  | 115632 | 4       |
| getFeeRatesForOrder                                           | 3741            | 3741   | 3741   | 3741   | 4       |
| getOrderId                                                    | 616             | 616    | 616    | 616    | 5       |
| getRemainingOrder                                             | 513             | 513    | 513    | 513    | 4       |
| getTotalReceived                                              | 535             | 535    | 535    | 535    | 2       |
| grantRole                                                     | 27567           | 27567  | 27567  | 27567  | 60      |
| isOrderActive                                                 | 535             | 535    | 535    | 535    | 2       |
| numOpenOrders                                                 | 404             | 404    | 404    | 404    | 4       |
| requestOrder                                                  | 220083          | 221655 | 222083 | 222083 | 5       |
| test/OrderFees.t.sol:OrderFeesTest contract |                 |      |        |      |         |
>>>>>>> d1c204a6
|---------------------------------------------|-----------------|------|--------|------|---------|
| Deployment Cost                             | Deployment Size |      |        |      |         |
| 308804                                      | 1818            |      |        |      |         |
| Function Name                               | min             | avg  | median | max  | # calls |
| perOrderFee                                 | 320             | 994  | 320    | 2320 | 86      |
| percentageFeeRate                           | 352             | 352  | 352    | 352  | 87      |
| setFees                                     | 2584            | 4795 | 4795   | 7007 | 2       |
| test/utils/SigMeta.sol:SigMeta contract |                 |      |        |      |         |
|-----------------------------------------|-----------------|------|--------|------|---------|
| Deployment Cost                         | Deployment Size |      |        |      |         |
| 291289                                  | 1592            |      |        |      |         |
| Function Name                           | min             | avg  | median | max  | # calls |
| getHashToSign                           | 3500            | 3548 | 3563   | 3563 | 17      |
| test/utils/SigPrice.sol:SigPrice contract |                 |      |        |      |         |
|-------------------------------------------|-----------------|------|--------|------|---------|
| Deployment Cost                           | Deployment Size |      |        |      |         |
| 169772                                    | 985             |      |        |      |         |
| Function Name                             | min             | avg  | median | max  | # calls |
| getTypedDataHashForPriceAttestation       | 1559            | 1559 | 1559   | 1559 | 13      |
| test/utils/SigUtils.sol:SigUtils contract |                 |      |        |      |         |
|-------------------------------------------|-----------------|------|--------|------|---------|
| Deployment Cost                           | Deployment Size |      |        |      |         |
| 147808                                    | 754             |      |        |      |         |
| Function Name                             | min             | avg  | median | max  | # calls |
| getTypedDataHash                          | 1265            | 2865 | 3265   | 3265 | 20      |
| test/utils/mocks/MockToken.sol:MockToken contract |                 |       |        |       |         |
|---------------------------------------------------|-----------------|-------|--------|-------|---------|
| Deployment Cost                                   | Deployment Size |       |        |       |         |
| 757215                                            | 3969            |       |        |       |         |
| Function Name                                     | min             | avg   | median | max   | # calls |
| DOMAIN_SEPARATOR                                  | 1222            | 1222  | 1222   | 1222  | 43      |
| allowance                                         | 679             | 2393  | 2679   | 2679  | 7       |
| approve                                           | 22326           | 22326 | 22326  | 22326 | 6       |
<<<<<<< HEAD
| balanceOf                                         | 577             | 1046  | 577    | 2577  | 81      |
=======
| balanceOf                                         | 577             | 1062  | 577    | 2577  | 70      |
>>>>>>> d1c204a6
| blackList                                         | 22519           | 22519 | 22519  | 22519 | 1       |
| blacklist                                         | 22540           | 22540 | 22540  | 22540 | 2       |
| decimals                                          | 379             | 906   | 379    | 2379  | 110     |
| increaseAllowance                                 | 24571           | 24571 | 24571  | 24571 | 20      |
| isBlackListed                                     | 608             | 1608  | 1608   | 2608  | 2       |
| isBlacklisted                                     | 607             | 1788  | 2607   | 2607  | 66      |
| mint                                              | 46604           | 46604 | 46604  | 46604 | 23      |
| nonces                                            | 599             | 1571  | 599    | 2599  | 37      |
| permit                                            | 14239           | 49072 | 51239  | 51239 | 18      |
<<<<<<< HEAD
| transfer                                          | 2332            | 20279 | 22815  | 24815 | 24      |
| transferFrom                                      | 5286            | 18911 | 20260  | 29986 | 37      |
=======
| transfer                                          | 2332            | 20065 | 23815  | 24815 | 16      |
| transferFrom                                      | 2740            | 18441 | 20260  | 29986 | 37      |
| test/utils/mocks/MockdShare.sol:MockdShare contract |                 |       |        |       |         |
|-----------------------------------------------------|-----------------|-------|--------|-------|---------|
| Deployment Cost                                     | Deployment Size |       |        |       |         |
| 2436736                                             | 12616           |       |        |       |         |
| Function Name                                       | min             | avg   | median | max   | # calls |
| BURNER_ROLE                                         | 263             | 263   | 263    | 263   | 38      |
| DOMAIN_SEPARATOR                                    | 1245            | 1245  | 1245   | 1245  | 16      |
| MINTER_ROLE                                         | 306             | 306   | 306    | 306   | 90      |
| allowance                                           | 2695            | 2695  | 2695   | 2695  | 1       |
| approve                                             | 22343           | 22343 | 22343  | 22343 | 1       |
| balanceOf                                           | 583             | 1017  | 583    | 2583  | 23      |
| burn                                                | 3827            | 5797  | 6783   | 6783  | 3       |
| grantRole                                           | 25588           | 26806 | 27588  | 27588 | 128     |
| increaseAllowance                                   | 24512           | 24512 | 24512  | 24512 | 6       |
| isBlacklisted                                       | 1708            | 4215  | 1708   | 8208  | 66      |
| mint                                                | 50647           | 55200 | 56810  | 56810 | 9       |
| nonces                                              | 605             | 1605  | 1605   | 2605  | 2       |
| permit                                              | 51295           | 51295 | 51295  | 51295 | 1       |
| transfer                                            | 19474           | 19474 | 19474  | 19474 | 1       |
| transferFrom                                        | 21425           | 24139 | 23025  | 35143 | 8       |
| transferRestrictor                                  | 2404            | 2404  | 2404   | 2404  | 2       |
>>>>>>> d1c204a6
<|MERGE_RESOLUTION|>--- conflicted
+++ resolved
@@ -14,58 +14,65 @@
 | Deployment Cost                            | Deployment Size |         |         |         |         |
 | 4051768                                    | 20545           |         |         |         |         |
 | Function Name                              | min             | avg     | median  | max     | # calls |
-| convert                                    | 2774            | 33060   | 26343   | 70065   | 3       |
+| convert                                    | 2774            | 47224   | 68835   | 70065   | 3       |
 | deployNewToken                             | 3509            | 1952424 | 2196926 | 2196926 | 9       |
 | getAggregateSupply                         | 1460            | 1460    | 1460    | 1460    | 1       |
-| getNumTokens                               | 404             | 404     | 404     | 404     | 1       |
+| getNumTokens                               | 404             | 404     | 404     | 404     | 2       |
 | getSupplyExpansion                         | 1912            | 1912    | 1912    | 1912    | 1       |
-| getTokenAt                                 | 761             | 761     | 761     | 761     | 1       |
+| getTokenAt                                 | 761             | 761     | 761     | 761     | 2       |
 | getTokens                                  | 3367            | 3367    | 3367    | 3367    | 1       |
-| isCurrentToken                             | 718             | 718     | 718     | 718     | 1       |
+| isCurrentToken                             | 718             | 718     | 718     | 718     | 3       |
 | setDisclosures                             | 993             | 13125   | 13125   | 25257   | 2       |
 | setNameSuffix                              | 2992            | 6574    | 6574    | 10156   | 2       |
 | setSymbolSuffix                            | 971             | 4553    | 4553    | 8135    | 2       |
 | setTransferRestrictor                      | 607             | 3618    | 3618    | 6629    | 2       |
-| split                                      | 2794            | 1271097 | 2198537 | 2244009 | 7       |
+| split                                      | 2828            | 1591271 | 2200377 | 2244009 | 7       |
+| splitAmount                                | 662             | 662     | 662     | 662     | 1       |
 | src/TransferRestrictor.sol:TransferRestrictor contract |                 |       |        |       |         |
 |--------------------------------------------------------|-----------------|-------|--------|-------|---------|
 | Deployment Cost                                        | Deployment Size |       |        |       |         |
 | 295565                                                 | 1609            |       |        |       |         |
 | Function Name                                          | min             | avg   | median | max   | # calls |
 | isBlacklisted                                          | 597             | 1508  | 597    | 2597  | 68      |
-| requireNotRestricted                                   | 692             | 2933  | 2859   | 4859  | 50      |
+| requireNotRestricted                                   | 692             | 2935  | 2859   | 4859  | 49      |
 | restrict                                               | 23864           | 25464 | 25864  | 25864 | 5       |
 | unrestrict                                             | 1532            | 1532  | 1532   | 1532  | 1       |
 | src/dShare.sol:dShare contract |                 |       |        |       |         |
 |--------------------------------|-----------------|-------|--------|-------|---------|
 | Deployment Cost                | Deployment Size |       |        |       |         |
-| 2110513                        | 11637           |       |        |       |         |
+| 2436736                        | 12616           |       |        |       |         |
 | Function Name                  | min             | avg   | median | max   | # calls |
-| BURNER_ROLE                    | 263             | 263   | 263    | 263   | 3       |
+| BURNER_ROLE                    | 263             | 263   | 263    | 263   | 41      |
 | DEFAULT_ADMIN_ROLE             | 263             | 263   | 263    | 263   | 2       |
-| MINTER_ROLE                    | 306             | 306   | 306    | 306   | 15      |
+| DOMAIN_SEPARATOR               | 1245            | 1245  | 1245   | 1245  | 16      |
+| MINTER_ROLE                    | 306             | 306   | 306    | 306   | 105     |
 | acceptDefaultAdminTransfer     | 502             | 9634  | 726    | 27676 | 3       |
-| approve                        | 4543            | 14493 | 14493  | 24443 | 2       |
-| balanceOf                      | 583             | 1083  | 583    | 2583  | 8       |
+| allowance                      | 2695            | 2695  | 2695   | 2695  | 1       |
+| approve                        | 22343           | 23743 | 24443  | 24443 | 3       |
+| balanceOf                      | 583             | 1040  | 583    | 2583  | 35      |
 | beginDefaultAdminTransfer      | 26977           | 26977 | 26977  | 26977 | 1       |
-| burn                           | 3580            | 9850  | 4783   | 31634 | 5       |
-| disclosures                    | 1011            | 1275  | 1275   | 1539  | 2       |
-| grantRole                      | 27588           | 28463 | 27588  | 29588 | 16      |
+| burn                           | 532             | 7306  | 4783   | 31634 | 10      |
+| disclosures                    | 1011            | 1112  | 1011   | 1316  | 3       |
+| grantRole                      | 25588           | 26990 | 27588  | 29588 | 144     |
 | hasRole                        | 706             | 1706  | 1706   | 2706  | 2       |
-| mint                           | 8510            | 49578 | 56810  | 59147 | 14      |
-| name                           | 1263            | 1940  | 1294   | 3263  | 6       |
-| owner                          | 460             | 1126  | 460    | 2460  | 6       |
+| increaseAllowance              | 24512           | 24512 | 24512  | 24512 | 6       |
+| isBlacklisted                  | 1708            | 4215  | 1708   | 8208  | 66      |
+| mint                           | 569             | 51276 | 56810  | 59147 | 25      |
+| name                           | 1263            | 1961  | 1263   | 3263  | 9       |
+| nonces                         | 605             | 1605  | 1605   | 2605  | 2       |
+| owner                          | 460             | 1126  | 460    | 2460  | 9       |
+| permit                         | 51295           | 51295 | 51295  | 51295 | 1       |
 | revokeRole                     | 536             | 536   | 536    | 536   | 1       |
-| setDisclosures                 | 54560           | 54560 | 54560  | 54560 | 1       |
-| setName                        | 2829            | 13083 | 5629   | 31711 | 6       |
-| setSplit                       | 294             | 2177  | 1248   | 4048  | 5       |
-| setSymbol                      | 2807            | 13061 | 5607   | 31689 | 6       |
+| setDisclosures                 | 32153           | 32153 | 32153  | 32153 | 1       |
+| setName                        | 2829            | 15219 | 5629   | 52278 | 7       |
+| setSplit                       | 294             | 2489  | 2648   | 4048  | 6       |
+| setSymbol                      | 2807            | 15197 | 5607   | 52256 | 7       |
 | setTransferRestrictor          | 8947            | 8947  | 8947   | 8947  | 1       |
-| symbol                         | 1284            | 1961  | 1315   | 3284  | 6       |
-| totalSupply                    | 350             | 657   | 350    | 2350  | 13      |
-| transfer                       | 595             | 6787  | 1941   | 22674 | 4       |
-| transferFrom                   | 8881            | 15953 | 15953  | 23025 | 2       |
-| transferRestrictor             | 404             | 404   | 404    | 404   | 2       |
+| symbol                         | 1284            | 1982  | 1284   | 3284  | 9       |
+| totalSupply                    | 350             | 635   | 350    | 2350  | 14      |
+| transfer                       | 595             | 9325  | 2040   | 22674 | 5       |
+| transferFrom                   | 21425           | 23916 | 23025  | 35143 | 10      |
+| transferRestrictor             | 404             | 1204  | 404    | 2404  | 5       |
 | src/dividend/DividendDistribution.sol:DividendDistribution contract |                 |       |        |       |         |
 |---------------------------------------------------------------------|-----------------|-------|--------|-------|---------|
 | Deployment Cost                                                     | Deployment Size |       |        |       |         |
@@ -80,15 +87,14 @@
 | src/forwarder/Forwarder.sol:Forwarder contract |                 |        |        |        |         |
 |------------------------------------------------|-----------------|--------|--------|--------|---------|
 | Deployment Cost                                | Deployment Size |        |        |        |         |
-<<<<<<< HEAD
-| 2275623                                        | 12248           |        |        |        |         |
+| 2381548                                        | 12777           |        |        |        |         |
 | Function Name                                  | min             | avg    | median | max    | # calls |
 | DOMAIN_SEPARATOR                               | 409             | 409    | 409    | 409    | 33      |
 | feeBps                                         | 2341            | 2341   | 2341   | 2341   | 1       |
-| forwardFunctionCall                            | 2583            | 154969 | 51430  | 375408 | 17      |
+| forwardFunctionCall                            | 2583            | 156768 | 51412  | 379220 | 17      |
 | isSupportedModule                              | 571             | 571    | 571    | 571    | 2       |
 | isTrustedOracle                                | 570             | 570    | 570    | 570    | 1       |
-| multicall                                      | 47778           | 219932 | 110113 | 498027 | 16      |
+| multicall                                      | 47708           | 221719 | 109950 | 496864 | 16      |
 | nonces                                         | 2577            | 2577   | 2577   | 2577   | 1       |
 | orderSigners                                   | 535             | 535    | 535    | 535    | 1       |
 | owner                                          | 2410            | 2410   | 2410   | 2410   | 1       |
@@ -103,243 +109,110 @@
 | src/orders/LimitBuyProcessor.sol:LimitBuyProcessor contract |                 |        |        |        |         |
 |-------------------------------------------------------------|-----------------|--------|--------|--------|---------|
 | Deployment Cost                                             | Deployment Size |        |        |        |         |
-| 3586927                                                     | 18265           |        |        |        |         |
+| 3587727                                                     | 18269           |        |        |        |         |
 | Function Name                                               | min             | avg    | median | max    | # calls |
-| ASSETTOKEN_ROLE                                             | 306             | 306    | 306    | 306    | 2       |
+| ASSETTOKEN_ROLE                                             | 307             | 307    | 307    | 307    | 2       |
 | OPERATOR_ROLE                                               | 283             | 283    | 283    | 283    | 2       |
-| PAYMENTTOKEN_ROLE                                           | 263             | 263    | 263    | 263    | 2       |
-| fillOrder                                                   | 156019          | 156019 | 156019 | 156019 | 1       |
+| PAYMENTTOKEN_ROLE                                           | 285             | 285    | 285    | 285    | 2       |
+| fillOrder                                                   | 6389            | 6389   | 6389   | 6389   | 1       |
 | getFeeRatesForOrder                                         | 3741            | 3741   | 3741   | 3741   | 2       |
-| getOrderId                                                  | 660             | 660    | 660    | 660    | 2       |
-| getRemainingOrder                                           | 512             | 512    | 512    | 512    | 2       |
-| getTotalReceived                                            | 534             | 534    | 534    | 534    | 1       |
-| grantRole                                                   | 27611           | 27611  | 27611  | 27611  | 6       |
-| isOrderActive                                               | 536             | 536    | 536    | 536    | 1       |
+| getOrderId                                                  | 616             | 616    | 616    | 616    | 2       |
+| getRemainingOrder                                           | 535             | 535    | 535    | 535    | 1       |
+| grantRole                                                   | 27589           | 27589  | 27589  | 27589  | 6       |
+| isOrderActive                                               | 557             | 557    | 557    | 557    | 1       |
 | numOpenOrders                                               | 404             | 404    | 404    | 404    | 1       |
-| requestOrder                                                | 224548          | 225548 | 225548 | 226548 | 2       |
+| requestOrder                                                | 223828          | 224648 | 224648 | 225468 | 2       |
 | src/orders/LimitSellProcessor.sol:LimitSellProcessor contract |                 |        |        |        |         |
-=======
-| 2535527                                        | 13546           |        |        |        |         |
-| Function Name                                  | min             | avg    | median | max    | # calls |
-| DOMAIN_SEPARATOR                               | 387             | 387    | 387    | 387    | 33      |
-| feeBps                                         | 2386            | 2386   | 2386   | 2386   | 1       |
-| forwardFunctionCall                            | 2561            | 159604 | 61524  | 380687 | 17      |
-| getSupportedModules                            | 1285            | 1285   | 1285   | 1285   | 1       |
-| isTrustedOracle                                | 615             | 615    | 615    | 615    | 1       |
-| multicall                                      | 47546           | 224809 | 118111 | 503362 | 16      |
-| nonces                                         | 2620            | 2620   | 2620   | 2620   | 1       |
-| orderSigners                                   | 513             | 513    | 513    | 513    | 1       |
-| owner                                          | 2388            | 2388   | 2388   | 2388   | 1       |
-| priceRecencyThreshold                          | 357             | 1357   | 1357   | 2357   | 2       |
-| selfPermit                                     | 22046           | 54617  | 56546  | 59046  | 15      |
-| setBuyOrderIssuer                              | 2627            | 21816  | 23834  | 23834  | 18      |
-| setCancellationFee                             | 532             | 16577  | 23600  | 25600  | 3       |
-| setDirectBuyIssuer                             | 2650            | 13253  | 13253  | 23857  | 2       |
-| setFeeBps                                      | 553             | 19285  | 21558  | 21558  | 18      |
-| setLimitBuyIssuer                              | 23814           | 23814  | 23814  | 23814  | 1       |
-| setLimitSellProcessor                          | 23814           | 23814  | 23814  | 23814  | 1       |
-| setPriceRecencyThreshold                       | 565             | 2569   | 2569   | 4574   | 2       |
-| setRelayer                                     | 2761            | 23255  | 24343  | 26343  | 18      |
-| setSellOrderProcessor                          | 2651            | 21729  | 23858  | 23858  | 18      |
-| setTrustedOracle                               | 740             | 23001  | 24311  | 24311  | 18      |
-| src/issuer/BuyOrderIssuer.sol:BuyOrderIssuer contract |                 |        |        |        |         |
-|-------------------------------------------------------|-----------------|--------|--------|--------|---------|
-| Deployment Cost                                       | Deployment Size |        |        |        |         |
-| 3537642                                               | 18011           |        |        |        |         |
-| Function Name                                         | min             | avg    | median | max    | # calls |
-| ASSETTOKEN_ROLE                                       | 307             | 307    | 307    | 307    | 60      |
-| OPERATOR_ROLE                                         | 283             | 283    | 283    | 283    | 59      |
-| PAYMENTTOKEN_ROLE                                     | 285             | 285    | 285    | 285    | 60      |
-| cancelOrder                                           | 20510           | 24059  | 24059  | 27608  | 2       |
-| cancelRequested                                       | 556             | 556    | 556    | 556    | 2       |
-| escrowedBalanceOf                                     | 799             | 799    | 799    | 799    | 3       |
-| fillOrder                                             | 2867            | 66435  | 49426  | 164022 | 4       |
-| getFeeRatesForOrder                                   | 614             | 4513   | 3741   | 12241  | 51      |
-| getInputValueForOrderValue                            | 683             | 5332   | 5332   | 9982   | 2       |
-| getOrderId                                            | 616             | 616    | 616    | 616    | 16      |
-| getRemainingOrder                                     | 535             | 535    | 535    | 535    | 4       |
-| getTotalReceived                                      | 557             | 557    | 557    | 557    | 1       |
-| grantRole                                             | 27589           | 27589  | 27589  | 27589  | 129     |
-| isOrderActive                                         | 557             | 557    | 557    | 557    | 3       |
-| multicall                                             | 305572          | 318385 | 314872 | 334711 | 3       |
-| numOpenOrders                                         | 404             | 404    | 404    | 404    | 4       |
-| orderFees                                             | 427             | 427    | 427    | 427    | 1       |
-| ordersPaused                                          | 405             | 405    | 405    | 405    | 1       |
-| requestCancel                                         | 819             | 14581  | 22786  | 26786  | 7       |
-| requestOrder                                          | 591             | 154322 | 221058 | 270020 | 22      |
-| selfPermit                                            | 56575           | 58450  | 59075  | 59075  | 4       |
-| setOrderFees                                          | 7168            | 7765   | 7168   | 8960   | 3       |
-| setOrdersPaused                                       | 6026            | 7892   | 8826   | 8826   | 3       |
-| setTokenLockCheck                                     | 7167            | 7167   | 7167   | 7167   | 1       |
-| setTreasury                                           | 2779            | 5863   | 5863   | 8948   | 2       |
-| tokenLockCheck                                        | 405             | 405    | 405    | 405    | 1       |
-| treasury                                              | 427             | 427    | 427    | 427    | 1       |
-| src/issuer/DirectBuyIssuer.sol:DirectBuyIssuer contract |                 |        |        |        |         |
-|---------------------------------------------------------|-----------------|--------|--------|--------|---------|
-| Deployment Cost                                         | Deployment Size |        |        |        |         |
-| 3809614                                                 | 19377           |        |        |        |         |
-| Function Name                                           | min             | avg    | median | max    | # calls |
-| ASSETTOKEN_ROLE                                         | 307             | 307    | 307    | 307    | 5       |
-| OPERATOR_ROLE                                           | 305             | 305    | 305    | 305    | 5       |
-| PAYMENTTOKEN_ROLE                                       | 263             | 263    | 263    | 263    | 5       |
-| cancelOrder                                             | 6635            | 18259  | 18259  | 29884  | 2       |
-| fillOrder                                               | 140472          | 140472 | 140472 | 140472 | 1       |
-| getFeeRatesForOrder                                     | 3741            | 3741   | 3741   | 3741   | 5       |
-| getOrderEscrow                                          | 552             | 552    | 552    | 552    | 2       |
-| getOrderId                                              | 616             | 616    | 616    | 616    | 3       |
-| getRemainingOrder                                       | 535             | 535    | 535    | 535    | 1       |
-| getTotalReceived                                        | 557             | 557    | 557    | 557    | 1       |
-| grantRole                                               | 27589           | 27589  | 27589  | 27589  | 15      |
-| requestOrder                                            | 247742          | 247742 | 247742 | 247742 | 5       |
-| returnEscrow                                            | 25237           | 25237  | 25237  | 25237  | 1       |
-| takeEscrow                                              | 27757           | 32961  | 34696  | 34696  | 4       |
-| src/issuer/LimitBuyIssuer.sol:LimitBuyIssuer contract |                 |        |        |        |         |
-|-------------------------------------------------------|-----------------|--------|--------|--------|---------|
-| Deployment Cost                                       | Deployment Size |        |        |        |         |
-| 3592335                                               | 18292           |        |        |        |         |
-| Function Name                                         | min             | avg    | median | max    | # calls |
-| ASSETTOKEN_ROLE                                       | 307             | 307    | 307    | 307    | 2       |
-| OPERATOR_ROLE                                         | 283             | 283    | 283    | 283    | 2       |
-| PAYMENTTOKEN_ROLE                                     | 285             | 285    | 285    | 285    | 2       |
-| fillOrder                                             | 6389            | 6389   | 6389   | 6389   | 1       |
-| getFeeRatesForOrder                                   | 3741            | 3741   | 3741   | 3741   | 2       |
-| getOrderId                                            | 616             | 616    | 616    | 616    | 2       |
-| getRemainingOrder                                     | 535             | 535    | 535    | 535    | 1       |
-| grantRole                                             | 27589           | 27589  | 27589  | 27589  | 6       |
-| isOrderActive                                         | 557             | 557    | 557    | 557    | 1       |
-| numOpenOrders                                         | 404             | 404    | 404    | 404    | 1       |
-| requestOrder                                          | 224122          | 224795 | 224795 | 225468 | 2       |
-| src/issuer/LimitSellProcessor.sol:LimitSellProcessor contract |                 |        |        |        |         |
->>>>>>> d1c204a6
 |---------------------------------------------------------------|-----------------|--------|--------|--------|---------|
 | Deployment Cost                                               | Deployment Size |        |        |        |         |
-| 3499214                                                       | 17827           |        |        |        |         |
+| 3494614                                                       | 17804           |        |        |        |         |
 | Function Name                                                 | min             | avg    | median | max    | # calls |
 | ASSETTOKEN_ROLE                                               | 307             | 307    | 307    | 307    | 2       |
 | OPERATOR_ROLE                                                 | 283             | 283    | 283    | 283    | 2       |
-<<<<<<< HEAD
-| PAYMENTTOKEN_ROLE                                             | 263             | 263    | 263    | 263    | 2       |
-| fillOrder                                                     | 91111           | 91111  | 91111  | 91111  | 1       |
-| getOrderId                                                    | 660             | 660    | 660    | 660    | 2       |
-| getRemainingOrder                                             | 512             | 512    | 512    | 512    | 2       |
-| getTotalReceived                                              | 534             | 534    | 534    | 534    | 1       |
-| grantRole                                                     | 27589           | 27589  | 27589  | 27589  | 6       |
-| isOrderActive                                                 | 514             | 514    | 514    | 514    | 1       |
+| PAYMENTTOKEN_ROLE                                             | 285             | 285    | 285    | 285    | 2       |
+| fillOrder                                                     | 113098          | 113098 | 113098 | 113098 | 1       |
+| getOrderId                                                    | 616             | 616    | 616    | 616    | 2       |
+| getRemainingOrder                                             | 513             | 513    | 513    | 513    | 2       |
+| getTotalReceived                                              | 535             | 535    | 535    | 535    | 1       |
+| grantRole                                                     | 27567           | 27567  | 27567  | 27567  | 6       |
+| isOrderActive                                                 | 535             | 535    | 535    | 535    | 1       |
 | numOpenOrders                                                 | 404             | 404    | 404    | 404    | 1       |
-| requestOrder                                                  | 221073          | 222073 | 222073 | 223073 | 2       |
+| requestOrder                                                  | 220353          | 221353 | 221353 | 222353 | 2       |
 | src/orders/MarketBuyProcessor.sol:MarketBuyProcessor contract |                 |        |        |        |         |
 |---------------------------------------------------------------|-----------------|--------|--------|--------|---------|
 | Deployment Cost                                               | Deployment Size |        |        |        |         |
-| 3531842                                                       | 17982           |        |        |        |         |
+| 3533042                                                       | 17988           |        |        |        |         |
 | Function Name                                                 | min             | avg    | median | max    | # calls |
-| ASSETTOKEN_ROLE                                               | 306             | 306    | 306    | 306    | 60      |
+| ASSETTOKEN_ROLE                                               | 307             | 307    | 307    | 307    | 60      |
 | OPERATOR_ROLE                                                 | 283             | 283    | 283    | 283    | 59      |
-| PAYMENTTOKEN_ROLE                                             | 263             | 263    | 263    | 263    | 60      |
-| cancelOrder                                                   | 20466           | 23977  | 23977  | 27488  | 2       |
-| cancelRequested                                               | 514             | 514    | 514    | 514    | 2       |
-| escrowedBalanceOf                                             | 755             | 755    | 755    | 755    | 4       |
-| fillOrder                                                     | 20381           | 107012 | 124118 | 159430 | 4       |
-| getFeeRatesForOrder                                           | 614             | 3671   | 3741   | 3741   | 45      |
+| PAYMENTTOKEN_ROLE                                             | 285             | 285    | 285    | 285    | 60      |
+| cancelOrder                                                   | 20510           | 23915  | 23915  | 27320  | 2       |
+| cancelRequested                                               | 556             | 556    | 556    | 556    | 2       |
+| escrowedBalanceOf                                             | 799             | 799    | 799    | 799    | 4       |
+| fillOrder                                                     | 5260            | 103666 | 124798 | 159808 | 4       |
+| getFeeRatesForOrder                                           | 614             | 4513   | 3741   | 12241  | 51      |
 | getInputValueForOrderValue                                    | 683             | 5332   | 5332   | 9982   | 2       |
-| getOrderId                                                    | 660             | 660    | 660    | 660    | 16      |
-| getRemainingOrder                                             | 512             | 512    | 512    | 512    | 5       |
-| getTotalReceived                                              | 534             | 534    | 534    | 534    | 2       |
-| grantRole                                                     | 27611           | 27611  | 27611  | 27611  | 129     |
-| isOrderActive                                                 | 536             | 536    | 536    | 536    | 3       |
-| multicall                                                     | 286545          | 312624 | 315745 | 335583 | 3       |
+| getOrderId                                                    | 616             | 616    | 616    | 616    | 16      |
+| getRemainingOrder                                             | 535             | 535    | 535    | 535    | 5       |
+| getTotalReceived                                              | 557             | 557    | 557    | 557    | 2       |
+| grantRole                                                     | 27589           | 27589  | 27589  | 27589  | 129     |
+| isOrderActive                                                 | 557             | 557    | 557    | 557    | 3       |
+| multicall                                                     | 305572          | 318385 | 314872 | 334711 | 3       |
 | numOpenOrders                                                 | 404             | 404    | 404    | 404    | 4       |
-| orderFees                                                     | 449             | 449    | 449    | 449    | 1       |
+| orderFees                                                     | 427             | 427    | 427    | 427    | 1       |
 | ordersPaused                                                  | 405             | 405    | 405    | 405    | 1       |
-| requestCancel                                                 | 841             | 14603  | 22808  | 26808  | 7       |
-| requestOrder                                                  | 547             | 155422 | 225278 | 270740 | 22      |
+| requestCancel                                                 | 819             | 14581  | 22786  | 26786  | 7       |
+| requestOrder                                                  | 591             | 154306 | 221058 | 270020 | 22      |
 | selfPermit                                                    | 56575           | 58450  | 59075  | 59075  | 4       |
-| setOrderFees                                                  | 7132            | 8320   | 8915   | 8915   | 3       |
-| setOrdersPaused                                               | 6070            | 7936   | 8870   | 8870   | 3       |
+| setOrderFees                                                  | 7168            | 8362   | 8960   | 8960   | 3       |
+| setOrdersPaused                                               | 6026            | 7892   | 8826   | 8826   | 3       |
 | setTokenLockCheck                                             | 8958            | 8958   | 8958   | 8958   | 1       |
 | setTreasury                                                   | 2779            | 5863   | 5863   | 8948   | 2       |
-| tokenLockCheck                                                | 427             | 427    | 427    | 427    | 1       |
+| tokenLockCheck                                                | 405             | 405    | 405    | 405    | 1       |
 | treasury                                                      | 427             | 427    | 427    | 427    | 1       |
 | src/orders/MarketBuyUnlockedProcessor.sol:MarketBuyUnlockedProcessor contract |                 |        |        |        |         |
 |-------------------------------------------------------------------------------|-----------------|--------|--------|--------|---------|
 | Deployment Cost                                                               | Deployment Size |        |        |        |         |
-| 3802406                                                                       | 19341           |        |        |        |         |
+| 3805006                                                                       | 19354           |        |        |        |         |
 | Function Name                                                                 | min             | avg    | median | max    | # calls |
-| ASSETTOKEN_ROLE                                                               | 264             | 264    | 264    | 264    | 5       |
+| ASSETTOKEN_ROLE                                                               | 307             | 307    | 307    | 307    | 5       |
 | OPERATOR_ROLE                                                                 | 305             | 305    | 305    | 305    | 5       |
-| PAYMENTTOKEN_ROLE                                                             | 285             | 285    | 285    | 285    | 5       |
-| cancelOrder                                                                   | 6677            | 17248  | 17248  | 27820  | 2       |
-| fillOrder                                                                     | 4369            | 70113  | 70113  | 135858 | 2       |
-| getFeeRatesForOrder                                                           | 3763            | 3763   | 3763   | 3763   | 5       |
+| PAYMENTTOKEN_ROLE                                                             | 263             | 263    | 263    | 263    | 5       |
+| cancelOrder                                                                   | 6635            | 17247  | 17247  | 27859  | 2       |
+| fillOrder                                                                     | 4373            | 70315  | 70315  | 136258 | 2       |
+| getFeeRatesForOrder                                                           | 3741            | 3741   | 3741   | 3741   | 5       |
 | getOrderEscrow                                                                | 552             | 552    | 552    | 552    | 1       |
 | getOrderId                                                                    | 616             | 616    | 616    | 616    | 3       |
-| grantRole                                                                     | 27566           | 27566  | 27566  | 27566  | 15      |
-| requestOrder                                                                  | 248124          | 248268 | 248124 | 248484 | 5       |
-| returnEscrow                                                                  | 3469            | 3469   | 3469   | 3469   | 1       |
-| takeEscrow                                                                    | 27834           | 33400  | 34792  | 34792  | 5       |
+| grantRole                                                                     | 27589           | 27589  | 27589  | 27589  | 15      |
+| requestOrder                                                                  | 247382          | 247584 | 247382 | 248036 | 5       |
+| returnEscrow                                                                  | 25237           | 25237  | 25237  | 25237  | 1       |
+| takeEscrow                                                                    | 5120            | 27393  | 34696  | 34696  | 5       |
 | src/orders/MarketSellProcessor.sol:MarketSellProcessor contract |                 |        |        |        |         |
 |-----------------------------------------------------------------|-----------------|--------|--------|--------|---------|
 | Deployment Cost                                                 | Deployment Size |        |        |        |         |
-| 3444530                                                         | 17546           |        |        |        |         |
+| 3441730                                                         | 17532           |        |        |        |         |
 | Function Name                                                   | min             | avg    | median | max    | # calls |
-| ASSETTOKEN_ROLE                                                 | 306             | 306    | 306    | 306    | 4       |
+| ASSETTOKEN_ROLE                                                 | 307             | 307    | 307    | 307    | 4       |
 | OPERATOR_ROLE                                                   | 283             | 283    | 283    | 283    | 4       |
-| PAYMENTTOKEN_ROLE                                               | 263             | 263    | 263    | 263    | 4       |
-| cancelOrder                                                     | 28201           | 28201  | 28201  | 28201  | 1       |
-| escrowedBalanceOf                                               | 799             | 799    | 799    | 799    | 3       |
-| fillOrder                                                       | 6058            | 69559  | 76785  | 118609 | 4       |
+| PAYMENTTOKEN_ROLE                                               | 285             | 285    | 285    | 285    | 4       |
+| cancelOrder                                                     | 28368           | 28368  | 28368  | 28368  | 1       |
+| escrowedBalanceOf                                               | 777             | 777    | 777    | 777    | 3       |
+| fillOrder                                                       | 6389            | 69954  | 77114  | 119201 | 4       |
 | getFeeRatesForOrder                                             | 3741            | 3741   | 3741   | 3741   | 4       |
-| getOrderId                                                      | 660             | 660    | 660    | 660    | 5       |
-| getRemainingOrder                                               | 512             | 512    | 512    | 512    | 4       |
-| getTotalReceived                                                | 534             | 534    | 534    | 534    | 2       |
-| grantRole                                                       | 27589           | 27589  | 27589  | 27589  | 60      |
-| isOrderActive                                                   | 514             | 514    | 514    | 514    | 2       |
+| getOrderId                                                      | 616             | 616    | 616    | 616    | 5       |
+| getRemainingOrder                                               | 513             | 513    | 513    | 513    | 4       |
+| getTotalReceived                                                | 535             | 535    | 535    | 535    | 2       |
+| grantRole                                                       | 27567           | 27567  | 27567  | 27567  | 60      |
+| isOrderActive                                                   | 535             | 535    | 535    | 535    | 2       |
 | numOpenOrders                                                   | 404             | 404    | 404    | 404    | 4       |
-| requestOrder                                                    | 220803          | 222375 | 222803 | 222803 | 5       |
+| requestOrder                                                    | 220083          | 221655 | 222083 | 222083 | 5       |
 | src/orders/OrderFees.sol:OrderFees contract |                 |      |        |      |         |
-=======
-| PAYMENTTOKEN_ROLE                                             | 285             | 285    | 285    | 285    | 2       |
-| fillOrder                                                     | 6628            | 6628   | 6628   | 6628   | 1       |
-| getOrderId                                                    | 616             | 616    | 616    | 616    | 2       |
-| getRemainingOrder                                             | 513             | 513    | 513    | 513    | 1       |
-| grantRole                                                     | 27567           | 27567  | 27567  | 27567  | 6       |
-| isOrderActive                                                 | 535             | 535    | 535    | 535    | 1       |
-| numOpenOrders                                                 | 404             | 404    | 404    | 404    | 1       |
-| requestOrder                                                  | 220353          | 221353 | 221353 | 222353 | 2       |
-| src/issuer/OrderFees.sol:OrderFees contract |                 |      |        |      |         |
 |---------------------------------------------|-----------------|------|--------|------|---------|
 | Deployment Cost                             | Deployment Size |      |        |      |         |
 | 308804                                      | 1818            |      |        |      |         |
 | Function Name                               | min             | avg  | median | max  | # calls |
-| perOrderFee                                 | 320             | 932  | 320    | 2320 | 98      |
-| percentageFeeRate                           | 352             | 352  | 352    | 352  | 99      |
-| setFees                                     | 7007            | 8007 | 8007   | 9007 | 2       |
-| src/issuer/SellOrderProcessor.sol:SellOrderProcessor contract |                 |        |        |        |         |
-|---------------------------------------------------------------|-----------------|--------|--------|--------|---------|
-| Deployment Cost                                               | Deployment Size |        |        |        |         |
-| 3446330                                                       | 17555           |        |        |        |         |
-| Function Name                                                 | min             | avg    | median | max    | # calls |
-| ASSETTOKEN_ROLE                                               | 307             | 307    | 307    | 307    | 4       |
-| OPERATOR_ROLE                                                 | 283             | 283    | 283    | 283    | 4       |
-| PAYMENTTOKEN_ROLE                                             | 285             | 285    | 285    | 285    | 4       |
-| cancelOrder                                                   | 28575           | 28575  | 28575  | 28575  | 1       |
-| escrowedBalanceOf                                             | 777             | 777    | 777    | 777    | 3       |
-| fillOrder                                                     | 6389            | 64264  | 67519  | 115632 | 4       |
-| getFeeRatesForOrder                                           | 3741            | 3741   | 3741   | 3741   | 4       |
-| getOrderId                                                    | 616             | 616    | 616    | 616    | 5       |
-| getRemainingOrder                                             | 513             | 513    | 513    | 513    | 4       |
-| getTotalReceived                                              | 535             | 535    | 535    | 535    | 2       |
-| grantRole                                                     | 27567           | 27567  | 27567  | 27567  | 60      |
-| isOrderActive                                                 | 535             | 535    | 535    | 535    | 2       |
-| numOpenOrders                                                 | 404             | 404    | 404    | 404    | 4       |
-| requestOrder                                                  | 220083          | 221655 | 222083 | 222083 | 5       |
-| test/OrderFees.t.sol:OrderFeesTest contract |                 |      |        |      |         |
->>>>>>> d1c204a6
-|---------------------------------------------|-----------------|------|--------|------|---------|
-| Deployment Cost                             | Deployment Size |      |        |      |         |
-| 308804                                      | 1818            |      |        |      |         |
-| Function Name                               | min             | avg  | median | max  | # calls |
-| perOrderFee                                 | 320             | 994  | 320    | 2320 | 86      |
-| percentageFeeRate                           | 352             | 352  | 352    | 352  | 87      |
+| perOrderFee                                 | 320             | 972  | 320    | 2320 | 92      |
+| percentageFeeRate                           | 352             | 352  | 352    | 352  | 93      |
 | setFees                                     | 2584            | 4795 | 4795   | 7007 | 2       |
 | test/utils/SigMeta.sol:SigMeta contract |                 |      |        |      |         |
 |-----------------------------------------|-----------------|------|--------|------|---------|
@@ -367,45 +240,15 @@
 | DOMAIN_SEPARATOR                                  | 1222            | 1222  | 1222   | 1222  | 43      |
 | allowance                                         | 679             | 2393  | 2679   | 2679  | 7       |
 | approve                                           | 22326           | 22326 | 22326  | 22326 | 6       |
-<<<<<<< HEAD
-| balanceOf                                         | 577             | 1046  | 577    | 2577  | 81      |
-=======
-| balanceOf                                         | 577             | 1062  | 577    | 2577  | 70      |
->>>>>>> d1c204a6
+| balanceOf                                         | 577             | 1050  | 577    | 2577  | 76      |
 | blackList                                         | 22519           | 22519 | 22519  | 22519 | 1       |
 | blacklist                                         | 22540           | 22540 | 22540  | 22540 | 2       |
-| decimals                                          | 379             | 906   | 379    | 2379  | 110     |
+| decimals                                          | 379             | 926   | 379    | 2379  | 106     |
 | increaseAllowance                                 | 24571           | 24571 | 24571  | 24571 | 20      |
 | isBlackListed                                     | 608             | 1608  | 1608   | 2608  | 2       |
 | isBlacklisted                                     | 607             | 1788  | 2607   | 2607  | 66      |
 | mint                                              | 46604           | 46604 | 46604  | 46604 | 23      |
 | nonces                                            | 599             | 1571  | 599    | 2599  | 37      |
 | permit                                            | 14239           | 49072 | 51239  | 51239 | 18      |
-<<<<<<< HEAD
-| transfer                                          | 2332            | 20279 | 22815  | 24815 | 24      |
-| transferFrom                                      | 5286            | 18911 | 20260  | 29986 | 37      |
-=======
-| transfer                                          | 2332            | 20065 | 23815  | 24815 | 16      |
-| transferFrom                                      | 2740            | 18441 | 20260  | 29986 | 37      |
-| test/utils/mocks/MockdShare.sol:MockdShare contract |                 |       |        |       |         |
-|-----------------------------------------------------|-----------------|-------|--------|-------|---------|
-| Deployment Cost                                     | Deployment Size |       |        |       |         |
-| 2436736                                             | 12616           |       |        |       |         |
-| Function Name                                       | min             | avg   | median | max   | # calls |
-| BURNER_ROLE                                         | 263             | 263   | 263    | 263   | 38      |
-| DOMAIN_SEPARATOR                                    | 1245            | 1245  | 1245   | 1245  | 16      |
-| MINTER_ROLE                                         | 306             | 306   | 306    | 306   | 90      |
-| allowance                                           | 2695            | 2695  | 2695   | 2695  | 1       |
-| approve                                             | 22343           | 22343 | 22343  | 22343 | 1       |
-| balanceOf                                           | 583             | 1017  | 583    | 2583  | 23      |
-| burn                                                | 3827            | 5797  | 6783   | 6783  | 3       |
-| grantRole                                           | 25588           | 26806 | 27588  | 27588 | 128     |
-| increaseAllowance                                   | 24512           | 24512 | 24512  | 24512 | 6       |
-| isBlacklisted                                       | 1708            | 4215  | 1708   | 8208  | 66      |
-| mint                                                | 50647           | 55200 | 56810  | 56810 | 9       |
-| nonces                                              | 605             | 1605  | 1605   | 2605  | 2       |
-| permit                                              | 51295           | 51295 | 51295  | 51295 | 1       |
-| transfer                                            | 19474           | 19474 | 19474  | 19474 | 1       |
-| transferFrom                                        | 21425           | 24139 | 23025  | 35143 | 8       |
-| transferRestrictor                                  | 2404            | 2404  | 2404   | 2404  | 2       |
->>>>>>> d1c204a6
+| transfer                                          | 2332            | 19957 | 22815  | 24815 | 22      |
+| transferFrom                                      | 2740            | 18492 | 20260  | 29986 | 38      |