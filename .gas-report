--- conflicted
+++ resolved
@@ -6,16 +6,6 @@
 | DOMAIN_SEPARATOR                                             | 1244            | 1244  | 1244   | 1244  | 23      |
 | allowance                                                    | 678             | 678   | 678    | 678   | 1       |
 | approve                                                      | 24403           | 24403 | 24403  | 24403 | 3       |
-<<<<<<< HEAD
-| balanceOf                                                    | 599             | 1008  | 599    | 2599  | 44      |
-| decimals                                                     | 335             | 1128  | 335    | 2335  | 63      |
-| increaseAllowance                                            | 24548           | 24548 | 24548  | 24548 | 19      |
-| mint                                                         | 46581           | 46581 | 46581  | 46581 | 25      |
-| nonces                                                       | 533             | 1421  | 533    | 2533  | 9       |
-| permit                                                       | 51238           | 51238 | 51238  | 51238 | 4       |
-| transfer                                                     | 18235           | 22473 | 24793  | 24793 | 18      |
-| transferFrom                                                 | 2757            | 19796 | 20277  | 30008 | 22      |
-=======
 | balanceOf                                                    | 599             | 1009  | 599    | 2599  | 39      |
 | decimals                                                     | 335             | 1116  | 335    | 2335  | 64      |
 | increaseAllowance                                            | 4648            | 23500 | 24548  | 24548 | 19      |
@@ -24,7 +14,6 @@
 | permit                                                       | 51238           | 51238 | 51238  | 51238 | 4       |
 | transfer                                                     | 18235           | 22183 | 23793  | 24793 | 16      |
 | transferFrom                                                 | 18677           | 20710 | 20277  | 30008 | 20      |
->>>>>>> edecdd47
 | src/TransferRestrictor.sol:TransferRestrictor contract |                 |       |        |       |         |
 |--------------------------------------------------------|-----------------|-------|--------|-------|---------|
 | Deployment Cost                                        | Deployment Size |       |        |       |         |
@@ -80,15 +69,9 @@
 | OPERATOR_ROLE                                         | 283             | 283    | 283    | 283    | 23      |
 | PAYMENTTOKEN_ROLE                                     | 263             | 263    | 263    | 263    | 25      |
 | cancelOrder                                           | 15503           | 33121  | 33121  | 50740  | 2       |
-<<<<<<< HEAD
-| fillOrder                                             | 15378           | 78515  | 95418  | 107846 | 4       |
-| getFeesForOrder                                       | 673             | 6172   | 4442   | 17733  | 26      |
-| getInputValueForOrderValue                            | 705             | 5745   | 5745   | 10785  | 2       |
-=======
 | fillOrder                                             | 7407            | 55103  | 52581  | 107846 | 4       |
 | getFeesForOrder                                       | 673             | 5901   | 4152   | 17234  | 26      |
 | getInputValueForOrderValue                            | 705             | 5283   | 5283   | 9862   | 2       |
->>>>>>> edecdd47
 | getOrderIdFromOrderRequest                            | 1259            | 1259   | 1259   | 1259   | 6       |
 | getRemainingOrder                                     | 512             | 512    | 512    | 512    | 2       |
 | getTotalReceived                                      | 534             | 534    | 534    | 534    | 1       |
@@ -100,11 +83,7 @@
 | orderFees                                             | 449             | 449    | 449    | 449    | 1       |
 | ordersPaused                                          | 405             | 405    | 405    | 405    | 1       |
 | requestCancel                                         | 1644            | 2860   | 3327   | 3610   | 3       |
-<<<<<<< HEAD
-| requestOrder                                          | 5638            | 95567  | 130168 | 155027 | 14      |
-=======
 | requestOrder                                          | 5638            | 98232  | 129886 | 174637 | 14      |
->>>>>>> edecdd47
 | selfPermit                                            | 56267           | 58142  | 58767  | 58767  | 4       |
 | setOrderFees                                          | 7150            | 8341   | 8937   | 8937   | 3       |
 | setOrdersPaused                                       | 6048            | 7448   | 7448   | 8848   | 2       |
@@ -118,37 +97,12 @@
 | ASSETTOKEN_ROLE                                         | 262             | 262    | 262    | 262    | 5       |
 | OPERATOR_ROLE                                           | 283             | 283    | 283    | 283    | 5       |
 | PAYMENTTOKEN_ROLE                                       | 263             | 263    | 263    | 263    | 5       |
-<<<<<<< HEAD
-| cancelOrder                                             | 7129            | 29044  | 29044  | 50959  | 2       |
-| fillOrder                                               | 28506           | 52857  | 52857  | 77208  | 2       |
-| getFeesForOrder                                         | 4442            | 10573  | 9802   | 17733  | 10      |
-| getOrderEscrow                                          | 507             | 507    | 507    | 507    | 2       |
-=======
 | cancelOrder                                             | 7129            | 18589  | 18589  | 30049  | 2       |
 | fillOrder                                               | 79414           | 79414  | 79414  | 79414  | 1       |
 | getFeesForOrder                                         | 4152            | 10176  | 9402   | 17234  | 10      |
 | getOrderEscrow                                          | 507             | 507    | 507    | 507    | 1       |
->>>>>>> edecdd47
 | getOrderIdFromOrderRequest                              | 1259            | 1259   | 1259   | 1259   | 4       |
 | grantRole                                               | 27588           | 27588  | 27588  | 27588  | 15      |
-<<<<<<< HEAD
-| requestOrder                                            | 148263          | 151748 | 149863 | 162490 | 5       |
-| returnEscrow                                            | 23704           | 23704  | 23704  | 23704  | 1       |
-| takeEscrow                                              | 26170           | 31403  | 32712  | 32712  | 5       |
-| src/issuer/LimitBuyIssuer.sol:LimitBuyIssuer contract |                 |       |        |        |         |
-|-------------------------------------------------------|-----------------|-------|--------|--------|---------|
-| Deployment Cost                                       | Deployment Size |       |        |        |         |
-| 3101166                                               | 15698           |       |        |        |         |
-| Function Name                                         | min             | avg   | median | max    | # calls |
-| ASSETTOKEN_ROLE                                       | 262             | 262   | 262    | 262    | 2       |
-| OPERATOR_ROLE                                         | 283             | 283   | 283    | 283    | 2       |
-| PAYMENTTOKEN_ROLE                                     | 263             | 263   | 263    | 263    | 2       |
-| fillOrder                                             | 30384           | 30384 | 30384  | 30384  | 1       |
-| getFeesForOrder                                       | 13916           | 14429 | 14429  | 14942  | 2       |
-| getOrderIdFromOrderRequest                            | 1259            | 1259  | 1259   | 1259   | 2       |
-| grantRole                                             | 27566           | 27566 | 27566  | 27566  | 6       |
-| requestOrder                                          | 17137           | 73736 | 73736  | 130336 | 2       |
-=======
 | requestOrder                                            | 147864          | 148504 | 147864 | 149464 | 5       |
 | returnEscrow                                            | 854             | 854    | 854    | 854    | 1       |
 | takeEscrow                                              | 26170           | 31076  | 32712  | 32712  | 4       |
@@ -167,7 +121,6 @@
 | getTotalReceived                                      | 534             | 534    | 534    | 534    | 1       |
 | grantRole                                             | 27566           | 27566  | 27566  | 27566  | 6       |
 | requestOrder                                          | 17171           | 73670  | 73670  | 130170 | 2       |
->>>>>>> edecdd47
 | src/issuer/LimitSellProcessor.sol:LimitSellProcessor contract |                 |        |        |        |         |
 |---------------------------------------------------------------|-----------------|--------|--------|--------|---------|
 | Deployment Cost                                               | Deployment Size |        |        |        |         |
@@ -176,11 +129,7 @@
 | ASSETTOKEN_ROLE                                               | 307             | 307    | 307    | 307    | 2       |
 | OPERATOR_ROLE                                                 | 283             | 283    | 283    | 283    | 2       |
 | PAYMENTTOKEN_ROLE                                             | 307             | 307    | 307    | 307    | 2       |
-<<<<<<< HEAD
-| fillOrder                                                     | 52433           | 52433  | 52433  | 52433  | 1       |
-=======
 | fillOrder                                                     | 7407            | 7407   | 7407   | 7407   | 1       |
->>>>>>> edecdd47
 | getOrderId                                                    | 1665            | 1665   | 1665   | 1665   | 1       |
 | getOrderIdFromOrderRequest                                    | 1259            | 1259   | 1259   | 1259   | 2       |
 | getRemainingOrder                                             | 535             | 535    | 535    | 535    | 1       |
@@ -193,21 +142,12 @@
 | Deployment Cost                             | Deployment Size |       |        |       |         |
 | 537463                                      | 3099            |       |        |       |         |
 | Function Name                               | min             | avg   | median | max   | # calls |
-<<<<<<< HEAD
-| flatFeeForOrder                             | 1083            | 3928  | 1756   | 8256  | 65      |
-| perOrderFee                                 | 308             | 1308  | 1308   | 2308  | 2       |
-| percentageFeeForValue                       | 964             | 1649  | 964    | 3255  | 58      |
-| percentageFeeRate                           | 380             | 380   | 380    | 380   | 1       |
-| recoverInputValueFromRemaining              | 1393            | 1393  | 1393   | 1393  | 2       |
-| setFees                                     | 9346            | 11796 | 11796  | 14246 | 2       |
-=======
 | flatFeeForOrder                             | 1790            | 3972  | 1790   | 8290  | 65      |
 | perOrderFee                                 | 343             | 1343  | 1343   | 2343  | 2       |
 | percentageFeeForValue                       | 640             | 1263  | 640    | 2722  | 57      |
 | percentageFeeRate                           | 369             | 369   | 369    | 369   | 1       |
 | recoverInputValueFromRemaining              | 760             | 760   | 760    | 760   | 2       |
 | setFees                                     | 9258            | 11658 | 11658  | 14058 | 2       |
->>>>>>> edecdd47
 | src/issuer/SellOrderProcessor.sol:SellOrderProcessor contract |                 |        |        |        |         |
 |---------------------------------------------------------------|-----------------|--------|--------|--------|---------|
 | Deployment Cost                                               | Deployment Size |        |        |        |         |
@@ -216,21 +156,12 @@
 | ASSETTOKEN_ROLE                                               | 307             | 307    | 307    | 307    | 5       |
 | OPERATOR_ROLE                                                 | 283             | 283    | 283    | 283    | 5       |
 | PAYMENTTOKEN_ROLE                                             | 307             | 307    | 307    | 307    | 5       |
-<<<<<<< HEAD
-| cancelOrder                                                   | 73368           | 73368  | 73368  | 73368  | 1       |
-| fillOrder                                                     | 7407            | 40267  | 53860  | 59536  | 3       |
-| getFlatFeeForOrder                                            | 617             | 2099   | 2840   | 2840   | 3       |
-| getOrderId                                                    | 1665            | 1665   | 1665   | 1665   | 1       |
-| getOrderIdFromOrderRequest                                    | 1259            | 1259   | 1259   | 1259   | 4       |
-| getPercentageFeeForOrder                                      | 542             | 1501   | 1981   | 1981   | 3       |
-=======
 | cancelOrder                                                   | 72953           | 72953  | 72953  | 72953  | 1       |
 | fillOrder                                                     | 7407            | 40116  | 53666  | 59276  | 3       |
 | getFlatFeeForOrder                                            | 617             | 2121   | 2874   | 2874   | 3       |
 | getOrderId                                                    | 1665            | 1665   | 1665   | 1665   | 1       |
 | getOrderIdFromOrderRequest                                    | 1259            | 1259   | 1259   | 1259   | 4       |
 | getPercentageFeeForOrder                                      | 542             | 1312   | 1657   | 1739   | 3       |
->>>>>>> edecdd47
 | getRemainingOrder                                             | 535             | 535    | 535    | 535    | 2       |
 | getTotalReceived                                              | 512             | 512    | 512    | 512    | 1       |
 | grantRole                                                     | 27589           | 27589  | 27589  | 27589  | 15      |
@@ -251,13 +182,8 @@
 | Function Name                                       | min             | avg   | median | max   | # calls |
 | BURNER_ROLE                                         | 285             | 285   | 285    | 285   | 7       |
 | MINTER_ROLE                                         | 306             | 306   | 306    | 306   | 67      |
-<<<<<<< HEAD
-| balanceOf                                           | 627             | 1007  | 627    | 2627  | 21      |
-| burn                                                | 4099            | 4781  | 5123   | 5123  | 3       |
-=======
 | balanceOf                                           | 627             | 1048  | 627    | 2627  | 19      |
 | burn                                                | 4099            | 4611  | 4611   | 5123  | 2       |
->>>>>>> edecdd47
 | decimals                                            | 246             | 246   | 246    | 246   | 2       |
 | grantRole                                           | 25610           | 26799 | 27610  | 27610 | 74      |
 | increaseAllowance                                   | 24489           | 24489 | 24489  | 24489 | 6       |
