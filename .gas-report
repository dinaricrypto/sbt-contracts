--- conflicted
+++ resolved
@@ -6,17 +6,17 @@
 | DOMAIN_SEPARATOR                                             | 432             | 432   | 432    | 432   | 3       |
 | allowance                                                    | 2678            | 2678  | 2678   | 2678  | 2       |
 | approve                                                      | 22303           | 23563 | 24403  | 24403 | 5       |
-| balanceOf                                                    | 599             | 1027  | 599    | 2599  | 14      |
+| balanceOf                                                    | 599             | 974   | 599    | 2599  | 16      |
 | decimals                                                     | 312             | 1312  | 1312   | 2312  | 2       |
 | mint                                                         | 46581           | 46581 | 46581  | 46581 | 4       |
 | nonces                                                       | 533             | 1533  | 1533   | 2533  | 2       |
 | permit                                                       | 48366           | 48366 | 48366  | 48366 | 1       |
 | transfer                                                     | 18270           | 21553 | 21553  | 24837 | 2       |
-| transferFrom                                                 | 20277           | 21263 | 20277  | 25208 | 5       |
+| transferFrom                                                 | 18677           | 20832 | 20277  | 25208 | 6       |
 | src/TokenLockCheck.sol:TokenLockCheck contract |                 |       |        |       |         |
 |------------------------------------------------|-----------------|-------|--------|-------|---------|
 | Deployment Cost                                | Deployment Size |       |        |       |         |
-| 418997                                         | 3073            |       |        |       |         |
+| 423317                                         | 3073            |       |        |       |         |
 | Function Name                                  | min             | avg   | median | max   | # calls |
 | isTransferLocked                               | 738             | 4199  | 2738   | 14607 | 160     |
 | setAsDShare                                    | 16704           | 27130 | 27604  | 27604 | 23      |
@@ -29,16 +29,18 @@
 | deployNewToken                             | 3531            | 2023520 | 2158660 | 2158660 | 16      |
 | getAggregateBalanceOf                      | 1929            | 1929    | 1929    | 1929    | 1       |
 | getAggregateSupply                         | 1508            | 1508    | 1508    | 1508    | 1       |
-| getNumTokens                               | 404             | 404     | 404     | 404     | 1       |
+| getCurrentToken                            | 2963            | 2963    | 2963    | 2963    | 1       |
+| getNumTokens                               | 404             | 404     | 404     | 404     | 2       |
 | getSupplyExpansion                         | 1915            | 1915    | 1915    | 1915    | 1       |
-| getTokenAt                                 | 783             | 783     | 783     | 783     | 1       |
+| getTokenAt                                 | 783             | 783     | 783     | 783     | 2       |
 | getTokens                                  | 3389            | 3389    | 3389    | 3389    | 1       |
-| isCurrentToken                             | 673             | 1673    | 1673    | 2673    | 12      |
+| isCurrentToken                             | 673             | 1530    | 673     | 2673    | 14      |
 | setDisclosures                             | 949             | 13081   | 13081   | 25213   | 2       |
 | setNameSuffix                              | 3014            | 6596    | 6596    | 10178   | 2       |
 | setSymbolSuffix                            | 993             | 4575    | 4575    | 8157    | 2       |
 | setTransferRestrictor                      | 629             | 3640    | 3640    | 6651    | 2       |
-| split                                      | 2794            | 1374547 | 2161852 | 2249120 | 8       |
+| split                                      | 2828            | 1649999 | 2184588 | 2249120 | 8       |
+| splitAmount                                | 662             | 662     | 662     | 662     | 1       |
 | src/TransferRestrictor.sol:TransferRestrictor contract |                 |       |        |       |         |
 |--------------------------------------------------------|-----------------|-------|--------|-------|---------|
 | Deployment Cost                                        | Deployment Size |       |        |       |         |
@@ -61,24 +63,24 @@
 | approve                        | 24443           | 24443 | 24443  | 24443 | 10      |
 | balanceOf                      | 583             | 720   | 583    | 2583  | 29      |
 | beginDefaultAdminTransfer      | 26977           | 26977 | 26977  | 26977 | 1       |
-| burn                           | 3580            | 7931  | 3580   | 31634 | 7       |
-| disclosures                    | 1054            | 1175  | 1175   | 1297  | 2       |
+| burn                           | 532             | 7006  | 3580   | 31634 | 8       |
+| disclosures                    | 1054            | 1135  | 1054   | 1297  | 3       |
 | grantRole                      | 27588           | 28196 | 27588  | 29588 | 23      |
 | hasRole                        | 706             | 1706  | 1706   | 2706  | 2       |
-| mint                           | 26410           | 52043 | 56810  | 59147 | 24      |
-| name                           | 1263            | 2129  | 1325   | 3263  | 7       |
-| owner                          | 460             | 1317  | 460    | 2460  | 7       |
+| mint                           | 569             | 49984 | 56810  | 59147 | 25      |
+| name                           | 1263            | 2069  | 1294   | 3263  | 10      |
+| owner                          | 460             | 1260  | 460    | 2460  | 10      |
 | revokeRole                     | 536             | 536   | 536    | 536   | 1       |
 | setDisclosures                 | 9911            | 9911  | 9911   | 9911  | 1       |
-| setName                        | 2807            | 18374 | 5607   | 50256 | 7       |
-| setSplit                       | 294             | 2489  | 2648   | 4048  | 6       |
-| setSymbol                      | 2852            | 12041 | 5652   | 31734 | 7       |
+| setName                        | 2807            | 16778 | 5607   | 50256 | 8       |
+| setSplit                       | 294             | 2711  | 4048   | 4048  | 7       |
+| setSymbol                      | 2852            | 11242 | 5652   | 31734 | 8       |
 | setTransferRestrictor          | 8947            | 8947  | 8947   | 8947  | 1       |
-| symbol                         | 1284            | 2179  | 1346   | 3284  | 9       |
-| totalSupply                    | 350             | 635   | 350    | 2350  | 14      |
+| symbol                         | 1284            | 2122  | 1315   | 3284  | 12      |
+| totalSupply                    | 350             | 616   | 350    | 2350  | 15      |
 | transfer                       | 573             | 13711 | 19456  | 22656 | 8       |
 | transferFrom                   | 19825           | 22705 | 23025  | 23025 | 10      |
-| transferRestrictor             | 404             | 404   | 404    | 404   | 14      |
+| transferRestrictor             | 404             | 404   | 404    | 404   | 15      |
 | src/dividend/DividendDistribution.sol:DividendDistribution contract |                 |       |        |       |         |
 |---------------------------------------------------------------------|-----------------|-------|--------|-------|---------|
 | Deployment Cost                                                     | Deployment Size |       |        |       |         |
@@ -86,7 +88,7 @@
 | Function Name                                                       | min             | avg   | median | max   | # calls |
 | DEFAULT_ADMIN_ROLE                                                  | 284             | 284   | 284    | 284   | 3       |
 | DISTRIBUTOR_ROLE                                                    | 283             | 283   | 283    | 283   | 14      |
-| createDistribution                                                  | 2834            | 64416 | 94808  | 96408 | 5       |
+| createDistribution                                                  | 31623           | 82811 | 94808  | 96408 | 5       |
 | distribute                                                          | 988             | 20750 | 29660  | 31602 | 3       |
 | distributions                                                       | 823             | 823   | 823    | 823   | 2       |
 | grantRole                                                           | 25567           | 26967 | 27567  | 27567 | 10      |
@@ -130,11 +132,7 @@
 | src/orders/BuyProcessor.sol:BuyProcessor contract |                 |        |        |        |         |
 |---------------------------------------------------|-----------------|--------|--------|--------|---------|
 | Deployment Cost                                   | Deployment Size |        |        |        |         |
-<<<<<<< HEAD
 | 3618063                                           | 18694           |        |        |        |         |
-=======
-| 3617463                                           | 18691           |        |        |        |         |
->>>>>>> 3c035b7c
 | Function Name                                     | min             | avg    | median | max    | # calls |
 | ASSETTOKEN_ROLE                                   | 307             | 307    | 307    | 307    | 95      |
 | FORWARDER_ROLE                                    | 263             | 263    | 263    | 263    | 42      |
@@ -170,11 +168,7 @@
 | src/orders/BuyUnlockedProcessor.sol:BuyUnlockedProcessor contract |                 |        |        |        |         |
 |-------------------------------------------------------------------|-----------------|--------|--------|--------|---------|
 | Deployment Cost                                                   | Deployment Size |        |        |        |         |
-<<<<<<< HEAD
 | 3874826                                                           | 19986           |        |        |        |         |
-=======
-| 3874217                                                           | 19983           |        |        |        |         |
->>>>>>> 3c035b7c
 | Function Name                                                     | min             | avg    | median | max    | # calls |
 | ASSETTOKEN_ROLE                                                   | 285             | 285    | 285    | 285    | 5       |
 | FORWARDER_ROLE                                                    | 285             | 285    | 285    | 285    | 22      |
@@ -184,28 +178,18 @@
 | estimateTotalFeesForOrder                                         | 6723            | 6723   | 6723   | 6723   | 2       |
 | fillOrder                                                         | 4688            | 74659  | 74659  | 144630 | 2       |
 | getFeeRatesForOrder                                               | 2344            | 2344   | 2344   | 2344   | 5       |
-| getOrderEscrow                                                    | 552             | 552    | 552    | 552    | 1       |
+| getOrderEscrow                                                    | 552             | 552    | 552    | 552    | 2       |
 | getOrderId                                                        | 616             | 616    | 616    | 616    | 8       |
-<<<<<<< HEAD
 | getOrderStatus                                                    | 566             | 566    | 566    | 566    | 1       |
-=======
-| getOrderStatus                                                    | 566             | 566    | 566    | 566    | 2       |
-| getTotalReceived                                                  | 557             | 557    | 557    | 557    | 1       |
-| getUnfilledAmount                                                 | 506             | 506    | 506    | 506    | 1       |
->>>>>>> 3c035b7c
 | grantRole                                                         | 27697           | 27697  | 27697  | 27697  | 95      |
 | hasRole                                                           | 2745            | 2745   | 2745   | 2745   | 2       |
 | requestOrder                                                      | 237730          | 239200 | 239730 | 240024 | 7       |
-| returnEscrow                                                      | 3450            | 3450   | 3450   | 3450   | 2       |
+| returnEscrow                                                      | 3450            | 14376  | 14376  | 25302  | 2       |
 | takeEscrow                                                        | 5163            | 28529  | 34740  | 34740  | 7       |
 | src/orders/SellProcessor.sol:SellProcessor contract |                 |        |        |        |         |
 |-----------------------------------------------------|-----------------|--------|--------|--------|---------|
 | Deployment Cost                                     | Deployment Size |        |        |        |         |
-<<<<<<< HEAD
 | 3652912                                             | 18868           |        |        |        |         |
-=======
-| 3652312                                             | 18865           |        |        |        |         |
->>>>>>> 3c035b7c
 | Function Name                                       | min             | avg    | median | max    | # calls |
 | ASSETTOKEN_ROLE                                     | 307             | 307    | 307    | 307    | 7       |
 | FORWARDER_ROLE                                      | 263             | 263    | 263    | 263    | 26      |
@@ -232,7 +216,7 @@
 | approve                          | 2477            | 13477 | 13477  | 24477 | 2       |
 | asset                            | 422             | 422   | 422    | 422   | 1       |
 | balanceOf                        | 595             | 1300  | 595    | 2595  | 17      |
-| convertToAssets                  | 1645            | 1645  | 1645   | 1645  | 3       |
+| convertToAssets                  | 1645            | 1732  | 1645   | 1908  | 3       |
 | convertVaultBalance              | 77824           | 77824 | 77824  | 77824 | 1       |
 | decimals                         | 289             | 289   | 289    | 289   | 1       |
 | deposit                          | 2863            | 55827 | 69068  | 70668 | 5       |
@@ -241,7 +225,7 @@
 | lock                             | 6200            | 7400  | 8200   | 8200  | 5       |
 | mint                             | 2792            | 48538 | 70611  | 72211 | 3       |
 | name                             | 9520            | 9520  | 9520   | 9520  | 1       |
-| redeem                           | 2334            | 16050 | 15950  | 29968 | 4       |
+| redeem                           | 2334            | 16103 | 15950  | 30178 | 4       |
 | symbol                           | 3007            | 3007  | 3007   | 3007  | 1       |
 | transfer                         | 2684            | 14841 | 14841  | 26999 | 2       |
 | unlock                           | 1130            | 1130  | 1130   | 1130  | 4       |
@@ -272,7 +256,7 @@
 | DOMAIN_SEPARATOR                                  | 433             | 433   | 433    | 433   | 49      |
 | allowance                                         | 701             | 2547  | 2701   | 2701  | 13      |
 | approve                                           | 22326           | 23662 | 24426  | 24426 | 33      |
-| balanceOf                                         | 555             | 1045  | 555    | 2555  | 106     |
+| balanceOf                                         | 555             | 1040  | 555    | 2555  | 107     |
 | blacklist                                         | 64895           | 65561 | 64895  | 66895 | 3       |
 | decimals                                          | 379             | 1029  | 379    | 2379  | 120     |
 | isBlackListed                                     | 564             | 2237  | 2564   | 2564  | 104     |
@@ -281,7 +265,7 @@
 | nonces                                            | 577             | 1558  | 577    | 2577  | 53      |
 | permit                                            | 11389           | 46965 | 48389  | 48389 | 26      |
 | transfer                                          | 2333            | 19027 | 22816  | 24816 | 22      |
-| transferFrom                                      | 3010            | 22276 | 20260  | 29986 | 57      |
+| transferFrom                                      | 2740            | 21939 | 20260  | 29986 | 58      |
 | test/utils/mocks/MockdShare.sol:MockdShare contract |                 |       |        |       |         |
 |-----------------------------------------------------|-----------------|-------|--------|-------|---------|
 | Deployment Cost                                     | Deployment Size |       |        |       |         |
