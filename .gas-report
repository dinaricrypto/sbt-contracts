--- conflicted
+++ resolved
@@ -7,7 +7,7 @@
 | allowance                                                    | 2678            | 2678  | 2678   | 2678  | 1       |
 | approve                                                      | 22303           | 23878 | 24403  | 24403 | 4       |
 | balanceOf                                                    | 599             | 1027  | 599    | 2599  | 14      |
-| decimals                                                     | 2335            | 2335  | 2335   | 2335  | 1       |
+| decimals                                                     | 335             | 1335  | 1335   | 2335  | 2       |
 | mint                                                         | 46581           | 46581 | 46581  | 46581 | 3       |
 | nonces                                                       | 533             | 1533  | 1533   | 2533  | 2       |
 | permit                                                       | 51238           | 51238 | 51238  | 51238 | 1       |
@@ -18,14 +18,14 @@
 | Deployment Cost                                | Deployment Size |       |        |       |         |
 | 423339                                         | 3073            |       |        |       |         |
 | Function Name                                  | min             | avg   | median | max   | # calls |
-| isTransferLocked                               | 738             | 4235  | 2738   | 14607 | 152     |
+| isTransferLocked                               | 738             | 4207  | 2738   | 14607 | 160     |
 | setAsDShare                                    | 16704           | 27130 | 27604  | 27604 | 23      |
 | src/TokenManager.sol:TokenManager contract |                 |         |         |         |         |
 |--------------------------------------------|-----------------|---------|---------|---------|---------|
 | Deployment Cost                            | Deployment Size |         |         |         |         |
 | 4051768                                    | 20545           |         |         |         |         |
 | Function Name                              | min             | avg     | median  | max     | # calls |
-| convert                                    | 2774            | 36585   | 38148   | 68835   | 3       |
+| convert                                    | 2774            | 47224   | 68835   | 70065   | 3       |
 | deployNewToken                             | 3509            | 1952424 | 2196926 | 2196926 | 9       |
 | getAggregateSupply                         | 1460            | 1460    | 1460    | 1460    | 1       |
 | getNumTokens                               | 404             | 404     | 404     | 404     | 2       |
@@ -37,7 +37,7 @@
 | setNameSuffix                              | 2992            | 6574    | 6574    | 10156   | 2       |
 | setSymbolSuffix                            | 971             | 4553    | 4553    | 8135    | 2       |
 | setTransferRestrictor                      | 607             | 3618    | 3618    | 6629    | 2       |
-| split                                      | 2828            | 1591680 | 2200893 | 2244621 | 7       |
+| split                                      | 2828            | 1591708 | 2200989 | 2244621 | 7       |
 | splitAmount                                | 662             | 662     | 662     | 662     | 1       |
 | src/TransferRestrictor.sol:TransferRestrictor contract |                 |       |        |       |         |
 |--------------------------------------------------------|-----------------|-------|--------|-------|---------|
@@ -45,7 +45,7 @@
 | 295565                                                 | 1609            |       |        |       |         |
 | Function Name                                          | min             | avg   | median | max   | # calls |
 | isBlacklisted                                          | 597             | 2006  | 2597   | 2597  | 44      |
-| requireNotRestricted                                   | 692             | 3013  | 2859   | 4859  | 50      |
+| requireNotRestricted                                   | 692             | 3076  | 2859   | 4859  | 54      |
 | restrict                                               | 23864           | 25464 | 25864  | 25864 | 5       |
 | unrestrict                                             | 1532            | 1532  | 1532   | 1532  | 1       |
 | src/dShare.sol:dShare contract |                 |       |        |       |         |
@@ -60,21 +60,6 @@
 | balanceOf                      | 583             | 583   | 583    | 583   | 4       |
 | beginDefaultAdminTransfer      | 26977           | 26977 | 26977  | 26977 | 1       |
 | burn                           | 4783            | 13733 | 4783   | 31634 | 3       |
-<<<<<<< HEAD
-| disclosures                    | 1539            | 1539  | 1539   | 1539  | 1       |
-| grantRole                      | 27588           | 29143 | 29588  | 29588 | 9       |
-| hasRole                        | 706             | 1706  | 1706   | 2706  | 2       |
-| mint                           | 28410           | 51092 | 56810  | 56810 | 9       |
-| name                           | 1548            | 1548  | 1548   | 1548  | 1       |
-| owner                          | 460             | 460   | 460    | 460   | 1       |
-| revokeRole                     | 536             | 536   | 536    | 536   | 1       |
-| setDisclosures                 | 54560           | 54560 | 54560  | 54560 | 1       |
-| setName                        | 31711           | 41994 | 41994  | 52278 | 2       |
-| setSplit                       | 294             | 294   | 294    | 294   | 1       |
-| setSymbol                      | 29849           | 30769 | 30769  | 31689 | 2       |
-| setTransferRestrictor          | 8947            | 8947  | 8947   | 8947  | 1       |
-| symbol                         | 1346            | 1346  | 1346   | 1346  | 1       |
-=======
 | disclosures                    | 1316            | 1316  | 1316   | 1316  | 1       |
 | grantRole                      | 27588           | 29143 | 29588  | 29588 | 9       |
 | hasRole                        | 706             | 1706  | 1706   | 2706  | 2       |
@@ -88,7 +73,6 @@
 | setSymbol                      | 31689           | 41972 | 41972  | 52256 | 2       |
 | setTransferRestrictor          | 8947            | 8947  | 8947   | 8947  | 1       |
 | symbol                         | 1569            | 1569  | 1569   | 1569  | 1       |
->>>>>>> bc786f77
 | totalSupply                    | 350             | 350   | 350    | 350   | 3       |
 | transfer                       | 595             | 6787  | 1941   | 22674 | 4       |
 | transferRestrictor             | 404             | 404   | 404    | 404   | 1       |
@@ -106,87 +90,55 @@
 | src/forwarder/Forwarder.sol:Forwarder contract |                 |        |        |        |         |
 |------------------------------------------------|-----------------|--------|--------|--------|---------|
 | Deployment Cost                                | Deployment Size |        |        |        |         |
-| 2264304                                        | 12159           |        |        |        |         |
+| 2280319                                        | 12239           |        |        |        |         |
 | Function Name                                  | min             | avg    | median | max    | # calls |
-<<<<<<< HEAD
-| DOMAIN_SEPARATOR                               | 376             | 376    | 376    | 376    | 47      |
-| feeBps                                         | 2359            | 2359   | 2359   | 2359   | 1       |
-| forwardFunctionCall                            | 2567            | 214273 | 237366 | 406885 | 26      |
-| isSupportedModule                              | 615             | 615    | 615    | 615    | 2       |
-| isTrustedOracle                                | 615             | 615    | 615    | 615    | 1       |
-| multicall                                      | 50199           | 285118 | 415969 | 538082 | 25      |
-| nonces                                         | 2609            | 2609   | 2609   | 2609   | 1       |
-=======
-| DOMAIN_SEPARATOR                               | 409             | 409    | 409    | 409    | 23      |
+| DOMAIN_SEPARATOR                               | 409             | 409    | 409    | 409    | 25      |
+| cancellationGasCost                            | 2362            | 2362   | 2362   | 2362   | 1       |
 | feeBps                                         | 2381            | 2381   | 2381   | 2381   | 1       |
-| forwardFunctionCall                            | 2568            | 234580 | 386419 | 437189 | 25      |
+| forwardFunctionCall                            | 2568            | 242743 | 389445 | 441715 | 26      |
+| getPaymentPriceInWei                           | 40356           | 40356  | 40356  | 40356  | 1       |
 | isSupportedModule                              | 571             | 571    | 571    | 571    | 2       |
-| multicall                                      | 41525           | 306130 | 461878 | 567702 | 24      |
+| multicall                                      | 41525           | 314286 | 452154 | 572248 | 25      |
 | nonces                                         | 2620            | 2620   | 2620   | 2620   | 1       |
->>>>>>> bc786f77
 | orderSigner                                    | 566             | 566    | 566    | 566    | 2       |
 | owner                                          | 2410            | 2410   | 2410   | 2410   | 1       |
-| selfPermit                                     | 22024           | 55315  | 56524  | 59024  | 24      |
+| selfPermit                                     | 22024           | 55364  | 56524  | 59024  | 25      |
 | setCancellationGasCost                         | 553             | 16605  | 23632  | 25632  | 3       |
-| setFeeBps                                      | 567             | 19987  | 21697  | 21697  | 24      |
-| setRelayer                                     | 2694            | 23460  | 24276  | 26276  | 24      |
-| setSupportedModule                             | 1912            | 23634  | 24290  | 26290  | 64      |
-| updateOracle                                   | 24180           | 24180  | 24180  | 24180  | 22      |
+| setFeeBps                                      | 567             | 20118  | 21697  | 21697  | 26      |
+| setRelayer                                     | 2694            | 23522  | 24276  | 26276  | 26      |
+| setSupportedModule                             | 1912            | 23690  | 24290  | 26290  | 70      |
+| updateOracle                                   | 2708            | 23431  | 24180  | 26180  | 26      |
 | src/orders/BuyProcessor.sol:BuyProcessor contract |                 |        |        |        |         |
 |---------------------------------------------------|-----------------|--------|--------|--------|---------|
 | Deployment Cost                                   | Deployment Size |        |        |        |         |
-| 3552982                                           | 18369           |        |        |        |         |
+| 3617463                                           | 18691           |        |        |        |         |
 | Function Name                                     | min             | avg    | median | max    | # calls |
-<<<<<<< HEAD
-| ASSETTOKEN_ROLE                                   | 262             | 262    | 262    | 262    | 92      |
-| FORWARDER_ROLE                                    | 263             | 263    | 263    | 263    | 40      |
-| OPERATOR_ROLE                                     | 305             | 305    | 305    | 305    | 91      |
-| PAYMENTTOKEN_ROLE                                 | 285             | 285    | 285    | 285    | 92      |
-| cancelOrder                                       | 14232           | 21400  | 20556  | 29412  | 3       |
-| cancelRequested                                   | 520             | 520    | 520    | 520    | 3       |
-| escrowedBalanceOf                                 | 799             | 799    | 799    | 799    | 4       |
-| estimateTotalFeesForOrder                         | 2678            | 3678   | 2678   | 9178   | 26      |
-| fillOrder                                         | 5303            | 53714  | 6435   | 158544 | 5       |
-| getFeeRatesForOrder                               | 2278            | 3431   | 2278   | 8778   | 39      |
-| getOrderId                                        | 638             | 638    | 638    | 638    | 24      |
-| getRemainingOrder                                 | 557             | 557    | 557    | 557    | 6       |
-| getTotalReceived                                  | 512             | 512    | 512    | 512    | 1       |
-| grantRole                                         | 27675           | 27675  | 27675  | 27675  | 174     |
-| hasRole                                           | 722             | 2055   | 2722   | 2722   | 15      |
-| isOrderActive                                     | 557             | 557    | 557    | 557    | 5       |
-| multicall                                         | 301880          | 310319 | 307360 | 321719 | 3       |
-| numOpenOrders                                     | 360             | 360    | 360    | 360    | 6       |
+| ASSETTOKEN_ROLE                                   | 307             | 307    | 307    | 307    | 95      |
+| FORWARDER_ROLE                                    | 263             | 263    | 263    | 263    | 42      |
+| OPERATOR_ROLE                                     | 305             | 305    | 305    | 305    | 94      |
+| PAYMENTTOKEN_ROLE                                 | 263             | 263    | 263    | 263    | 95      |
+| cancelOrder                                       | 18429           | 31583  | 30349  | 45972  | 3       |
+| cancelRequested                                   | 578             | 578    | 578    | 578    | 3       |
+| escrowedBalanceOf                                 | 799             | 799    | 799    | 799    | 5       |
+| estimateTotalFeesForOrder                         | 2678            | 4400   | 2678   | 9178   | 36      |
+| fillOrder                                         | 5281            | 87091  | 108348 | 159761 | 5       |
+| getFeeRatesForOrder                               | 2278            | 2697   | 2278   | 8778   | 31      |
+| getOrderId                                        | 616             | 616    | 616    | 616    | 27      |
+| getOrderStatus                                    | 566             | 566    | 566    | 566    | 9       |
+| getTotalReceived                                  | 557             | 557    | 557    | 557    | 3       |
+| getUnfilledAmount                                 | 506             | 506    | 506    | 506    | 7       |
+| grantRole                                         | 27675           | 27675  | 27675  | 27675  | 178     |
+| hasRole                                           | 767             | 2142   | 2767   | 2767   | 16      |
+| multicall                                         | 306863          | 315302 | 312343 | 326702 | 3       |
+| numOpenOrders                                     | 404             | 404    | 404    | 404    | 6       |
 | ordersPaused                                      | 405             | 405    | 405    | 405    | 1       |
 | perOrderFee                                       | 421             | 421    | 421    | 421    | 1       |
 | percentageFeeRate                                 | 441             | 441    | 441    | 441    | 2       |
-| requestCancel                                     | 822             | 15615  | 22798  | 26798  | 8       |
-| requestOrder                                      | 569             | 159816 | 210566 | 257028 | 27      |
-=======
-| ASSETTOKEN_ROLE                                   | 307             | 307    | 307    | 307    | 89      |
-| FORWARDER_ROLE                                    | 263             | 263    | 263    | 263    | 39      |
-| OPERATOR_ROLE                                     | 305             | 305    | 305    | 305    | 88      |
-| PAYMENTTOKEN_ROLE                                 | 263             | 263    | 263    | 263    | 89      |
-| cancelOrder                                       | 18429           | 31517  | 30367  | 45755  | 3       |
-| cancelRequested                                   | 556             | 556    | 556    | 556    | 3       |
-| escrowedBalanceOf                                 | 799             | 799    | 799    | 799    | 5       |
-| estimateTotalFeesForOrder                         | 2678            | 4343   | 2678   | 9472   | 35      |
-| fillOrder                                         | 2888            | 86173  | 108853 | 158923 | 5       |
-| getFeeRatesForOrder                               | 2278            | 2726   | 2278   | 8778   | 29      |
-| getOrderId                                        | 616             | 616    | 616    | 616    | 26      |
-| getOrderStatus                                    | 566             | 566    | 566    | 566    | 9       |
-| getTotalReceived                                  | 557             | 557    | 557    | 557    | 3       |
-| getUnfilledAmount                                 | 506             | 506    | 506    | 506    | 7       |
-| grantRole                                         | 27675           | 27675  | 27675  | 27675  | 170     |
-| hasRole                                           | 767             | 2100   | 2767   | 2767   | 15      |
-| multicall                                         | 304323          | 312748 | 309759 | 324162 | 3       |
-| numOpenOrders                                     | 404             | 404    | 404    | 404    | 6       |
-| ordersPaused                                      | 405             | 405    | 405    | 405    | 1       |
 | requestCancel                                     | 863             | 15650  | 22830  | 26830  | 8       |
-| requestOrder                                      | 569             | 161534 | 213009 | 259471 | 27      |
->>>>>>> bc786f77
+| requestOrder                                      | 569             | 165659 | 215549 | 262011 | 28      |
 | revokeRole                                        | 10012           | 10012  | 10012  | 10012  | 1       |
 | selfPermit                                        | 56597           | 58472  | 59097  | 59097  | 4       |
-| setFees                                           | 2893            | 2893   | 2893   | 2893   | 1       |
+| setFees                                           | 9318            | 9318   | 9318   | 9318   | 1       |
 | setOrdersPaused                                   | 6091            | 7957   | 8891   | 8891   | 3       |
 | setTokenLockCheck                                 | 9001            | 9001   | 9001   | 9001   | 1       |
 | setTreasury                                       | 2844            | 5928   | 5928   | 9013   | 2       |
@@ -195,159 +147,102 @@
 | src/orders/BuyUnlockedProcessor.sol:BuyUnlockedProcessor contract |                 |        |        |        |         |
 |-------------------------------------------------------------------|-----------------|--------|--------|--------|---------|
 | Deployment Cost                                                   | Deployment Size |        |        |        |         |
-| 3824159                                                           | 19733           |        |        |        |         |
+| 3874217                                                           | 19983           |        |        |        |         |
 | Function Name                                                     | min             | avg    | median | max    | # calls |
-| ASSETTOKEN_ROLE                                                   | 307             | 307    | 307    | 307    | 5       |
-| FORWARDER_ROLE                                                    | 285             | 285    | 285    | 285    | 20      |
+| ASSETTOKEN_ROLE                                                   | 285             | 285    | 285    | 285    | 5       |
+| FORWARDER_ROLE                                                    | 285             | 285    | 285    | 285    | 22      |
 | OPERATOR_ROLE                                                     | 305             | 305    | 305    | 305    | 5       |
-<<<<<<< HEAD
-| PAYMENTTOKEN_ROLE                                                 | 263             | 263    | 263    | 263    | 5       |
-| cancelOrder                                                       | 6654            | 18397  | 18397  | 30141  | 2       |
-| fillOrder                                                         | 4419            | 44356  | 44356  | 84294  | 2       |
-| getFeeRatesForOrder                                               | 2322            | 3464   | 2322   | 6322   | 7       |
-| getOrderEscrow                                                    | 552             | 552    | 552    | 552    | 3       |
-| getOrderId                                                        | 638             | 638    | 638    | 638    | 7       |
-| grantRole                                                         | 27697           | 27697  | 27697  | 27697  | 91      |
-| hasRole                                                           | 2767            | 2767   | 2767   | 2767   | 2       |
-| requestOrder                                                      | 232791          | 234303 | 234791 | 235085 | 7       |
-| returnEscrow                                                      | 3412            | 14342  | 14342  | 25272  | 2       |
-| takeEscrow                                                        | 27774           | 32733  | 34717  | 34717  | 7       |
-=======
 | PAYMENTTOKEN_ROLE                                                 | 308             | 308    | 308    | 308    | 5       |
-| cancelOrder                                                       | 22775           | 34524  | 34524  | 46273  | 2       |
+| cancelOrder                                                       | 22792           | 34429  | 34429  | 46066  | 2       |
 | estimateTotalFeesForOrder                                         | 6723            | 6723   | 6723   | 6723   | 2       |
-| fillOrder                                                         | 4688            | 44674  | 44674  | 84660  | 2       |
-| getFeeRatesForOrder                                               | 2322            | 2322   | 2322   | 2322   | 5       |
-| getOrderEscrow                                                    | 552             | 552    | 552    | 552    | 4       |
+| fillOrder                                                         | 144316          | 144316 | 144316 | 144316 | 2       |
+| getFeeRatesForOrder                                               | 2344            | 2344   | 2344   | 2344   | 5       |
+| getOrderEscrow                                                    | 552             | 552    | 552    | 552    | 1       |
 | getOrderId                                                        | 616             | 616    | 616    | 616    | 8       |
-| getOrderStatus                                                    | 566             | 566    | 566    | 566    | 1       |
-| grantRole                                                         | 27697           | 27697  | 27697  | 27697  | 87      |
+| getOrderStatus                                                    | 566             | 566    | 566    | 566    | 2       |
+| getTotalReceived                                                  | 557             | 557    | 557    | 557    | 1       |
+| getUnfilledAmount                                                 | 506             | 506    | 506    | 506    | 1       |
+| grantRole                                                         | 27697           | 27697  | 27697  | 27697  | 95      |
 | hasRole                                                           | 2745            | 2745   | 2745   | 2745   | 2       |
-| requestOrder                                                      | 235234          | 236662 | 237234 | 237234 | 7       |
-| returnEscrow                                                      | 25302           | 25302  | 25302  | 25302  | 2       |
-| takeEscrow                                                        | 27792           | 32754  | 34739  | 34739  | 7       |
->>>>>>> bc786f77
+| requestOrder                                                      | 237774          | 239202 | 239774 | 239774 | 7       |
+| returnEscrow                                                      | 3450            | 14376  | 14376  | 25302  | 2       |
+| takeEscrow                                                        | 5163            | 24289  | 27774  | 34717  | 7       |
 | src/orders/SellProcessor.sol:SellProcessor contract |                 |        |        |        |         |
 |-----------------------------------------------------|-----------------|--------|--------|--------|---------|
 | Deployment Cost                                     | Deployment Size |        |        |        |         |
-| 3587831                                             | 18543           |        |        |        |         |
+| 3652312                                             | 18865           |        |        |        |         |
 | Function Name                                       | min             | avg    | median | max    | # calls |
-| ASSETTOKEN_ROLE                                     | 307             | 307    | 307    | 307    | 6       |
-| FORWARDER_ROLE                                      | 263             | 263    | 263    | 263    | 24      |
-| OPERATOR_ROLE                                       | 305             | 305    | 305    | 305    | 6       |
-| PAYMENTTOKEN_ROLE                                   | 263             | 263    | 263    | 263    | 6       |
-| cancelOrder                                         | 46800           | 46800  | 46800  | 46800  | 1       |
+| ASSETTOKEN_ROLE                                     | 307             | 307    | 307    | 307    | 7       |
+| FORWARDER_ROLE                                      | 263             | 263    | 263    | 263    | 26      |
+| OPERATOR_ROLE                                       | 305             | 305    | 305    | 305    | 7       |
+| PAYMENTTOKEN_ROLE                                   | 263             | 263    | 263    | 263    | 7       |
+| cancelOrder                                         | 46178           | 46178  | 46178  | 46178  | 1       |
 | escrowedBalanceOf                                   | 799             | 799    | 799    | 799    | 4       |
-<<<<<<< HEAD
-| fillOrder                                           | 6435            | 71714  | 90049  | 111797 | 5       |
-| getFeeRatesForOrder                                 | 2278            | 2278   | 2278   | 2278   | 4       |
-| getOrderId                                          | 638             | 638    | 638    | 638    | 10      |
-| getRemainingOrder                                   | 557             | 557    | 557    | 557    | 7       |
-| getTotalReceived                                    | 512             | 512    | 512    | 512    | 3       |
-| grantRole                                           | 27675           | 27675  | 27675  | 27675  | 106     |
-| hasRole                                             | 2722            | 2722   | 2722   | 2722   | 3       |
-| isOrderActive                                       | 557             | 557    | 557    | 557    | 4       |
-| numOpenOrders                                       | 360             | 360    | 360    | 360    | 6       |
-| requestOrder                                        | 214512          | 217458 | 217947 | 218464 | 9       |
+| fillOrder                                           | 6704            | 77016  | 90308  | 117997 | 5       |
+| getFeeRatesForOrder                                 | 2278            | 2278   | 2278   | 2278   | 5       |
+| getOrderId                                          | 616             | 616    | 616    | 616    | 11      |
+| getOrderStatus                                      | 566             | 566    | 566    | 566    | 7       |
+| getTotalReceived                                    | 557             | 557    | 557    | 557    | 5       |
+| getUnfilledAmount                                   | 506             | 506    | 506    | 506    | 7       |
+| grantRole                                           | 27675           | 27675  | 27675  | 27675  | 113     |
+| hasRole                                             | 2767            | 2767   | 2767   | 2767   | 3       |
+| numOpenOrders                                       | 404             | 404    | 404    | 404    | 6       |
+| requestOrder                                        | 3762            | 206105 | 222930 | 261433 | 11      |
+| setMaxOrderDecimals                                 | 26489           | 26489  | 26489  | 26489  | 1       |
 | test/BuyProcessor.t.sol:BuyProcessorTest contract |                 |      |        |      |         |
 |---------------------------------------------------|-----------------|------|--------|------|---------|
 | Deployment Cost                                   | Deployment Size |      |        |      |         |
-| 16128263                                          | 80347           |      |        |      |         |
+| 16386914                                          | 81637           |      |        |      |         |
 | Function Name                                     | min             | avg  | median | max  | # calls |
 | wrapFlatFeeForOrder                               | 1288            | 1288 | 1288   | 1288 | 1       |
-=======
-| fillOrder                                           | 6704            | 54590  | 54061  | 112018 | 5       |
-| getFeeRatesForOrder                                 | 2278            | 2278   | 2278   | 2278   | 4       |
-| getOrderId                                          | 616             | 616    | 616    | 616    | 11      |
-| getOrderStatus                                      | 566             | 566    | 566    | 566    | 6       |
-| getTotalReceived                                    | 557             | 557    | 557    | 557    | 4       |
-| getUnfilledAmount                                   | 506             | 506    | 506    | 506    | 6       |
-| grantRole                                           | 27675           | 27675  | 27675  | 27675  | 102     |
-| hasRole                                             | 2767            | 2767   | 2767   | 2767   | 3       |
-| numOpenOrders                                       | 404             | 404    | 404    | 404    | 6       |
-| requestOrder                                        | 216955          | 219901 | 220390 | 220907 | 9       |
->>>>>>> bc786f77
 | test/utils/SigMeta.sol:SigMeta contract |                 |      |        |      |         |
 |-----------------------------------------|-----------------|------|--------|------|---------|
 | Deployment Cost                         | Deployment Size |      |        |      |         |
-| 169972                                  | 986             |      |        |      |         |
+| 182384                                  | 1048            |      |        |      |         |
 | Function Name                           | min             | avg  | median | max  | # calls |
-| getHashToSign                           | 1809            | 1858 | 1872   | 1872 | 24      |
+| getHashToSign                           | 1918            | 1968 | 1981   | 1981 | 25      |
 | test/utils/SigUtils.sol:SigUtils contract |                 |      |        |      |         |
 |-------------------------------------------|-----------------|------|--------|------|---------|
 | Deployment Cost                           | Deployment Size |      |        |      |         |
 | 147808                                    | 754             |      |        |      |         |
 | Function Name                             | min             | avg  | median | max  | # calls |
-| getTypedDataHash                          | 1265            | 2968 | 3265   | 3265 | 27      |
+| getTypedDataHash                          | 1265            | 2979 | 3265   | 3265 | 28      |
 | test/utils/mocks/MockToken.sol:MockToken contract |                 |       |        |       |         |
 |---------------------------------------------------|-----------------|-------|--------|-------|---------|
 | Deployment Cost                                   | Deployment Size |       |        |       |         |
 | 760419                                            | 4432            |       |        |       |         |
 | Function Name                                     | min             | avg   | median | max   | # calls |
-<<<<<<< HEAD
-| DOMAIN_SEPARATOR                                  | 1222            | 1222  | 1222   | 1222  | 48      |
-| allowance                                         | 657             | 2490  | 2657   | 2657  | 12      |
-| approve                                           | 22326           | 22326 | 22326  | 22326 | 11      |
-| balanceOf                                         | 555             | 1050  | 555    | 2555  | 105     |
+| DOMAIN_SEPARATOR                                  | 1222            | 1222  | 1222   | 1222  | 49      |
+| allowance                                         | 657             | 2503  | 2657   | 2657  | 13      |
+| approve                                           | 22326           | 22326 | 22326  | 22326 | 12      |
+| balanceOf                                         | 555             | 1059  | 555    | 2555  | 111     |
 | blacklist                                         | 64895           | 65561 | 64895  | 66895 | 3       |
-| decimals                                          | 379             | 931   | 379    | 2379  | 134     |
+| decimals                                          | 379             | 1029  | 379    | 2379  | 120     |
 | increaseAllowance                                 | 24571           | 24571 | 24571  | 24571 | 21      |
-| isBlackListed                                     | 586             | 2259  | 2586   | 2586  | 98      |
-| isBlacklisted                                     | 607             | 2357  | 2607   | 2607  | 80      |
+| isBlackListed                                     | 586             | 2259  | 2586   | 2586  | 104     |
+| isBlacklisted                                     | 607             | 2363  | 2607   | 2607  | 82      |
 | mint                                              | 46604           | 46604 | 46604  | 46604 | 23      |
 | nonces                                            | 577             | 1558  | 577    | 2577  | 53      |
 | permit                                            | 14283           | 49783 | 51283  | 51283 | 26      |
-| transfer                                          | 2315            | 20001 | 23793  | 24793 | 22      |
-| transferFrom                                      | 2740            | 21851 | 20260  | 29986 | 55      |
-=======
-| DOMAIN_SEPARATOR                                  | 1222            | 1222  | 1222   | 1222  | 47      |
-| allowance                                         | 679             | 2512  | 2679   | 2679  | 12      |
-| approve                                           | 22326           | 22326 | 22326  | 22326 | 11      |
-| balanceOf                                         | 577             | 1054  | 577    | 2577  | 109     |
-| blackList                                         | 20519           | 20519 | 20519  | 20519 | 1       |
-| blacklist                                         | 20540           | 21540 | 21540  | 22540 | 2       |
-| decimals                                          | 379             | 1028  | 379    | 2379  | 114     |
-| increaseAllowance                                 | 24571           | 24571 | 24571  | 24571 | 21      |
-| isBlackListed                                     | 608             | 2278  | 2608   | 2608  | 97      |
-| isBlacklisted                                     | 607             | 2353  | 2607   | 2607  | 79      |
-| mint                                              | 46604           | 46604 | 46604  | 46604 | 23      |
-| nonces                                            | 599             | 1579  | 599    | 2599  | 51      |
-| permit                                            | 14239           | 49679 | 51239  | 51239 | 25      |
-| transfer                                          | 2332            | 20247 | 24815  | 24815 | 22      |
-| transferFrom                                      | 2740            | 21533 | 20260  | 29986 | 55      |
->>>>>>> bc786f77
+| transfer                                          | 2315            | 18744 | 22793  | 24793 | 25      |
+| transferFrom                                      | 2740            | 21939 | 20260  | 29986 | 58      |
 | test/utils/mocks/MockdShare.sol:MockdShare contract |                 |       |        |       |         |
 |-----------------------------------------------------|-----------------|-------|--------|-------|---------|
 | Deployment Cost                                     | Deployment Size |       |        |       |         |
 | 2436736                                             | 12616           |       |        |       |         |
 | Function Name                                       | min             | avg   | median | max   | # calls |
-<<<<<<< HEAD
-| BURNER_ROLE                                         | 263             | 263   | 263    | 263   | 45      |
-| DOMAIN_SEPARATOR                                    | 1245            | 1245  | 1245   | 1245  | 20      |
-| MINTER_ROLE                                         | 306             | 306   | 306    | 306   | 97      |
+| BURNER_ROLE                                         | 263             | 263   | 263    | 263   | 48      |
+| DOMAIN_SEPARATOR                                    | 1245            | 1245  | 1245   | 1245  | 21      |
+| MINTER_ROLE                                         | 306             | 306   | 306    | 306   | 99      |
 | allowance                                           | 2695            | 2695  | 2695   | 2695  | 2       |
 | approve                                             | 22343           | 23393 | 23393  | 24443 | 4       |
-| balanceOf                                           | 583             | 1065  | 583    | 2583  | 29      |
+| balanceOf                                           | 583             | 1099  | 583    | 2583  | 31      |
 | burn                                                | 532             | 4552  | 3827   | 6783  | 7       |
 | disclosures                                         | 1011            | 1011  | 1011   | 1011  | 2       |
-| grantRole                                           | 25588           | 26869 | 27588  | 27588 | 142     |
-| increaseAllowance                                   | 24512           | 24512 | 24512  | 24512 | 6       |
+| grantRole                                           | 25588           | 26880 | 27588  | 27588 | 147     |
+| increaseAllowance                                   | 24512           | 24512 | 24512  | 24512 | 8       |
 | isBlacklisted                                       | 1708            | 4148  | 3708   | 8208  | 42      |
-| mint                                                | 569             | 49208 | 56810  | 59147 | 15      |
-=======
-| BURNER_ROLE                                         | 263             | 263   | 263    | 263   | 43      |
-| DOMAIN_SEPARATOR                                    | 1245            | 1245  | 1245   | 1245  | 19      |
-| MINTER_ROLE                                         | 306             | 306   | 306    | 306   | 96      |
-| allowance                                           | 2695            | 2695  | 2695   | 2695  | 2       |
-| approve                                             | 22343           | 23393 | 23393  | 24443 | 4       |
-| balanceOf                                           | 583             | 1134  | 583    | 2583  | 29      |
-| burn                                                | 532             | 4180  | 3703   | 6783  | 6       |
-| disclosures                                         | 1011            | 1011  | 1011   | 1011  | 2       |
-| grantRole                                           | 25588           | 26868 | 27588  | 27588 | 139     |
-| increaseAllowance                                   | 24512           | 24512 | 24512  | 24512 | 6       |
-| isBlacklisted                                       | 1708            | 4148  | 3708   | 8208  | 42      |
-| mint                                                | 569             | 46811 | 56810  | 59147 | 16      |
->>>>>>> bc786f77
+| mint                                                | 569             | 52474 | 56810  | 59147 | 18      |
 | name                                                | 1263            | 2013  | 1263   | 3263  | 8       |
 | nonces                                              | 605             | 1605  | 1605   | 2605  | 4       |
 | owner                                               | 460             | 1210  | 460    | 2460  | 8       |
@@ -358,5 +253,5 @@
 | symbol                                              | 1284            | 2034  | 1284   | 3284  | 8       |
 | totalSupply                                         | 350             | 713   | 350    | 2350  | 11      |
 | transfer                                            | 19474           | 19474 | 19474  | 19474 | 1       |
-| transferFrom                                        | 21425           | 24778 | 23025  | 35143 | 12      |
+| transferFrom                                        | 21425           | 25085 | 23025  | 35143 | 13      |
 | transferRestrictor                                  | 404             | 1404  | 1404   | 2404  | 4       |