--- conflicted
+++ resolved
@@ -1,15 +1,11 @@
 | lib/openzeppelin-contracts/contracts/proxy/ERC1967/ERC1967Proxy.sol:ERC1967Proxy contract |                 |        |        |        |         |
 |-------------------------------------------------------------------------------------------|-----------------|--------|--------|--------|---------|
 | Deployment Cost                                                                           | Deployment Size |        |        |        |         |
-| 261513                                                                                    | 1118            |        |        |        |         |
+| 286948                                                                                    | 1118            |        |        |        |         |
 | Function Name                                                                             | min             | avg    | median | max    | # calls |
 | BURNER_ROLE                                                                               | 648             | 648    | 648    | 648    | 5       |
 | DEFAULT_ADMIN_ROLE                                                                        | 5588            | 5588   | 5588   | 5588   | 3       |
-<<<<<<< HEAD
-| DOMAIN_SEPARATOR                                                                          | 6038            | 8288   | 8288   | 10538  | 2       |
-=======
 | DOMAIN_SEPARATOR                                                                          | 6087            | 8337   | 8337   | 10587  | 2       |
->>>>>>> 79e76e72
 | MINTER_ROLE                                                                               | 1330            | 3090   | 1330   | 5830   | 23      |
 | acceptDefaultAdminTransfer                                                                | 28986           | 39252  | 29192  | 59578  | 3       |
 | allowance                                                                                 | 1764            | 1764   | 1764   | 1764   | 1       |
@@ -22,136 +18,70 @@
 | beginDefaultAdminTransfer                                                                 | 55048           | 55048  | 55048  | 55048  | 1       |
 | burn                                                                                      | 28815           | 39491  | 38091  | 52967  | 4       |
 | burnFrom                                                                                  | 46892           | 46892  | 46892  | 46892  | 1       |
-<<<<<<< HEAD
-| cancelOrder                                                                               | 33736           | 64354  | 64354  | 94973  | 2       |
+| cancelOrder                                                                               | 35205           | 60953  | 60953  | 86701  | 2       |
 | convertToAssets                                                                           | 2602            | 2602   | 2602   | 2602   | 2       |
 | createDShare                                                                              | 32801           | 738554 | 751517 | 794368 | 49      |
-| createOrderWithSignature                                                                  | 312003          | 325472 | 325472 | 338941 | 2       |
+| createOrderWithSignature                                                                  | 244629          | 258101 | 258101 | 271574 | 2       |
 | decimals                                                                                  | 643             | 643    | 643    | 643    | 1       |
 | deposit                                                                                   | 95150           | 123997 | 129368 | 131362 | 6       |
-| ethUsdOracle                                                                              | 1158            | 1158   | 1158   | 1158   | 1       |
-| fillOrder                                                                                 | 44492           | 111255 | 120273 | 202844 | 9       |
-| getAccountFees                                                                            | 2496            | 3061   | 2561   | 4627   | 4       |
+| ethUsdOracle                                                                              | 1136            | 1136   | 1136   | 1136   | 1       |
+| fillOrder                                                                                 | 43631           | 99920  | 74014  | 201254 | 8       |
+| getAccountFees                                                                            | 2452            | 3017   | 2517   | 4583   | 4       |
 | getDShareBeacon                                                                           | 703             | 703    | 703    | 703    | 1       |
 | getDShares                                                                                | 4142            | 4142   | 4142   | 4142   | 2       |
-| getFeeRatesForOrder                                                                       | 3274            | 6320   | 5281   | 14281  | 50      |
-| getOrderStatus                                                                            | 802             | 802    | 802    | 802    | 10      |
-| getTokenPriceInWei                                                                        | 46016           | 46016  | 46016  | 46016  | 1       |
-| getTotalReceived                                                                          | 1193            | 1193   | 1193   | 1193   | 5       |
+| getFeeRatesForOrder                                                                       | 3296            | 6342   | 5303   | 14303  | 50      |
+| getOrderStatus                                                                            | 824             | 824    | 824    | 824    | 10      |
+| getTokenPriceInWei                                                                        | 46038           | 46038  | 46038  | 46038  | 1       |
+| getTotalReceived                                                                          | 1171            | 1171   | 1171   | 1171   | 5       |
 | getTransferRestrictor                                                                     | 584             | 584    | 584    | 584    | 1       |
-| getUnfilledAmount                                                                         | 1149            | 1149   | 1149   | 1149   | 9       |
+| getUnfilledAmount                                                                         | 1127            | 1127   | 1127   | 1127   | 9       |
 | getWrappedDShareBeacon                                                                    | 769             | 769    | 769    | 769    | 1       |
 | grantRole                                                                                 | 55872           | 55996  | 55992  | 56112  | 24      |
 | hasRole                                                                                   | 1364            | 4614   | 4614   | 7864   | 2       |
-| hashOrderRequest                                                                          | 2172            | 2172   | 2172   | 2172   | 2       |
+| hashOrder                                                                                 | 1278            | 3849   | 5778   | 5778   | 7       |
+| hashOrderRequest                                                                          | 2255            | 2255   | 2255   | 2255   | 2       |
 | initializeV2                                                                              | 28339           | 42626  | 42626  | 56913  | 2       |
 | isBlacklisted                                                                             | 1750            | 2930   | 3052   | 4637   | 6       |
 | isOperator                                                                                | 1123            | 1123   | 1123   | 1123   | 1       |
 | isTokenDShare                                                                             | 754             | 6734   | 7254   | 7254   | 25      |
 | isTokenWrappedDShare                                                                      | 930             | 930    | 930    | 930    | 2       |
-| isTransferLocked                                                                          | 3134            | 4883   | 3383   | 9634   | 5       |
+| isTransferLocked                                                                          | 3112            | 4861   | 3361   | 9612   | 5       |
 | maxOrderDecimals                                                                          | 1141            | 1141   | 1141   | 1141   | 1       |
 | maxWithdraw                                                                               | 3397            | 3397   | 3397   | 3397   | 5       |
 | mint(address,uint256)                                                                     | 29065           | 73821  | 87903  | 88071  | 24      |
 | mint(uint256,address)                                                                     | 129562          | 130550 | 130550 | 131538 | 2       |
-| multicall                                                                                 | 329063          | 366372 | 348753 | 432901 | 5       |
+| multicall                                                                                 | 284741          | 312808 | 304431 | 365434 | 5       |
 | name                                                                                      | 1273            | 3448   | 1300   | 7773   | 3       |
-| nextOrderId                                                                               | 2612            | 2612   | 2612   | 2612   | 3       |
-| ordersPaused                                                                              | 1378            | 1378   | 1378   | 1378   | 1       |
+| ordersPaused                                                                              | 1356            | 1356   | 1356   | 1356   | 1       |
 | owner                                                                                     | 1124            | 1124   | 1124   | 1124   | 1       |
-| paymentTokenOracle                                                                        | 1393            | 1393   | 1393   | 1393   | 1       |
-| pendingDefaultAdmin                                                                       | 1425            | 1425   | 1425   | 1425   | 1       |
-| redeem                                                                                    | 88688           | 92158  | 91512  | 96276  | 3       |
-| requestCancel                                                                             | 29265           | 29800  | 29388  | 30748  | 3       |
-| requestOrder                                                                              | 30707           | 185520 | 244507 | 286707 | 25      |
-| resetFees                                                                                 | 31670           | 31670  | 31670  | 31670  | 1       |
-| revokeRole                                                                                | 27522           | 27522  | 27522  | 27522  | 1       |
-| selfPermit                                                                                | 55701           | 62116  | 55701  | 83853  | 6       |
-| setBalancePerShare                                                                        | 29108           | 34046  | 35234  | 35336  | 10      |
-| setBlacklistCallSelector                                                                  | 32745           | 58518  | 59055  | 59055  | 49      |
-| setEthUsdOracle                                                                           | 29328           | 32405  | 32405  | 35482  | 2       |
-| setFees                                                                                   | 30126           | 54858  | 55771  | 58116  | 51      |
-| setMaxOrderDecimals                                                                       | 42758           | 64172  | 64670  | 64670  | 44      |
-| setName                                                                                   | 29711           | 34368  | 36684  | 36709  | 3       |
-| setNewTransferRestrictor                                                                  | 26563           | 28370  | 28370  | 30178  | 2       |
-| setOperator                                                                               | 28859           | 51996  | 52474  | 52702  | 48      |
-| setOrdersPaused                                                                           | 28514           | 31602  | 31740  | 34552  | 3       |
-| setPaymentTokenOracle                                                                     | 29181           | 48961  | 52918  | 52918  | 6       |
-| setSymbol                                                                                 | 29701           | 34350  | 36674  | 36677  | 3       |
-| setTransferRestrictor                                                                     | 30158           | 31364  | 30158  | 34982  | 4       |
-| setTreasury                                                                               | 29337           | 31397  | 29350  | 35505  | 3       |
-| sharesToBalance                                                                           | 1138            | 1138   | 1138   | 1138   | 3       |
-| symbol                                                                                    | 1648            | 2367   | 1807   | 3648   | 3       |
-=======
-| cancelOrder                                                                               | 35161           | 63239  | 63239  | 91318  | 2       |
-| convertToAssets                                                                           | 2602            | 2602   | 2602   | 2602   | 2       |
-| createDShare                                                                              | 32801           | 738284 | 751517 | 794368 | 48      |
-| createOrderWithSignature                                                                  | 247016          | 252488 | 252488 | 257960 | 2       |
-| decimals                                                                                  | 643             | 643    | 643    | 643    | 1       |
-| deposit                                                                                   | 95150           | 123997 | 129368 | 131362 | 6       |
-| ethUsdOracle                                                                              | 1092            | 1092   | 1092   | 1092   | 1       |
-| fillOrder                                                                                 | 43609           | 109606 | 116731 | 201203 | 9       |
-| getAccountFees                                                                            | 2408            | 2973   | 2473   | 4539   | 4       |
-| getDShareBeacon                                                                           | 703             | 703    | 703    | 703    | 1       |
-| getDShares                                                                                | 4142            | 4142   | 4142   | 4142   | 2       |
-| getFeeRatesForOrder                                                                       | 3296            | 6363   | 5303   | 14303  | 49      |
-| getOrderStatus                                                                            | 824             | 824    | 824    | 824    | 10      |
-| getTokenPriceInWei                                                                        | 46038           | 46038  | 46038  | 46038  | 1       |
-| getTotalReceived                                                                          | 1127            | 1127   | 1127   | 1127   | 5       |
-| getTransferRestrictor                                                                     | 584             | 584    | 584    | 584    | 1       |
-| getUnfilledAmount                                                                         | 1083            | 1083   | 1083   | 1083   | 9       |
-| getWrappedDShareBeacon                                                                    | 769             | 769    | 769    | 769    | 1       |
-| grantRole                                                                                 | 55872           | 55996  | 55992  | 56112  | 24      |
-| hasRole                                                                                   | 1364            | 4614   | 4614   | 7864   | 2       |
-| hashOrder                                                                                 | 1278            | 3849   | 5778   | 5778   | 7       |
-| hashOrderRequest                                                                          | 2233            | 2233   | 2233   | 2233   | 2       |
-| initializeV2                                                                              | 28339           | 42626  | 42626  | 56913  | 2       |
-| isBlacklisted                                                                             | 1750            | 2930   | 3052   | 4637   | 6       |
-| isOperator                                                                                | 1101            | 1101   | 1101   | 1101   | 1       |
-| isTokenDShare                                                                             | 754             | 6734   | 7254   | 7254   | 25      |
-| isTokenWrappedDShare                                                                      | 930             | 930    | 930    | 930    | 2       |
-| maxOrderDecimals                                                                          | 1119            | 1119   | 1119   | 1119   | 1       |
-| maxWithdraw                                                                               | 3397            | 3397   | 3397   | 3397   | 5       |
-| mint(address,uint256)                                                                     | 29065           | 73821  | 87903  | 88071  | 24      |
-| mint(uint256,address)                                                                     | 129562          | 130550 | 130550 | 131538 | 2       |
-| multicall                                                                                 | 271649          | 307350 | 295813 | 351764 | 5       |
-| name                                                                                      | 1273            | 3448   | 1300   | 7773   | 3       |
-| ordersPaused                                                                              | 1334            | 1334   | 1334   | 1334   | 1       |
-| owner                                                                                     | 1124            | 1124   | 1124   | 1124   | 1       |
-| paymentTokenOracle                                                                        | 1305            | 1305   | 1305   | 1305   | 1       |
+| paymentTokenOracle                                                                        | 1349            | 1349   | 1349   | 1349   | 1       |
 | pendingDefaultAdmin                                                                       | 1425            | 1425   | 1425   | 1425   | 1       |
 | redeem                                                                                    | 88688           | 92158  | 91512  | 96276  | 3       |
 | requestCancel                                                                             | 29344           | 30012  | 29605  | 31088  | 3       |
-| requestOrder                                                                              | 30204           | 162673 | 210808 | 249696 | 25      |
-| resetFees                                                                                 | 31582           | 31582  | 31582  | 31582  | 1       |
+| requestOrder                                                                              | 30247           | 157633 | 200261 | 242317 | 25      |
+| resetFees                                                                                 | 31626           | 31626  | 31626  | 31626  | 1       |
 | revokeRole                                                                                | 27522           | 27522  | 27522  | 27522  | 1       |
 | selfPermit                                                                                | 55657           | 62072  | 55657  | 83809  | 6       |
 | setBalancePerShare                                                                        | 29108           | 34046  | 35234  | 35336  | 10      |
+| setBlacklistCallSelector                                                                  | 32767           | 58540  | 59077  | 59077  | 49      |
 | setEthUsdOracle                                                                           | 29284           | 32361  | 32361  | 35438  | 2       |
-| setFees                                                                                   | 29939           | 54807  | 55741  | 58155  | 50      |
-| setMaxOrderDecimals                                                                       | 42714           | 64116  | 64626  | 64626  | 43      |
+| setFees                                                                                   | 29961           | 54847  | 55763  | 58177  | 51      |
+| setMaxOrderDecimals                                                                       | 42714           | 64128  | 64626  | 64626  | 44      |
 | setName                                                                                   | 29711           | 34368  | 36684  | 36709  | 3       |
 | setNewTransferRestrictor                                                                  | 26563           | 28370  | 28370  | 30178  | 2       |
-| setOperator                                                                               | 28881           | 52008  | 52496  | 52724  | 47      |
+| setOperator                                                                               | 28881           | 52018  | 52496  | 52724  | 48      |
 | setOrdersPaused                                                                           | 28536           | 31624  | 31762  | 34574  | 3       |
 | setPaymentTokenOracle                                                                     | 29203           | 48983  | 52940  | 52940  | 6       |
 | setSymbol                                                                                 | 29701           | 34350  | 36674  | 36677  | 3       |
-| setTokenLockCheck                                                                         | 29218           | 32295  | 32295  | 35372  | 2       |
 | setTransferRestrictor                                                                     | 30158           | 31364  | 30158  | 34982  | 4       |
-| setTreasury                                                                               | 29293           | 31353  | 29306  | 35461  | 3       |
+| setTreasury                                                                               | 29293           | 31345  | 29294  | 35449  | 3       |
 | sharesToBalance                                                                           | 1138            | 1138   | 1138   | 1138   | 3       |
 | symbol                                                                                    | 1648            | 2367   | 1807   | 3648   | 3       |
-| tokenLockCheck                                                                            | 652             | 652    | 652    | 652    | 1       |
->>>>>>> 79e76e72
 | totalSupply                                                                               | 989             | 989    | 989    | 989    | 8       |
 | transfer                                                                                  | 37146           | 47323  | 45751  | 68939  | 5       |
 | transferRestrictor                                                                        | 1410            | 2645   | 1410   | 7910   | 17      |
-| treasury                                                                                  | 872             | 872    | 872    | 872    | 1       |
-<<<<<<< HEAD
-| upgradeToAndCall                                                                          | 29648           | 33449  | 33449  | 37250  | 2       |
-=======
+| treasury                                                                                  | 894             | 894    | 894    | 894    | 1       |
 | upgradeToAndCall                                                                          | 29670           | 33482  | 33482  | 37294  | 2       |
->>>>>>> 79e76e72
 | withdraw                                                                                  | 88773           | 88773  | 88773  | 88773  | 1       |
 | lib/openzeppelin-contracts/contracts/proxy/beacon/BeaconProxy.sol:BeaconProxy contract |                 |       |        |       |         |
 |----------------------------------------------------------------------------------------|-----------------|-------|--------|-------|---------|
@@ -160,25 +90,14 @@
 | Function Name                                                                          | min             | avg   | median | max   | # calls |
 | BURNER_ROLE                                                                            | 1222            | 1222  | 1222   | 1222  | 43      |
 | DOMAIN_SEPARATOR                                                                       | 2021            | 2021  | 2021   | 2021  | 4       |
-<<<<<<< HEAD
 | MINTER_ROLE                                                                            | 1904            | 1904  | 1904   | 1904  | 88      |
-| approve                                                                                | 36694           | 51467 | 53890  | 54106 | 7       |
+| approve                                                                                | 36694           | 51484 | 54010  | 54070 | 7       |
 | asset                                                                                  | 1385            | 6527  | 10385  | 10385 | 7       |
-| balanceOf                                                                              | 2023            | 3644  | 2023   | 13023 | 13      |
+| balanceOf                                                                              | 2023            | 3650  | 2023   | 13023 | 13      |
 | decimals                                                                               | 1266            | 5018  | 8266   | 8266  | 97      |
 | grantRole                                                                              | 59174           | 59182 | 59186  | 59186 | 131     |
 | isBlacklisted                                                                          | 3626            | 9113  | 10126  | 17126 | 39      |
-| mint                                                                                   | 57053           | 86557 | 91349  | 91822 | 7       |
-=======
-| MINTER_ROLE                                                                            | 1904            | 1904  | 1904   | 1904  | 86      |
-| approve                                                                                | 36694           | 51440 | 53770  | 54058 | 7       |
-| asset                                                                                  | 1385            | 6527  | 10385  | 10385 | 7       |
-| balanceOf                                                                              | 2023            | 3644  | 2023   | 13023 | 13      |
-| decimals                                                                               | 1266            | 5023  | 8266   | 8266  | 95      |
-| grantRole                                                                              | 59174           | 59182 | 59186  | 59186 | 128     |
-| isBlacklisted                                                                          | 3626            | 13766 | 17126  | 17126 | 64      |
-| mint                                                                                   | 57053           | 86529 | 91229  | 91774 | 7       |
->>>>>>> 79e76e72
+| mint                                                                                   | 57053           | 86611 | 91469  | 91786 | 7       |
 | name                                                                                   | 1788            | 2474  | 1847   | 3788  | 3       |
 | owner                                                                                  | 1539            | 1618  | 1618   | 1698  | 2       |
 | symbol                                                                                 | 2374            | 5378  | 2381   | 11381 | 3       |
@@ -188,27 +107,16 @@
 | Deployment Cost                                                                                    | Deployment Size |      |        |      |         |
 | 283626                                                                                             | 1213            |      |        |      |         |
 | Function Name                                                                                      | min             | avg  | median | max  | # calls |
-<<<<<<< HEAD
-| implementation                                                                                     | 283             | 1208 | 283    | 2283 | 685     |
-=======
-| implementation                                                                                     | 283             | 1272 | 283    | 2283 | 697     |
->>>>>>> 79e76e72
+| implementation                                                                                     | 283             | 1206 | 283    | 2283 | 684     |
 | lib/solady/test/utils/mocks/MockERC20.sol:MockERC20 contract |                 |       |        |       |         |
 |--------------------------------------------------------------|-----------------|-------|--------|-------|---------|
 | Deployment Cost                                              | Deployment Size |       |        |       |         |
-| 799669                                                       | 4267            |       |        |       |         |
+| 799765                                                       | 4267            |       |        |       |         |
 | Function Name                                                | min             | avg   | median | max   | # calls |
-<<<<<<< HEAD
-| approve                                                      | 45806           | 45966 | 45926  | 46166 | 3       |
+| approve                                                      | 45806           | 45862 | 45854  | 45926 | 3       |
 | balanceOf                                                    | 543             | 876   | 543    | 2543  | 6       |
 | decimals                                                     | 368             | 1368  | 1368   | 2368  | 2       |
-| mint                                                         | 67815           | 67975 | 67935  | 68175 | 3       |
-=======
-| approve                                                      | 45806           | 45846 | 45806  | 45926 | 3       |
-| balanceOf                                                    | 543             | 876   | 543    | 2543  | 6       |
-| decimals                                                     | 368             | 1368  | 1368   | 2368  | 2       |
-| mint                                                         | 67815           | 67855 | 67815  | 67935 | 3       |
->>>>>>> 79e76e72
+| mint                                                         | 67815           | 67871 | 67863  | 67935 | 3       |
 | src/DShare.sol:DShare contract |                 |        |        |        |         |
 |--------------------------------|-----------------|--------|--------|--------|---------|
 | Deployment Cost                | Deployment Size |        |        |        |         |
@@ -221,23 +129,18 @@
 | acceptDefaultAdminTransfer     | 3120            | 16588  | 3326   | 43319  | 3       |
 | allowance                      | 1460            | 1460   | 1460   | 1460   | 1       |
 | approve                        | 7184            | 23215  | 24284  | 24284  | 16      |
-| balanceOf                      | 1148            | 2389   | 1148   | 5148   | 50      |
+| balanceOf                      | 1148            | 2391   | 1148   | 5148   | 50      |
 | balancePerShare                | 976             | 976    | 976    | 976    | 1       |
 | balanceToShares                | 1447            | 1447   | 1447   | 1447   | 2       |
 | beginDefaultAdminTransfer      | 29046           | 29046  | 29046  | 29046  | 1       |
 | burn                           | 2743            | 13424  | 12024  | 26905  | 4       |
-| burnFrom                       | 25789           | 28203  | 25917  | 38089  | 8       |
+| burnFrom                       | 25789           | 28235  | 26046  | 38089  | 8       |
 | decimals                       | 394             | 394    | 394    | 394    | 97      |
 | grantRole                      | 29367           | 29367  | 29367  | 29367  | 155     |
 | hasRole                        | 1060            | 2060   | 2060   | 3060   | 2       |
-<<<<<<< HEAD
 | initialize                     | 143285          | 162707 | 163219 | 163219 | 78      |
 | isBlacklisted                  | 1449            | 5713   | 2751   | 9251   | 43      |
-=======
-| initialize                     | 143285          | 162701 | 163219 | 163219 | 77      |
-| isBlacklisted                  | 1449            | 7521   | 9251   | 9251   | 68      |
->>>>>>> 79e76e72
-| mint                           | 2850            | 50761  | 61746  | 62003  | 34      |
+| mint                           | 2850            | 50444  | 61746  | 62003  | 33      |
 | name                           | 913             | 1607   | 996    | 2913   | 3       |
 | owner                          | 826             | 826    | 826    | 826    | 2       |
 | pendingDefaultAdmin            | 1124            | 1124   | 1124   | 1124   | 1       |
@@ -272,19 +175,12 @@
 | src/TransferRestrictor.sol:TransferRestrictor contract |                 |       |        |       |         |
 |--------------------------------------------------------|-----------------|-------|--------|-------|---------|
 | Deployment Cost                                        | Deployment Size |       |        |       |         |
-| 1080751                                                | 4936            |       |        |       |         |
+| 1080979                                                | 4936            |       |        |       |         |
 | Function Name                                          | min             | avg   | median | max   | # calls |
-<<<<<<< HEAD
 | RESTRICTOR_ROLE                                        | 328             | 328   | 328    | 328   | 65      |
 | grantRole                                              | 50995           | 50995 | 50995  | 50995 | 64      |
 | isBlacklisted                                          | 919             | 1828  | 919    | 2919  | 44      |
-| requireNotRestricted                                   | 731             | 4303  | 4900   | 4913  | 74      |
-=======
-| RESTRICTOR_ROLE                                        | 328             | 328   | 328    | 328   | 64      |
-| grantRole                                              | 50995           | 50995 | 50995  | 50995 | 63      |
-| isBlacklisted                                          | 919             | 2368  | 2919   | 2919  | 69      |
-| requireNotRestricted                                   | 731             | 4357  | 4900   | 4913  | 74      |
->>>>>>> 79e76e72
+| requireNotRestricted                                   | 731             | 4295  | 4900   | 4913  | 73      |
 | restrict                                               | 23973           | 43948 | 47236  | 47464 | 7       |
 | unrestrict                                             | 25166           | 25166 | 25166  | 25166 | 1       |
 | src/WrappedDShare.sol:WrappedDShare contract |                 |        |        |        |         |
@@ -316,13 +212,8 @@
 | Function Name                                                       | min             | avg   | median | max    | # calls |
 | DEFAULT_ADMIN_ROLE                                                  | 592             | 592   | 592    | 592    | 1       |
 | DISTRIBUTOR_ROLE                                                    | 719             | 719   | 719    | 719    | 8       |
-<<<<<<< HEAD
-| createDistribution                                                  | 24406           | 85591 | 86061  | 145836 | 4       |
-| distribute                                                          | 24856           | 40263 | 27019  | 68916  | 3       |
-=======
-| createDistribution                                                  | 24406           | 85501 | 86001  | 145596 | 4       |
-| distribute                                                          | 24484           | 39891 | 26647  | 68544  | 3       |
->>>>>>> 79e76e72
+| createDistribution                                                  | 24406           | 85513 | 86025  | 145596 | 4       |
+| distribute                                                          | 24496           | 39903 | 26659  | 68556  | 3       |
 | distributions                                                       | 792             | 792   | 792    | 792    | 2       |
 | grantRole                                                           | 50995           | 50995 | 50995  | 50995  | 5       |
 | minDistributionTime                                                 | 352             | 1852  | 2352   | 2352   | 4       |
@@ -341,95 +232,51 @@
 | src/orders/FulfillmentRouter.sol:FulfillmentRouter contract |                 |       |        |        |         |
 |-------------------------------------------------------------|-----------------|-------|--------|--------|---------|
 | Deployment Cost                                             | Deployment Size |       |        |        |         |
-| 1431859                                                     | 6571            |       |        |        |         |
+| 1431871                                                     | 6571            |       |        |        |         |
 | Function Name                                               | min             | avg   | median | max    | # calls |
 | OPERATOR_ROLE                                               | 609             | 609   | 609    | 609    | 4       |
-<<<<<<< HEAD
-| fillOrder                                                   | 27133           | 84628 | 27153  | 199600 | 3       |
-=======
-| fillOrder                                                   | 27129           | 83970 | 27149  | 197634 | 3       |
->>>>>>> 79e76e72
+| fillOrder                                                   | 27129           | 76869 | 27149  | 176329 | 3       |
 | grantRole                                                   | 50973           | 50973 | 50973  | 50973  | 3       |
 | src/orders/OrderProcessor.sol:OrderProcessor contract |                 |        |        |        |         |
 |-------------------------------------------------------|-----------------|--------|--------|--------|---------|
 | Deployment Cost                                       | Deployment Size |        |        |        |         |
-<<<<<<< HEAD
-| 4619559                                               | 21322           |        |        |        |         |
-| Function Name                                         | min             | avg    | median | max    | # calls |
-| DOMAIN_SEPARATOR                                      | 5740            | 5740   | 5740   | 5740   | 2       |
-| cancelOrder                                           | 5105            | 47423  | 47423  | 89741  | 2       |
-| createOrderWithSignature                              | 311609          | 325078 | 325078 | 338547 | 2       |
-| ethUsdOracle                                          | 860             | 860    | 860    | 860    | 1       |
-| fillOrder                                             | 16163           | 96272  | 126593 | 173631 | 10      |
-| getAccountFees                                        | 2180            | 2745   | 2245   | 4311   | 4       |
-| getFeeRatesForOrder                                   | 2961            | 5467   | 4968   | 9468   | 50      |
-| getOrderStatus                                        | 501             | 501    | 501    | 501    | 10      |
-| getTokenPriceInWei                                    | 45715           | 45715  | 45715  | 45715  | 1       |
-| getTotalReceived                                      | 892             | 892    | 892    | 892    | 5       |
-| getUnfilledAmount                                     | 848             | 848    | 848    | 848    | 9       |
-| hashOrderRequest                                      | 1814            | 1814   | 1814   | 1814   | 2       |
-| initialize                                            | 99149           | 181942 | 189137 | 189137 | 50      |
-| isOperator                                            | 822             | 822    | 822    | 822    | 1       |
-| isTransferLocked                                      | 2830            | 3679   | 3079   | 4830   | 5       |
-| maxOrderDecimals                                      | 840             | 840    | 840    | 840    | 1       |
-| multicall                                             | 316792          | 346706 | 317448 | 399221 | 5       |
-| nextOrderId                                           | 2314            | 2314   | 2314   | 2314   | 3       |
-| ordersPaused                                          | 1080            | 1080   | 1080   | 1080   | 1       |
-| paymentTokenOracle                                    | 1092            | 1092   | 1092   | 1092   | 1       |
-| proxiableUUID                                         | 382             | 382    | 382    | 382    | 1       |
-| requestCancel                                         | 3250            | 3759   | 3271   | 4758   | 3       |
-| requestOrder                                          | 2962            | 166638 | 230558 | 268309 | 25      |
-| resetFees                                             | 9869            | 9869   | 9869   | 9869   | 1       |
-| selfPermit                                            | 55370           | 57093  | 55370  | 65711  | 6       |
-| setBlacklistCallSelector                              | 6332            | 32108  | 32646  | 32646  | 49      |
-| setEthUsdOracle                                       | 3307            | 6387   | 6387   | 9468   | 2       |
-| setFees                                               | 3006            | 27765  | 28682  | 30883  | 51      |
-| setMaxOrderDecimals                                   | 21197           | 37908  | 38297  | 38297  | 44      |
-| setOperator                                           | 2695            | 25836  | 26329  | 26329  | 48      |
-| setOrdersPaused                                       | 2517            | 5605   | 5750   | 8550   | 3       |
-| setPaymentTokenOracle                                 | 2573            | 22359  | 26317  | 26317  | 6       |
-| setTreasury                                           | 3329            | 5387   | 3343   | 9491   | 3       |
-| treasury                                              | 574             | 574    | 574    | 574    | 1       |
-| upgradeToAndCall                                      | 3134            | 6938   | 6938   | 10743  | 2       |
-=======
-| 4500458                                               | 20762           |        |        |        |         |
+| 4537640                                               | 20941           |        |        |        |         |
 | Function Name                                         | min             | avg    | median | max    | # calls |
 | DOMAIN_SEPARATOR                                      | 5789            | 5789   | 5789   | 5789   | 2       |
-| cancelOrder                                           | 6156            | 45585  | 45585  | 85014  | 2       |
-| createOrderWithSignature                              | 246622          | 252094 | 252094 | 257566 | 2       |
-| ethUsdOracle                                          | 794             | 794    | 794    | 794    | 1       |
-| fillOrder                                             | 14786           | 93595  | 123029 | 171472 | 10      |
-| getAccountFees                                        | 2092            | 2657   | 2157   | 4223   | 4       |
-| getFeeRatesForOrder                                   | 2983            | 5499   | 4990   | 9490   | 49      |
+| cancelOrder                                           | 6200            | 42751  | 42751  | 79303  | 2       |
+| createOrderWithSignature                              | 244235          | 257707 | 257707 | 271180 | 2       |
+| ethUsdOracle                                          | 838             | 838    | 838    | 838    | 1       |
+| fillOrder                                             | 14808           | 83094  | 99474  | 171751 | 9       |
+| getAccountFees                                        | 2136            | 2701   | 2201   | 4267   | 4       |
+| getFeeRatesForOrder                                   | 2983            | 5489   | 4990   | 9490   | 50      |
 | getOrderStatus                                        | 523             | 523    | 523    | 523    | 10      |
 | getTokenPriceInWei                                    | 45737           | 45737  | 45737  | 45737  | 1       |
-| getTotalReceived                                      | 826             | 826    | 826    | 826    | 5       |
-| getUnfilledAmount                                     | 782             | 782    | 782    | 782    | 9       |
+| getTotalReceived                                      | 870             | 870    | 870    | 870    | 5       |
+| getUnfilledAmount                                     | 826             | 826    | 826    | 826    | 9       |
 | hashOrder                                             | 926             | 926    | 926    | 926    | 7       |
-| hashOrderRequest                                      | 1875            | 1875   | 1875   | 1875   | 2       |
-| initialize                                            | 99871           | 202865 | 212016 | 212016 | 49      |
-| isOperator                                            | 800             | 800    | 800    | 800    | 1       |
-| maxOrderDecimals                                      | 818             | 818    | 818    | 818    | 1       |
-| multicall                                             | 258680          | 287538 | 284064 | 318108 | 5       |
-| ordersPaused                                          | 1036            | 1036   | 1036   | 1036   | 1       |
-| paymentTokenOracle                                    | 1004            | 1004   | 1004   | 1004   | 1       |
+| hashOrderRequest                                      | 1897            | 1897   | 1897   | 1897   | 2       |
+| initialize                                            | 99165           | 181958 | 189153 | 189153 | 50      |
+| isOperator                                            | 822             | 822    | 822    | 822    | 1       |
+| isTransferLocked                                      | 2808            | 3657   | 3057   | 4808   | 5       |
+| maxOrderDecimals                                      | 840             | 840    | 840    | 840    | 1       |
+| multicall                                             | 272336          | 293049 | 272992 | 331766 | 5       |
+| ordersPaused                                          | 1058            | 1058   | 1058   | 1058   | 1       |
+| paymentTokenOracle                                    | 1048            | 1048   | 1048   | 1048   | 1       |
 | proxiableUUID                                         | 404             | 404    | 404    | 404    | 1       |
 | requestCancel                                         | 3206            | 3715   | 3227   | 4714   | 3       |
-| requestOrder                                          | 2346            | 143667 | 197244 | 230984 | 25      |
-| resetFees                                             | 9781            | 9781   | 9781   | 9781   | 1       |
+| requestOrder                                          | 2368            | 138635 | 186385 | 223929 | 25      |
+| resetFees                                             | 9825            | 9825   | 9825   | 9825   | 1       |
 | selfPermit                                            | 55326           | 57049  | 55326  | 65667  | 6       |
+| setBlacklistCallSelector                              | 6354            | 32130  | 32668  | 32668  | 49      |
 | setEthUsdOracle                                       | 3263            | 6343   | 6343   | 9424   | 2       |
-| setFees                                               | 2987            | 27720  | 28652  | 30922  | 50      |
-| setMaxOrderDecimals                                   | 21153           | 37855  | 38253  | 38253  | 43      |
-| setOperator                                           | 2717            | 25848  | 26351  | 26351  | 47      |
+| setFees                                               | 3009            | 27760  | 28674  | 30944  | 51      |
+| setMaxOrderDecimals                                   | 21153           | 37864  | 38253  | 38253  | 44      |
+| setOperator                                           | 2717            | 25858  | 26351  | 26351  | 48      |
 | setOrdersPaused                                       | 2539            | 5627   | 5772   | 8572   | 3       |
 | setPaymentTokenOracle                                 | 2595            | 22381  | 26339  | 26339  | 6       |
-| setTokenLockCheck                                     | 3197            | 6277   | 6277   | 9358   | 2       |
 | setTreasury                                           | 3285            | 5343   | 3299   | 9447   | 3       |
-| tokenLockCheck                                        | 354             | 354    | 354    | 354    | 1       |
-| treasury                                              | 574             | 574    | 574    | 574    | 1       |
+| treasury                                              | 596             | 596    | 596    | 596    | 1       |
 | upgradeToAndCall                                      | 3156            | 6971   | 6971   | 10787  | 2       |
->>>>>>> 79e76e72
 | src/orders/Vault.sol:Vault contract |                 |       |        |       |         |
 |-------------------------------------|-----------------|-------|--------|-------|---------|
 | Deployment Cost                     | Deployment Size |       |        |       |         |
@@ -439,7 +286,7 @@
 | OPERATOR_ROLE                       | 609             | 609   | 609    | 609   | 5       |
 | grantRole                           | 50995           | 51166 | 51223  | 51223 | 4       |
 | rescueERC20                         | 24706           | 38844 | 38844  | 52983 | 2       |
-| withdrawFunds                       | 24906           | 39841 | 39841  | 54776 | 2       |
+| withdrawFunds                       | 24990           | 39925 | 39925  | 54860 | 2       |
 | test/main/OrderProcessor.t.sol:OrderProcessorTest contract |                 |      |        |      |         |
 |------------------------------------------------------------|-----------------|------|--------|------|---------|
 | Deployment Cost                                            | Deployment Size |      |        |      |         |
@@ -449,15 +296,9 @@
 | test/utils/OrderSigUtils.sol:OrderSigUtils contract |                 |       |        |       |         |
 |-----------------------------------------------------|-----------------|-------|--------|-------|---------|
 | Deployment Cost                                     | Deployment Size |       |        |       |         |
-<<<<<<< HEAD
-| 241758                                              | 1036            |       |        |       |         |
+| 240894                                              | 1032            |       |        |       |         |
 | Function Name                                       | min             | avg   | median | max   | # calls |
-| getOrderRequestHashToSign                           | 9707            | 13207 | 13207  | 16707 | 2       |
-=======
-| 240906                                              | 1032            |       |        |       |         |
-| Function Name                                       | min             | avg   | median | max   | # calls |
-| getOrderRequestHashToSign                           | 9817            | 13317 | 13317  | 16817 | 2       |
->>>>>>> 79e76e72
+| getOrderRequestHashToSign                           | 9839            | 13339 | 13339  | 16839 | 2       |
 | test/utils/SigUtils.sol:SigUtils contract |                 |      |        |      |         |
 |-------------------------------------------|-----------------|------|--------|------|---------|
 | Deployment Cost                           | Deployment Size |      |        |      |         |
@@ -467,25 +308,15 @@
 | test/utils/mocks/MockToken.sol:MockToken contract |                 |       |        |       |         |
 |---------------------------------------------------|-----------------|-------|--------|-------|---------|
 | Deployment Cost                                   | Deployment Size |       |        |       |         |
-| 1527075                                           | 9924            |       |        |       |         |
+| 1526981                                           | 9924            |       |        |       |         |
 | Function Name                                     | min             | avg   | median | max   | # calls |
 | DOMAIN_SEPARATOR                                  | 464             | 464   | 464    | 464   | 40      |
 | allowance                                         | 1057            | 2057  | 2057   | 3057  | 2       |
-<<<<<<< HEAD
-| approve                                           | 46005           | 46204 | 46257  | 46353 | 11      |
-| balanceOf                                         | 692             | 1080  | 692    | 2692  | 36      |
+| approve                                           | 46005           | 46177 | 46077  | 46353 | 11      |
+| balanceOf                                         | 692             | 1136  | 692    | 2692  | 36      |
 | blacklist                                         | 91012           | 91012 | 91012  | 91012 | 3       |
 | decimals                                          | 328             | 328   | 328    | 328   | 70      |
 | isBlacklisted                                     | 1007            | 2535  | 3007   | 3007  | 89      |
-| mint                                              | 70249           | 70612 | 70597  | 70813 | 18      |
-=======
-| approve                                           | 46005           | 46214 | 46257  | 46353 | 11      |
-| balanceOf                                         | 692             | 1080  | 692    | 2692  | 36      |
-| blacklist                                         | 90784           | 90860 | 90784  | 91012 | 3       |
-| decimals                                          | 328             | 328   | 328    | 328   | 69      |
-| isBlackListed                                     | 946             | 2407  | 2946   | 2946  | 26      |
-| isBlacklisted                                     | 1007            | 2638  | 3007   | 3007  | 76      |
-| mint                                              | 70345           | 70645 | 70651  | 70813 | 18      |
->>>>>>> 79e76e72
+| mint                                              | 70345           | 70609 | 70549  | 70813 | 18      |
 | nonces                                            | 714             | 714   | 714    | 714   | 1       |
 | transfer                                          | 46779           | 46779 | 46779  | 46779 | 2       |