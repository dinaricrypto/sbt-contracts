| lib/solady/test/utils/mocks/MockERC20.sol:MockERC20 contract |                 |       |        |       |         |
|--------------------------------------------------------------|-----------------|-------|--------|-------|---------|
| Deployment Cost                                              | Deployment Size |       |        |       |         |
| 703805                                                       | 4202            |       |        |       |         |
| Function Name                                                | min             | avg   | median | max   | # calls |
| approve                                                      | 24403           | 24403 | 24403  | 24403 | 3       |
| balanceOf                                                    | 599             | 849   | 599    | 2599  | 8       |
| decimals                                                     | 2335            | 2335  | 2335   | 2335  | 1       |
| mint                                                         | 46581           | 46581 | 46581  | 46581 | 3       |
| transfer                                                     | 18235           | 21514 | 21514  | 24793 | 2       |
| transferFrom                                                 | 18677           | 19743 | 20277  | 20277 | 3       |
| src/TokenManager.sol:TokenManager contract |                 |         |         |         |         |
|--------------------------------------------|-----------------|---------|---------|---------|---------|
| Deployment Cost                            | Deployment Size |         |         |         |         |
| 4051768                                    | 20545           |         |         |         |         |
| Function Name                              | min             | avg     | median  | max     | # calls |
| convert                                    | 2774            | 47199   | 68835   | 69988   | 3       |
| deployNewToken                             | 3509            | 1952424 | 2196926 | 2196926 | 9       |
| getAggregateSupply                         | 1460            | 1460    | 1460    | 1460    | 1       |
| getNumTokens                               | 404             | 404     | 404     | 404     | 2       |
| getSupplyExpansion                         | 1912            | 1912    | 1912    | 1912    | 1       |
| getTokenAt                                 | 761             | 761     | 761     | 761     | 2       |
| getTokens                                  | 3367            | 3367    | 3367    | 3367    | 1       |
| isCurrentToken                             | 718             | 718     | 718     | 718     | 3       |
| setDisclosures                             | 993             | 13125   | 13125   | 25257   | 2       |
| setNameSuffix                              | 2992            | 6574    | 6574    | 10156   | 2       |
| setSymbolSuffix                            | 971             | 4553    | 4553    | 8135    | 2       |
| setTransferRestrictor                      | 607             | 3618    | 3618    | 6629    | 2       |
| split                                      | 2828            | 1591243 | 2200281 | 2244009 | 7       |
| splitAmount                                | 662             | 662     | 662     | 662     | 1       |
| src/TransferRestrictor.sol:TransferRestrictor contract |                 |       |        |       |         |
|--------------------------------------------------------|-----------------|-------|--------|-------|---------|
| Deployment Cost                                        | Deployment Size |       |        |       |         |
| 295565                                                 | 1609            |       |        |       |         |
| Function Name                                          | min             | avg   | median | max   | # calls |
| isBlacklisted                                          | 597             | 1347  | 597    | 2597  | 56      |
| requireNotRestricted                                   | 692             | 2896  | 2859   | 4859  | 46      |
| restrict                                               | 23864           | 25464 | 25864  | 25864 | 5       |
| unrestrict                                             | 1532            | 1532  | 1532   | 1532  | 1       |
| src/dShare.sol:dShare contract |                 |       |        |       |         |
|--------------------------------|-----------------|-------|--------|-------|---------|
| Deployment Cost                | Deployment Size |       |        |       |         |
| 2436736                        | 12616           |       |        |       |         |
| Function Name                  | min             | avg   | median | max   | # calls |
<<<<<<< HEAD
| BURNER_ROLE                    | 263             | 263   | 263    | 263   | 3       |
| DEFAULT_ADMIN_ROLE             | 263             | 263   | 263    | 263   | 2       |
| MINTER_ROLE                    | 306             | 306   | 306    | 306   | 15      |
| acceptDefaultAdminTransfer     | 502             | 9634  | 726    | 27676 | 3       |
| approve                        | 24443           | 24443 | 24443  | 24443 | 2       |
| balanceOf                      | 583             | 1083  | 583    | 2583  | 8       |
| beginDefaultAdminTransfer      | 26977           | 26977 | 26977  | 26977 | 1       |
| burn                           | 532             | 8148  | 4181   | 31634 | 6       |
| disclosures                    | 1011            | 1187  | 1011   | 1539  | 3       |
| grantRole                      | 27588           | 28463 | 27588  | 29588 | 16      |
| hasRole                        | 706             | 1706  | 1706   | 2706  | 2       |
| mint                           | 569             | 48964 | 56810  | 59147 | 15      |
| name                           | 1263            | 1936  | 1263   | 3263  | 9       |
| owner                          | 460             | 1126  | 460    | 2460  | 9       |
| revokeRole                     | 536             | 536   | 536    | 536   | 1       |
| setDisclosures                 | 54560           | 54560 | 54560  | 54560 | 1       |
| setName                        | 2829            | 12018 | 5629   | 31711 | 7       |
=======
| BURNER_ROLE                    | 263             | 263   | 263    | 263   | 9       |
| DEFAULT_ADMIN_ROLE             | 263             | 263   | 263    | 263   | 2       |
| MINTER_ROLE                    | 306             | 306   | 306    | 306   | 89      |
| acceptDefaultAdminTransfer     | 502             | 9634  | 726    | 27676 | 3       |
| approve                        | 24443           | 24443 | 24443  | 24443 | 2       |
| balanceOf                      | 583             | 983   | 583    | 2583  | 25      |
| beginDefaultAdminTransfer      | 26977           | 26977 | 26977  | 26977 | 1       |
| burn                           | 532             | 7306  | 4783   | 31634 | 10      |
| disclosures                    | 1011            | 1112  | 1011   | 1316  | 3       |
| grantRole                      | 25588           | 27025 | 27588  | 29588 | 96      |
| hasRole                        | 706             | 1706  | 1706   | 2706  | 2       |
| increaseAllowance              | 24512           | 24512 | 24512  | 24512 | 6       |
| isBlacklisted                  | 1708            | 4069  | 1708   | 8208  | 54      |
| mint                           | 569             | 49644 | 56810  | 59147 | 24      |
| name                           | 1263            | 1961  | 1263   | 3263  | 9       |
| owner                          | 460             | 1126  | 460    | 2460  | 9       |
| revokeRole                     | 536             | 536   | 536    | 536   | 1       |
| setDisclosures                 | 32153           | 32153 | 32153  | 32153 | 1       |
| setName                        | 2829            | 15219 | 5629   | 52278 | 7       |
>>>>>>> 2a833290
| setSplit                       | 294             | 2489  | 2648   | 4048  | 6       |
| setSymbol                      | 2807            | 15197 | 5607   | 52256 | 7       |
| setTransferRestrictor          | 8947            | 8947  | 8947   | 8947  | 1       |
| symbol                         | 1284            | 1982  | 1284   | 3284  | 9       |
| totalSupply                    | 350             | 635   | 350    | 2350  | 14      |
<<<<<<< HEAD
| transfer                       | 595             | 6787  | 1941   | 22674 | 4       |
| transferFrom                   | 23025           | 23025 | 23025  | 23025 | 2       |
| transferRestrictor             | 404             | 404   | 404    | 404   | 3       |
=======
| transfer                       | 595             | 9325  | 2040   | 22674 | 5       |
| transferFrom                   | 21425           | 22611 | 23025  | 23025 | 8       |
| transferRestrictor             | 404             | 1204  | 404    | 2404  | 5       |
>>>>>>> 2a833290
| src/dividend/DividendDistribution.sol:DividendDistribution contract |                 |       |        |       |         |
|---------------------------------------------------------------------|-----------------|-------|--------|-------|---------|
| Deployment Cost                                                     | Deployment Size |       |        |       |         |
| 1517340                                                             | 7970            |       |        |       |         |
| Function Name                                                       | min             | avg   | median | max   | # calls |
| DISTRIBUTOR_ROLE                                                    | 283             | 283   | 283    | 283   | 7       |
| createDistribution                                                  | 31623           | 79811 | 95608  | 96408 | 4       |
| distribute                                                          | 988             | 20735 | 29616  | 31602 | 3       |
| distributions                                                       | 823             | 823   | 823    | 823   | 2       |
| grantRole                                                           | 27567           | 27567 | 27567  | 27567 | 4       |
| reclaimDistribution                                                 | 891             | 14265 | 12347  | 31476 | 4       |
| src/issuer/BuyOrderIssuer.sol:BuyOrderIssuer contract |                 |        |        |        |         |
|-------------------------------------------------------|-----------------|--------|--------|--------|---------|
| Deployment Cost                                       | Deployment Size |        |        |        |         |
<<<<<<< HEAD
| 3582276                                               | 18157           |        |        |        |         |
=======
| 3385458                                               | 17251           |        |        |        |         |
>>>>>>> 2a833290
| Function Name                                         | min             | avg    | median | max    | # calls |
| ASSETTOKEN_ROLE                                       | 264             | 264    | 264    | 264    | 28      |
| OPERATOR_ROLE                                         | 305             | 305    | 305    | 305    | 27      |
| PAYMENTTOKEN_ROLE                                     | 263             | 263    | 263    | 263    | 28      |
<<<<<<< HEAD
| cancelOrder                                           | 20466           | 24184  | 24184  | 27902  | 2       |
| cancelRequested                                       | 536             | 536    | 536    | 536    | 1       |
| escrowedBalanceOf                                     | 755             | 755    | 755    | 755    | 2       |
| fillOrder                                             | 2854            | 68926  | 56711  | 159430 | 4       |
| getFeeRatesForOrder                                   | 614             | 3633   | 3741   | 3741   | 29      |
| getInputValueForOrderValue                            | 683             | 5332   | 5332   | 9982   | 2       |
=======
| cancelOrder                                           | 20466           | 23875  | 23875  | 27284  | 2       |
| cancelRequested                                       | 536             | 536    | 536    | 536    | 1       |
| escrowedBalanceOf                                     | 755             | 755    | 755    | 755    | 2       |
| estimateTotalFees                                     | 520             | 840    | 884    | 1178   | 35      |
| fillOrder                                             | 6080            | 69736  | 56714  | 159438 | 4       |
| getFeeRatesForOrder                                   | 614             | 3771   | 3884   | 3884   | 29      |
| getInputValueForOrderValue                            | 683             | 5831   | 5831   | 10980  | 2       |
>>>>>>> 2a833290
| getOrderId                                            | 660             | 660    | 660    | 660    | 5       |
| getRemainingOrder                                     | 512             | 512    | 512    | 512    | 3       |
| getTotalReceived                                      | 534             | 534    | 534    | 534    | 1       |
| grantRole                                             | 27611           | 27611  | 27611  | 27611  | 81      |
| isOrderActive                                         | 536             | 536    | 536    | 536    | 2       |
<<<<<<< HEAD
| multicall                                             | 286431          | 312608 | 315925 | 335469 | 3       |
| numOpenOrders                                         | 404             | 404    | 404    | 404    | 3       |
| orderFees                                             | 449             | 449    | 449    | 449    | 1       |
| ordersPaused                                          | 405             | 405    | 405    | 405    | 1       |
| requestCancel                                         | 841             | 7449   | 3074   | 22808  | 4       |
| requestOrder                                          | 547             | 143377 | 224181 | 270823 | 16      |
| selfPermit                                            | 56451           | 58326  | 58951  | 58951  | 4       |
=======
| multicall                                             | 286575          | 312654 | 315775 | 335613 | 3       |
| numOpenOrders                                         | 359             | 359    | 359    | 359    | 3       |
| orderFees                                             | 449             | 449    | 449    | 449    | 1       |
| ordersPaused                                          | 405             | 405    | 405    | 405    | 1       |
| requestCancel                                         | 841             | 7449   | 3074   | 22808  | 4       |
| requestOrder                                          | 569             | 143483 | 224352 | 270996 | 16      |
| selfPermit                                            | 56422           | 58297  | 58922  | 58922  | 4       |
>>>>>>> 2a833290
| setOrderFees                                          | 7132            | 8320   | 8915   | 8915   | 3       |
| setOrdersPaused                                       | 6070            | 7470   | 7470   | 8870   | 2       |
| setTokenLockCheck                                     | 8958            | 8958   | 8958   | 8958   | 1       |
| setTreasury                                           | 2779            | 5863   | 5863   | 8948   | 2       |
| tokenLockCheck                                        | 427             | 427    | 427    | 427    | 1       |
<<<<<<< HEAD
| treasury                                              | 427             | 427    | 427    | 427    | 1       |
| src/issuer/DirectBuyIssuer.sol:DirectBuyIssuer contract |                 |        |        |        |         |
|---------------------------------------------------------|-----------------|--------|--------|--------|---------|
| Deployment Cost                                         | Deployment Size |        |        |        |         |
| 3911334                                                 | 19816           |        |        |        |         |
=======
| treasury                                              | 449             | 449    | 449    | 449    | 1       |
| src/issuer/DirectBuyIssuer.sol:DirectBuyIssuer contract |                 |        |        |        |         |
|---------------------------------------------------------|-----------------|--------|--------|--------|---------|
| Deployment Cost                                         | Deployment Size |        |        |        |         |
| 3714510                                                 | 18910           |        |        |        |         |
>>>>>>> 2a833290
| Function Name                                           | min             | avg    | median | max    | # calls |
| ASSETTOKEN_ROLE                                         | 328             | 328    | 328    | 328    | 5       |
| OPERATOR_ROLE                                           | 327             | 327    | 327    | 327    | 5       |
| PAYMENTTOKEN_ROLE                                       | 285             | 285    | 285    | 285    | 5       |
<<<<<<< HEAD
| cancelOrder                                             | 6677            | 17352  | 17352  | 28027  | 2       |
| fillOrder                                               | 76453           | 106303 | 106303 | 136153 | 2       |
| getFeeRatesForOrder                                     | 3763            | 3763   | 3763   | 3763   | 5       |
| getOrderEscrow                                          | 552             | 552    | 552    | 552    | 2       |
=======
| cancelOrder                                             | 6677            | 17250  | 17250  | 27823  | 2       |
| estimateTotalFees                                       | 542             | 928    | 906    | 1200   | 10      |
| fillOrder                                               | 4042            | 40251  | 40251  | 76461  | 2       |
| getFeeRatesForOrder                                     | 3906            | 3906   | 3906   | 3906   | 5       |
>>>>>>> 2a833290
| getOrderId                                              | 616             | 616    | 616    | 616    | 3       |
| getRemainingOrder                                       | 534             | 534    | 534    | 534    | 1       |
| getTotalReceived                                        | 556             | 556    | 556    | 556    | 1       |
| grantRole                                               | 27566           | 27566  | 27566  | 27566  | 15      |
<<<<<<< HEAD
| requestOrder                                            | 248878          | 248995 | 248878 | 249172 | 5       |
| returnEscrow                                            | 25313           | 25313  | 25313  | 25313  | 1       |
| takeEscrow                                              | 27834           | 33400  | 34792  | 34792  | 5       |
| src/issuer/LimitBuyIssuer.sol:LimitBuyIssuer contract |                 |        |        |        |         |
|-------------------------------------------------------|-----------------|--------|--------|--------|---------|
| Deployment Cost                                       | Deployment Size |        |        |        |         |
| 3637361                                               | 18440           |        |        |        |         |
=======
| requestOrder                                            | 248687          | 249095 | 249051 | 249345 | 5       |
| returnEscrow                                            | 3469            | 3469   | 3469   | 3469   | 1       |
| takeEscrow                                              | 5221            | 27489  | 34796  | 34796  | 5       |
| src/issuer/LimitBuyIssuer.sol:LimitBuyIssuer contract |                 |        |        |        |         |
|-------------------------------------------------------|-----------------|--------|--------|--------|---------|
| Deployment Cost                                       | Deployment Size |        |        |        |         |
| 3440542                                               | 17534           |        |        |        |         |
>>>>>>> 2a833290
| Function Name                                         | min             | avg    | median | max    | # calls |
| ASSETTOKEN_ROLE                                       | 264             | 264    | 264    | 264    | 2       |
| OPERATOR_ROLE                                         | 305             | 305    | 305    | 305    | 2       |
| PAYMENTTOKEN_ROLE                                     | 263             | 263    | 263    | 263    | 2       |
<<<<<<< HEAD
| fillOrder                                             | 6343            | 6343   | 6343   | 6343   | 1       |
| getFeeRatesForOrder                                   | 3741            | 3741   | 3741   | 3741   | 2       |
=======
| estimateTotalFees                                     | 520             | 520    | 520    | 520    | 2       |
| fillOrder                                             | 6080            | 6080   | 6080   | 6080   | 1       |
| getFeeRatesForOrder                                   | 3884            | 3884   | 3884   | 3884   | 2       |
>>>>>>> 2a833290
| getOrderId                                            | 660             | 660    | 660    | 660    | 2       |
| getRemainingOrder                                     | 512             | 512    | 512    | 512    | 1       |
| grantRole                                             | 27611           | 27611  | 27611  | 27611  | 6       |
| isOrderActive                                         | 536             | 536    | 536    | 536    | 1       |
<<<<<<< HEAD
| numOpenOrders                                         | 404             | 404    | 404    | 404    | 1       |
| requestOrder                                          | 224631          | 225631 | 225631 | 226631 | 2       |
| src/issuer/LimitSellProcessor.sol:LimitSellProcessor contract |                 |        |        |        |         |
|---------------------------------------------------------------|-----------------|--------|--------|--------|---------|
| Deployment Cost                                               | Deployment Size |        |        |        |         |
| 3546247                                                       | 17985           |        |        |        |         |
=======
| numOpenOrders                                         | 359             | 359    | 359    | 359    | 1       |
| requestOrder                                          | 224440          | 225440 | 225440 | 226440 | 2       |
| src/issuer/LimitSellProcessor.sol:LimitSellProcessor contract |                 |        |        |        |         |
|---------------------------------------------------------------|-----------------|--------|--------|--------|---------|
| Deployment Cost                                               | Deployment Size |        |        |        |         |
| 3382070                                                       | 17242           |        |        |        |         |
>>>>>>> 2a833290
| Function Name                                                 | min             | avg    | median | max    | # calls |
| ASSETTOKEN_ROLE                                               | 284             | 284    | 284    | 284    | 2       |
| OPERATOR_ROLE                                                 | 305             | 305    | 305    | 305    | 2       |
| PAYMENTTOKEN_ROLE                                             | 263             | 263    | 263    | 263    | 2       |
| fillOrder                                                     | 91111           | 91111  | 91111  | 91111  | 1       |
| getOrderId                                                    | 638             | 638    | 638    | 638    | 2       |
| getRemainingOrder                                             | 557             | 557    | 557    | 557    | 2       |
| getTotalReceived                                              | 512             | 512    | 512    | 512    | 1       |
| grantRole                                                     | 27589           | 27589  | 27589  | 27589  | 6       |
| isOrderActive                                                 | 514             | 514    | 514    | 514    | 1       |
<<<<<<< HEAD
| numOpenOrders                                                 | 382             | 382    | 382    | 382    | 1       |
| requestOrder                                                  | 221135          | 222464 | 222464 | 223793 | 2       |
=======
| numOpenOrders                                                 | 404             | 404    | 404    | 404    | 1       |
| requestOrder                                                  | 221228          | 222557 | 222557 | 223886 | 2       |
>>>>>>> 2a833290
| src/issuer/OrderFees.sol:OrderFees contract |                 |      |        |      |         |
|---------------------------------------------|-----------------|------|--------|------|---------|
| Deployment Cost                             | Deployment Size |      |        |      |         |
| 308804                                      | 1818            |      |        |      |         |
| Function Name                               | min             | avg  | median | max  | # calls |
<<<<<<< HEAD
| perOrderFee                                 | 320             | 1070 | 320    | 2320 | 64      |
| percentageFeeRate                           | 352             | 352  | 352    | 352  | 65      |
| setFees                                     | 2584            | 4795 | 4795   | 7007 | 2       |
| src/issuer/SellOrderProcessor.sol:SellOrderProcessor contract |                 |        |        |        |         |
|---------------------------------------------------------------|-----------------|--------|--------|--------|---------|
| Deployment Cost                                               | Deployment Size |        |        |        |         |
| 3492963                                                       | 17711           |        |        |        |         |
=======
| flatFeeForOrder                             | 1834            | 3404 | 1834   | 8290 | 63      |
| perOrderFee                                 | 2343            | 2343 | 2343   | 2343 | 1       |
| percentageFeeForValue                       | 1014            | 1014 | 1014   | 1014 | 2       |
| percentageFeeRate                           | 397             | 397  | 397    | 397  | 61      |
| recoverInputValueFromRemaining              | 1443            | 1443 | 1443   | 1443 | 2       |
| setFees                                     | 2922            | 5128 | 5128   | 7334 | 2       |
| src/issuer/SellOrderProcessor.sol:SellOrderProcessor contract |                 |        |        |        |         |
|---------------------------------------------------------------|-----------------|--------|--------|--------|---------|
| Deployment Cost                                               | Deployment Size |        |        |        |         |
| 3328786                                                       | 16968           |        |        |        |         |
>>>>>>> 2a833290
| Function Name                                                 | min             | avg    | median | max    | # calls |
| ASSETTOKEN_ROLE                                               | 284             | 284    | 284    | 284    | 4       |
| OPERATOR_ROLE                                                 | 305             | 305    | 305    | 305    | 4       |
| PAYMENTTOKEN_ROLE                                             | 263             | 263    | 263    | 263    | 4       |
| cancelOrder                                                   | 28616           | 28616  | 28616  | 28616  | 1       |
| escrowedBalanceOf                                             | 799             | 799    | 799    | 799    | 2       |
<<<<<<< HEAD
| fillOrder                                                     | 6058            | 67313  | 75338  | 112518 | 4       |
| getFeeRatesForOrder                                           | 3741            | 3741   | 3741   | 3741   | 4       |
=======
| fillOrder                                                     | 6058            | 50018  | 40772  | 112472 | 4       |
| getFeeRatesForOrder                                           | 3878            | 3878   | 3878   | 3878   | 4       |
>>>>>>> 2a833290
| getOrderId                                                    | 638             | 638    | 638    | 638    | 3       |
| getRemainingOrder                                             | 557             | 557    | 557    | 557    | 3       |
| getTotalReceived                                              | 512             | 512    | 512    | 512    | 2       |
| grantRole                                                     | 27589           | 27589  | 27589  | 27589  | 12      |
| isOrderActive                                                 | 514             | 514    | 514    | 514    | 1       |
<<<<<<< HEAD
| numOpenOrders                                                 | 382             | 382    | 382    | 382    | 3       |
| requestOrder                                                  | 220865          | 222620 | 223047 | 223523 | 4       |
=======
| numOpenOrders                                                 | 404             | 404    | 404    | 404    | 3       |
| requestOrder                                                  | 220958          | 227654 | 223140 | 243378 | 4       |
>>>>>>> 2a833290
| test/utils/SigUtils.sol:SigUtils contract |                 |      |        |      |         |
|-------------------------------------------|-----------------|------|--------|------|---------|
| Deployment Cost                           | Deployment Size |      |        |      |         |
| 147808                                    | 754             |      |        |      |         |
| Function Name                             | min             | avg  | median | max  | # calls |
| getTypedDataHash                          | 1265            | 2065 | 1265   | 3265 | 5       |
| test/utils/mocks/MockToken.sol:MockToken contract |                 |       |        |       |         |
|---------------------------------------------------|-----------------|-------|--------|-------|---------|
| Deployment Cost                                   | Deployment Size |       |        |       |         |
| 757215                                            | 3969            |       |        |       |         |
| Function Name                                     | min             | avg   | median | max   | # calls |
| DOMAIN_SEPARATOR                                  | 1222            | 1222  | 1222   | 1222  | 27      |
| allowance                                         | 679             | 679   | 679    | 679   | 1       |
<<<<<<< HEAD
| balanceOf                                         | 577             | 929   | 577    | 2577  | 34      |
=======
| balanceOf                                         | 577             | 952   | 577    | 2577  | 32      |
>>>>>>> 2a833290
| blackList                                         | 22519           | 22519 | 22519  | 22519 | 1       |
| blacklist                                         | 22540           | 22540 | 22540  | 22540 | 2       |
| decimals                                          | 379             | 1120  | 379    | 2379  | 62      |
| increaseAllowance                                 | 24571           | 24571 | 24571  | 24571 | 20      |
| isBlackListed                                     | 608             | 1608  | 1608   | 2608  | 2       |
| isBlacklisted                                     | 607             | 1607  | 1607   | 2607  | 54      |
| mint                                              | 46604           | 46604 | 46604  | 46604 | 23      |
| nonces                                            | 599             | 1487  | 599    | 2599  | 9       |
| permit                                            | 51239           | 51239 | 51239  | 51239 | 4       |
<<<<<<< HEAD
| transfer                                          | 2332            | 19821 | 22815  | 24815 | 21      |
| transferFrom                                      | 2740            | 19996 | 20260  | 29986 | 21      |
| test/utils/mocks/MockdShare.sol:MockdShare contract |                 |       |        |       |         |
|-----------------------------------------------------|-----------------|-------|--------|-------|---------|
| Deployment Cost                                     | Deployment Size |       |        |       |         |
| 2090511                                             | 11605           |       |        |       |         |
| Function Name                                       | min             | avg   | median | max   | # calls |
| BURNER_ROLE                                         | 263             | 263   | 263    | 263   | 6       |
| MINTER_ROLE                                         | 306             | 306   | 306    | 306   | 74      |
| balanceOf                                           | 583             | 935   | 583    | 2583  | 17      |
| burn                                                | 3827            | 6044  | 6783   | 6783  | 4       |
| grantRole                                           | 25588           | 26738 | 27588  | 27588 | 80      |
| increaseAllowance                                   | 24512           | 24512 | 24512  | 24512 | 6       |
| isBlacklisted                                       | 1708            | 4069  | 1708   | 8208  | 54      |
| mint                                                | 12847           | 50964 | 56810  | 56810 | 10      |
| transfer                                            | 19474           | 19474 | 19474  | 19474 | 1       |
| transferFrom                                        | 21425           | 22491 | 23025  | 23025 | 6       |
| transferRestrictor                                  | 2404            | 2404  | 2404   | 2404  | 2       |
=======
| transfer                                          | 2915            | 21160 | 23815  | 24815 | 16      |
| transferFrom                                      | 5424            | 19870 | 20260  | 29986 | 20      |
>>>>>>> 2a833290
<|MERGE_RESOLUTION|>--- conflicted
+++ resolved
@@ -42,7 +42,6 @@
 | Deployment Cost                | Deployment Size |       |        |       |         |
 | 2436736                        | 12616           |       |        |       |         |
 | Function Name                  | min             | avg   | median | max   | # calls |
-<<<<<<< HEAD
 | BURNER_ROLE                    | 263             | 263   | 263    | 263   | 3       |
 | DEFAULT_ADMIN_ROLE             | 263             | 263   | 263    | 263   | 2       |
 | MINTER_ROLE                    | 306             | 306   | 306    | 306   | 15      |
@@ -60,41 +59,14 @@
 | revokeRole                     | 536             | 536   | 536    | 536   | 1       |
 | setDisclosures                 | 54560           | 54560 | 54560  | 54560 | 1       |
 | setName                        | 2829            | 12018 | 5629   | 31711 | 7       |
-=======
-| BURNER_ROLE                    | 263             | 263   | 263    | 263   | 9       |
-| DEFAULT_ADMIN_ROLE             | 263             | 263   | 263    | 263   | 2       |
-| MINTER_ROLE                    | 306             | 306   | 306    | 306   | 89      |
-| acceptDefaultAdminTransfer     | 502             | 9634  | 726    | 27676 | 3       |
-| approve                        | 24443           | 24443 | 24443  | 24443 | 2       |
-| balanceOf                      | 583             | 983   | 583    | 2583  | 25      |
-| beginDefaultAdminTransfer      | 26977           | 26977 | 26977  | 26977 | 1       |
-| burn                           | 532             | 7306  | 4783   | 31634 | 10      |
-| disclosures                    | 1011            | 1112  | 1011   | 1316  | 3       |
-| grantRole                      | 25588           | 27025 | 27588  | 29588 | 96      |
-| hasRole                        | 706             | 1706  | 1706   | 2706  | 2       |
-| increaseAllowance              | 24512           | 24512 | 24512  | 24512 | 6       |
-| isBlacklisted                  | 1708            | 4069  | 1708   | 8208  | 54      |
-| mint                           | 569             | 49644 | 56810  | 59147 | 24      |
-| name                           | 1263            | 1961  | 1263   | 3263  | 9       |
-| owner                          | 460             | 1126  | 460    | 2460  | 9       |
-| revokeRole                     | 536             | 536   | 536    | 536   | 1       |
-| setDisclosures                 | 32153           | 32153 | 32153  | 32153 | 1       |
-| setName                        | 2829            | 15219 | 5629   | 52278 | 7       |
->>>>>>> 2a833290
 | setSplit                       | 294             | 2489  | 2648   | 4048  | 6       |
 | setSymbol                      | 2807            | 15197 | 5607   | 52256 | 7       |
 | setTransferRestrictor          | 8947            | 8947  | 8947   | 8947  | 1       |
 | symbol                         | 1284            | 1982  | 1284   | 3284  | 9       |
 | totalSupply                    | 350             | 635   | 350    | 2350  | 14      |
-<<<<<<< HEAD
 | transfer                       | 595             | 6787  | 1941   | 22674 | 4       |
 | transferFrom                   | 23025           | 23025 | 23025  | 23025 | 2       |
 | transferRestrictor             | 404             | 404   | 404    | 404   | 3       |
-=======
-| transfer                       | 595             | 9325  | 2040   | 22674 | 5       |
-| transferFrom                   | 21425           | 22611 | 23025  | 23025 | 8       |
-| transferRestrictor             | 404             | 1204  | 404    | 2404  | 5       |
->>>>>>> 2a833290
 | src/dividend/DividendDistribution.sol:DividendDistribution contract |                 |       |        |       |         |
 |---------------------------------------------------------------------|-----------------|-------|--------|-------|---------|
 | Deployment Cost                                                     | Deployment Size |       |        |       |         |
@@ -109,37 +81,23 @@
 | src/issuer/BuyOrderIssuer.sol:BuyOrderIssuer contract |                 |        |        |        |         |
 |-------------------------------------------------------|-----------------|--------|--------|--------|---------|
 | Deployment Cost                                       | Deployment Size |        |        |        |         |
-<<<<<<< HEAD
 | 3582276                                               | 18157           |        |        |        |         |
-=======
-| 3385458                                               | 17251           |        |        |        |         |
->>>>>>> 2a833290
 | Function Name                                         | min             | avg    | median | max    | # calls |
 | ASSETTOKEN_ROLE                                       | 264             | 264    | 264    | 264    | 28      |
 | OPERATOR_ROLE                                         | 305             | 305    | 305    | 305    | 27      |
 | PAYMENTTOKEN_ROLE                                     | 263             | 263    | 263    | 263    | 28      |
-<<<<<<< HEAD
 | cancelOrder                                           | 20466           | 24184  | 24184  | 27902  | 2       |
 | cancelRequested                                       | 536             | 536    | 536    | 536    | 1       |
 | escrowedBalanceOf                                     | 755             | 755    | 755    | 755    | 2       |
 | fillOrder                                             | 2854            | 68926  | 56711  | 159430 | 4       |
 | getFeeRatesForOrder                                   | 614             | 3633   | 3741   | 3741   | 29      |
 | getInputValueForOrderValue                            | 683             | 5332   | 5332   | 9982   | 2       |
-=======
-| cancelOrder                                           | 20466           | 23875  | 23875  | 27284  | 2       |
-| cancelRequested                                       | 536             | 536    | 536    | 536    | 1       |
-| escrowedBalanceOf                                     | 755             | 755    | 755    | 755    | 2       |
-| estimateTotalFees                                     | 520             | 840    | 884    | 1178   | 35      |
-| fillOrder                                             | 6080            | 69736  | 56714  | 159438 | 4       |
-| getFeeRatesForOrder                                   | 614             | 3771   | 3884   | 3884   | 29      |
-| getInputValueForOrderValue                            | 683             | 5831   | 5831   | 10980  | 2       |
->>>>>>> 2a833290
 | getOrderId                                            | 660             | 660    | 660    | 660    | 5       |
 | getRemainingOrder                                     | 512             | 512    | 512    | 512    | 3       |
 | getTotalReceived                                      | 534             | 534    | 534    | 534    | 1       |
 | grantRole                                             | 27611           | 27611  | 27611  | 27611  | 81      |
 | isOrderActive                                         | 536             | 536    | 536    | 536    | 2       |
-<<<<<<< HEAD
+
 | multicall                                             | 286431          | 312608 | 315925 | 335469 | 3       |
 | numOpenOrders                                         | 404             | 404    | 404    | 404    | 3       |
 | orderFees                                             | 449             | 449    | 449    | 449    | 1       |
@@ -147,53 +105,28 @@
 | requestCancel                                         | 841             | 7449   | 3074   | 22808  | 4       |
 | requestOrder                                          | 547             | 143377 | 224181 | 270823 | 16      |
 | selfPermit                                            | 56451           | 58326  | 58951  | 58951  | 4       |
-=======
-| multicall                                             | 286575          | 312654 | 315775 | 335613 | 3       |
-| numOpenOrders                                         | 359             | 359    | 359    | 359    | 3       |
-| orderFees                                             | 449             | 449    | 449    | 449    | 1       |
-| ordersPaused                                          | 405             | 405    | 405    | 405    | 1       |
-| requestCancel                                         | 841             | 7449   | 3074   | 22808  | 4       |
-| requestOrder                                          | 569             | 143483 | 224352 | 270996 | 16      |
-| selfPermit                                            | 56422           | 58297  | 58922  | 58922  | 4       |
->>>>>>> 2a833290
 | setOrderFees                                          | 7132            | 8320   | 8915   | 8915   | 3       |
 | setOrdersPaused                                       | 6070            | 7470   | 7470   | 8870   | 2       |
 | setTokenLockCheck                                     | 8958            | 8958   | 8958   | 8958   | 1       |
 | setTreasury                                           | 2779            | 5863   | 5863   | 8948   | 2       |
 | tokenLockCheck                                        | 427             | 427    | 427    | 427    | 1       |
-<<<<<<< HEAD
 | treasury                                              | 427             | 427    | 427    | 427    | 1       |
 | src/issuer/DirectBuyIssuer.sol:DirectBuyIssuer contract |                 |        |        |        |         |
 |---------------------------------------------------------|-----------------|--------|--------|--------|---------|
 | Deployment Cost                                         | Deployment Size |        |        |        |         |
 | 3911334                                                 | 19816           |        |        |        |         |
-=======
-| treasury                                              | 449             | 449    | 449    | 449    | 1       |
-| src/issuer/DirectBuyIssuer.sol:DirectBuyIssuer contract |                 |        |        |        |         |
-|---------------------------------------------------------|-----------------|--------|--------|--------|---------|
-| Deployment Cost                                         | Deployment Size |        |        |        |         |
-| 3714510                                                 | 18910           |        |        |        |         |
->>>>>>> 2a833290
 | Function Name                                           | min             | avg    | median | max    | # calls |
 | ASSETTOKEN_ROLE                                         | 328             | 328    | 328    | 328    | 5       |
 | OPERATOR_ROLE                                           | 327             | 327    | 327    | 327    | 5       |
 | PAYMENTTOKEN_ROLE                                       | 285             | 285    | 285    | 285    | 5       |
-<<<<<<< HEAD
 | cancelOrder                                             | 6677            | 17352  | 17352  | 28027  | 2       |
 | fillOrder                                               | 76453           | 106303 | 106303 | 136153 | 2       |
 | getFeeRatesForOrder                                     | 3763            | 3763   | 3763   | 3763   | 5       |
 | getOrderEscrow                                          | 552             | 552    | 552    | 552    | 2       |
-=======
-| cancelOrder                                             | 6677            | 17250  | 17250  | 27823  | 2       |
-| estimateTotalFees                                       | 542             | 928    | 906    | 1200   | 10      |
-| fillOrder                                               | 4042            | 40251  | 40251  | 76461  | 2       |
-| getFeeRatesForOrder                                     | 3906            | 3906   | 3906   | 3906   | 5       |
->>>>>>> 2a833290
 | getOrderId                                              | 616             | 616    | 616    | 616    | 3       |
 | getRemainingOrder                                       | 534             | 534    | 534    | 534    | 1       |
 | getTotalReceived                                        | 556             | 556    | 556    | 556    | 1       |
 | grantRole                                               | 27566           | 27566  | 27566  | 27566  | 15      |
-<<<<<<< HEAD
 | requestOrder                                            | 248878          | 248995 | 248878 | 249172 | 5       |
 | returnEscrow                                            | 25313           | 25313  | 25313  | 25313  | 1       |
 | takeEscrow                                              | 27834           | 33400  | 34792  | 34792  | 5       |
@@ -201,46 +134,22 @@
 |-------------------------------------------------------|-----------------|--------|--------|--------|---------|
 | Deployment Cost                                       | Deployment Size |        |        |        |         |
 | 3637361                                               | 18440           |        |        |        |         |
-=======
-| requestOrder                                            | 248687          | 249095 | 249051 | 249345 | 5       |
-| returnEscrow                                            | 3469            | 3469   | 3469   | 3469   | 1       |
-| takeEscrow                                              | 5221            | 27489  | 34796  | 34796  | 5       |
-| src/issuer/LimitBuyIssuer.sol:LimitBuyIssuer contract |                 |        |        |        |         |
-|-------------------------------------------------------|-----------------|--------|--------|--------|---------|
-| Deployment Cost                                       | Deployment Size |        |        |        |         |
-| 3440542                                               | 17534           |        |        |        |         |
->>>>>>> 2a833290
 | Function Name                                         | min             | avg    | median | max    | # calls |
 | ASSETTOKEN_ROLE                                       | 264             | 264    | 264    | 264    | 2       |
 | OPERATOR_ROLE                                         | 305             | 305    | 305    | 305    | 2       |
 | PAYMENTTOKEN_ROLE                                     | 263             | 263    | 263    | 263    | 2       |
-<<<<<<< HEAD
 | fillOrder                                             | 6343            | 6343   | 6343   | 6343   | 1       |
 | getFeeRatesForOrder                                   | 3741            | 3741   | 3741   | 3741   | 2       |
-=======
-| estimateTotalFees                                     | 520             | 520    | 520    | 520    | 2       |
-| fillOrder                                             | 6080            | 6080   | 6080   | 6080   | 1       |
-| getFeeRatesForOrder                                   | 3884            | 3884   | 3884   | 3884   | 2       |
->>>>>>> 2a833290
 | getOrderId                                            | 660             | 660    | 660    | 660    | 2       |
 | getRemainingOrder                                     | 512             | 512    | 512    | 512    | 1       |
 | grantRole                                             | 27611           | 27611  | 27611  | 27611  | 6       |
 | isOrderActive                                         | 536             | 536    | 536    | 536    | 1       |
-<<<<<<< HEAD
 | numOpenOrders                                         | 404             | 404    | 404    | 404    | 1       |
 | requestOrder                                          | 224631          | 225631 | 225631 | 226631 | 2       |
 | src/issuer/LimitSellProcessor.sol:LimitSellProcessor contract |                 |        |        |        |         |
 |---------------------------------------------------------------|-----------------|--------|--------|--------|---------|
 | Deployment Cost                                               | Deployment Size |        |        |        |         |
 | 3546247                                                       | 17985           |        |        |        |         |
-=======
-| numOpenOrders                                         | 359             | 359    | 359    | 359    | 1       |
-| requestOrder                                          | 224440          | 225440 | 225440 | 226440 | 2       |
-| src/issuer/LimitSellProcessor.sol:LimitSellProcessor contract |                 |        |        |        |         |
-|---------------------------------------------------------------|-----------------|--------|--------|--------|---------|
-| Deployment Cost                                               | Deployment Size |        |        |        |         |
-| 3382070                                                       | 17242           |        |        |        |         |
->>>>>>> 2a833290
 | Function Name                                                 | min             | avg    | median | max    | # calls |
 | ASSETTOKEN_ROLE                                               | 284             | 284    | 284    | 284    | 2       |
 | OPERATOR_ROLE                                                 | 305             | 305    | 305    | 305    | 2       |
@@ -251,19 +160,13 @@
 | getTotalReceived                                              | 512             | 512    | 512    | 512    | 1       |
 | grantRole                                                     | 27589           | 27589  | 27589  | 27589  | 6       |
 | isOrderActive                                                 | 514             | 514    | 514    | 514    | 1       |
-<<<<<<< HEAD
 | numOpenOrders                                                 | 382             | 382    | 382    | 382    | 1       |
 | requestOrder                                                  | 221135          | 222464 | 222464 | 223793 | 2       |
-=======
-| numOpenOrders                                                 | 404             | 404    | 404    | 404    | 1       |
-| requestOrder                                                  | 221228          | 222557 | 222557 | 223886 | 2       |
->>>>>>> 2a833290
 | src/issuer/OrderFees.sol:OrderFees contract |                 |      |        |      |         |
 |---------------------------------------------|-----------------|------|--------|------|---------|
 | Deployment Cost                             | Deployment Size |      |        |      |         |
 | 308804                                      | 1818            |      |        |      |         |
 | Function Name                               | min             | avg  | median | max  | # calls |
-<<<<<<< HEAD
 | perOrderFee                                 | 320             | 1070 | 320    | 2320 | 64      |
 | percentageFeeRate                           | 352             | 352  | 352    | 352  | 65      |
 | setFees                                     | 2584            | 4795 | 4795   | 7007 | 2       |
@@ -271,43 +174,21 @@
 |---------------------------------------------------------------|-----------------|--------|--------|--------|---------|
 | Deployment Cost                                               | Deployment Size |        |        |        |         |
 | 3492963                                                       | 17711           |        |        |        |         |
-=======
-| flatFeeForOrder                             | 1834            | 3404 | 1834   | 8290 | 63      |
-| perOrderFee                                 | 2343            | 2343 | 2343   | 2343 | 1       |
-| percentageFeeForValue                       | 1014            | 1014 | 1014   | 1014 | 2       |
-| percentageFeeRate                           | 397             | 397  | 397    | 397  | 61      |
-| recoverInputValueFromRemaining              | 1443            | 1443 | 1443   | 1443 | 2       |
-| setFees                                     | 2922            | 5128 | 5128   | 7334 | 2       |
-| src/issuer/SellOrderProcessor.sol:SellOrderProcessor contract |                 |        |        |        |         |
-|---------------------------------------------------------------|-----------------|--------|--------|--------|---------|
-| Deployment Cost                                               | Deployment Size |        |        |        |         |
-| 3328786                                                       | 16968           |        |        |        |         |
->>>>>>> 2a833290
 | Function Name                                                 | min             | avg    | median | max    | # calls |
 | ASSETTOKEN_ROLE                                               | 284             | 284    | 284    | 284    | 4       |
 | OPERATOR_ROLE                                                 | 305             | 305    | 305    | 305    | 4       |
 | PAYMENTTOKEN_ROLE                                             | 263             | 263    | 263    | 263    | 4       |
 | cancelOrder                                                   | 28616           | 28616  | 28616  | 28616  | 1       |
 | escrowedBalanceOf                                             | 799             | 799    | 799    | 799    | 2       |
-<<<<<<< HEAD
 | fillOrder                                                     | 6058            | 67313  | 75338  | 112518 | 4       |
 | getFeeRatesForOrder                                           | 3741            | 3741   | 3741   | 3741   | 4       |
-=======
-| fillOrder                                                     | 6058            | 50018  | 40772  | 112472 | 4       |
-| getFeeRatesForOrder                                           | 3878            | 3878   | 3878   | 3878   | 4       |
->>>>>>> 2a833290
 | getOrderId                                                    | 638             | 638    | 638    | 638    | 3       |
 | getRemainingOrder                                             | 557             | 557    | 557    | 557    | 3       |
 | getTotalReceived                                              | 512             | 512    | 512    | 512    | 2       |
 | grantRole                                                     | 27589           | 27589  | 27589  | 27589  | 12      |
 | isOrderActive                                                 | 514             | 514    | 514    | 514    | 1       |
-<<<<<<< HEAD
 | numOpenOrders                                                 | 382             | 382    | 382    | 382    | 3       |
 | requestOrder                                                  | 220865          | 222620 | 223047 | 223523 | 4       |
-=======
-| numOpenOrders                                                 | 404             | 404    | 404    | 404    | 3       |
-| requestOrder                                                  | 220958          | 227654 | 223140 | 243378 | 4       |
->>>>>>> 2a833290
 | test/utils/SigUtils.sol:SigUtils contract |                 |      |        |      |         |
 |-------------------------------------------|-----------------|------|--------|------|---------|
 | Deployment Cost                           | Deployment Size |      |        |      |         |
@@ -321,11 +202,7 @@
 | Function Name                                     | min             | avg   | median | max   | # calls |
 | DOMAIN_SEPARATOR                                  | 1222            | 1222  | 1222   | 1222  | 27      |
 | allowance                                         | 679             | 679   | 679    | 679   | 1       |
-<<<<<<< HEAD
 | balanceOf                                         | 577             | 929   | 577    | 2577  | 34      |
-=======
-| balanceOf                                         | 577             | 952   | 577    | 2577  | 32      |
->>>>>>> 2a833290
 | blackList                                         | 22519           | 22519 | 22519  | 22519 | 1       |
 | blacklist                                         | 22540           | 22540 | 22540  | 22540 | 2       |
 | decimals                                          | 379             | 1120  | 379    | 2379  | 62      |
@@ -335,7 +212,6 @@
 | mint                                              | 46604           | 46604 | 46604  | 46604 | 23      |
 | nonces                                            | 599             | 1487  | 599    | 2599  | 9       |
 | permit                                            | 51239           | 51239 | 51239  | 51239 | 4       |
-<<<<<<< HEAD
 | transfer                                          | 2332            | 19821 | 22815  | 24815 | 21      |
 | transferFrom                                      | 2740            | 19996 | 20260  | 29986 | 21      |
 | test/utils/mocks/MockdShare.sol:MockdShare contract |                 |       |        |       |         |
@@ -353,8 +229,4 @@
 | mint                                                | 12847           | 50964 | 56810  | 56810 | 10      |
 | transfer                                            | 19474           | 19474 | 19474  | 19474 | 1       |
 | transferFrom                                        | 21425           | 22491 | 23025  | 23025 | 6       |
-| transferRestrictor                                  | 2404            | 2404  | 2404   | 2404  | 2       |
-=======
-| transfer                                          | 2915            | 21160 | 23815  | 24815 | 16      |
-| transferFrom                                      | 5424            | 19870 | 20260  | 29986 | 20      |
->>>>>>> 2a833290
+| transferRestrictor                                  | 2404            | 2404  | 2404   | 2404  | 2       |