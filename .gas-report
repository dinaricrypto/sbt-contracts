| lib/solady/test/utils/mocks/MockERC20.sol:MockERC20 contract |                 |       |        |       |         |
|--------------------------------------------------------------|-----------------|-------|--------|-------|---------|
| Deployment Cost                                              | Deployment Size |       |        |       |         |
| 703805                                                       | 4202            |       |        |       |         |
| Function Name                                                | min             | avg   | median | max   | # calls |
| DOMAIN_SEPARATOR                                             | 1244            | 1244  | 1244   | 1244  | 3       |
| allowance                                                    | 2678            | 2678  | 2678   | 2678  | 1       |
<<<<<<< HEAD
| approve                                                      | 22303           | 23983 | 24403  | 24403 | 5       |
| balanceOf                                                    | 599             | 951   | 599    | 2599  | 17      |
| decimals                                                     | 335             | 1335  | 1335   | 2335  | 2       |
| mint                                                         | 7581            | 38781 | 46581  | 46581 | 5       |
=======
| approve                                                      | 22303           | 23878 | 24403  | 24403 | 4       |
| balanceOf                                                    | 599             | 974   | 599    | 2599  | 16      |
| decimals                                                     | 335             | 1001  | 335    | 2335  | 3       |
| mint                                                         | 46581           | 46581 | 46581  | 46581 | 3       |
>>>>>>> c7099180
| nonces                                                       | 533             | 1533  | 1533   | 2533  | 2       |
| permit                                                       | 51238           | 51238 | 51238  | 51238 | 1       |
| transfer                                                     | 18235           | 21514 | 21514  | 24793 | 2       |
| transferFrom                                                 | 18677           | 23277 | 20277  | 34946 | 6       |
| src/TokenLockCheck.sol:TokenLockCheck contract |                 |       |        |       |         |
|------------------------------------------------|-----------------|-------|--------|-------|---------|
| Deployment Cost                                | Deployment Size |       |        |       |         |
| 423361                                         | 3073            |       |        |       |         |
| Function Name                                  | min             | avg   | median | max   | # calls |
| isTransferLocked                               | 738             | 4244  | 2738   | 14607 | 152     |
| setAsDShare                                    | 16704           | 27130 | 27604  | 27604 | 23      |
| src/TokenManager.sol:TokenManager contract |                 |         |         |         |         |
|--------------------------------------------|-----------------|---------|---------|---------|---------|
| Deployment Cost                            | Deployment Size |         |         |         |         |
| 4051768                                    | 20545           |         |         |         |         |
| Function Name                              | min             | avg     | median  | max     | # calls |
| convert                                    | 2774            | 36585   | 38148   | 68835   | 3       |
| deployNewToken                             | 3509            | 1952424 | 2196926 | 2196926 | 9       |
| getAggregateSupply                         | 1460            | 1460    | 1460    | 1460    | 1       |
| getNumTokens                               | 404             | 404     | 404     | 404     | 2       |
| getSupplyExpansion                         | 1912            | 1912    | 1912    | 1912    | 1       |
| getTokenAt                                 | 761             | 761     | 761     | 761     | 2       |
| getTokens                                  | 3367            | 3367    | 3367    | 3367    | 1       |
| isCurrentToken                             | 718             | 718     | 718     | 718     | 3       |
| setDisclosures                             | 993             | 13125   | 13125   | 25257   | 2       |
| setNameSuffix                              | 2992            | 6574    | 6574    | 10156   | 2       |
| setSymbolSuffix                            | 971             | 4553    | 4553    | 8135    | 2       |
| setTransferRestrictor                      | 607             | 3618    | 3618    | 6629    | 2       |
| split                                      | 2828            | 1591243 | 2200281 | 2244009 | 7       |
| splitAmount                                | 662             | 662     | 662     | 662     | 1       |
| src/TransferRestrictor.sol:TransferRestrictor contract |                 |       |        |       |         |
|--------------------------------------------------------|-----------------|-------|--------|-------|---------|
| Deployment Cost                                        | Deployment Size |       |        |       |         |
| 295565                                                 | 1609            |       |        |       |         |
| Function Name                                          | min             | avg   | median | max   | # calls |
| isBlacklisted                                          | 597             | 2006  | 2597   | 2597  | 44      |
<<<<<<< HEAD
| requireNotRestricted                                   | 692             | 3128  | 2859   | 4859  | 51      |
=======
| requireNotRestricted                                   | 692             | 3046  | 2859   | 4859  | 52      |
>>>>>>> c7099180
| restrict                                               | 23864           | 25464 | 25864  | 25864 | 5       |
| unrestrict                                             | 1532            | 1532  | 1532   | 1532  | 1       |
| src/dShare.sol:dShare contract |                 |       |        |       |         |
|--------------------------------|-----------------|-------|--------|-------|---------|
| Deployment Cost                | Deployment Size |       |        |       |         |
| 2090511                        | 11605           |       |        |       |         |
| Function Name                  | min             | avg   | median | max   | # calls |
| BURNER_ROLE                    | 263             | 263   | 263    | 263   | 3       |
| DEFAULT_ADMIN_ROLE             | 263             | 263   | 263    | 263   | 2       |
| MINTER_ROLE                    | 306             | 306   | 306    | 306   | 15      |
| acceptDefaultAdminTransfer     | 502             | 9634  | 726    | 27676 | 3       |
| approve                        | 24443           | 24443 | 24443  | 24443 | 2       |
| balanceOf                      | 583             | 1083  | 583    | 2583  | 8       |
| beginDefaultAdminTransfer      | 26977           | 26977 | 26977  | 26977 | 1       |
| burn                           | 532             | 8148  | 4181   | 31634 | 6       |
| disclosures                    | 1011            | 1187  | 1011   | 1539  | 3       |
| grantRole                      | 27588           | 28463 | 27588  | 29588 | 16      |
| hasRole                        | 706             | 1706  | 1706   | 2706  | 2       |
| mint                           | 569             | 46310 | 56810  | 59147 | 15      |
| name                           | 1263            | 1936  | 1263   | 3263  | 9       |
| owner                          | 460             | 1126  | 460    | 2460  | 9       |
| revokeRole                     | 536             | 536   | 536    | 536   | 1       |
| setDisclosures                 | 54560           | 54560 | 54560  | 54560 | 1       |
| setName                        | 2829            | 12018 | 5629   | 31711 | 7       |
| setSplit                       | 294             | 2489  | 2648   | 4048  | 6       |
| setSymbol                      | 2807            | 15197 | 5607   | 52256 | 7       |
| setTransferRestrictor          | 8947            | 8947  | 8947   | 8947  | 1       |
| symbol                         | 1284            | 1982  | 1284   | 3284  | 9       |
| totalSupply                    | 350             | 635   | 350    | 2350  | 14      |
| transfer                       | 595             | 6787  | 1941   | 22674 | 4       |
| transferFrom                   | 23025           | 23025 | 23025  | 23025 | 2       |
| transferRestrictor             | 404             | 404   | 404    | 404   | 3       |
| src/dividend/DividendDistribution.sol:DividendDistribution contract |                 |       |        |       |         |
|---------------------------------------------------------------------|-----------------|-------|--------|-------|---------|
| Deployment Cost                                                     | Deployment Size |       |        |       |         |
| 1517340                                                             | 7970            |       |        |       |         |
| Function Name                                                       | min             | avg   | median | max   | # calls |
| DISTRIBUTOR_ROLE                                                    | 283             | 283   | 283    | 283   | 7       |
| createDistribution                                                  | 31623           | 79811 | 95608  | 96408 | 4       |
| distribute                                                          | 988             | 20735 | 29616  | 31602 | 3       |
| distributions                                                       | 823             | 823   | 823    | 823   | 2       |
| grantRole                                                           | 27567           | 27567 | 27567  | 27567 | 4       |
| reclaimDistribution                                                 | 891             | 14265 | 12347  | 31476 | 4       |
| src/forwarder/Forwarder.sol:Forwarder contract |                 |        |        |        |         |
|------------------------------------------------|-----------------|--------|--------|--------|---------|
| Deployment Cost                                | Deployment Size |        |        |        |         |
| 2416994                                        | 12960           |        |        |        |         |
| Function Name                                  | min             | avg    | median | max    | # calls |
| DOMAIN_SEPARATOR                               | 376             | 376    | 376    | 376    | 47      |
| feeBps                                         | 2359            | 2359   | 2359   | 2359   | 1       |
| forwardFunctionCall                            | 2567            | 215527 | 238643 | 409310 | 26      |
| isSupportedModule                              | 615             | 615    | 615    | 615    | 2       |
| isTrustedOracle                                | 615             | 615    | 615    | 615    | 1       |
| multicall                                      | 50258           | 286422 | 418460 | 540560 | 25      |
| nonces                                         | 2609            | 2609   | 2609   | 2609   | 1       |
| orderSigner                                    | 566             | 566    | 566    | 566    | 2       |
| owner                                          | 2388            | 2388   | 2388   | 2388   | 1       |
| priceRecencyThreshold                          | 379             | 1379   | 1379   | 2379   | 2       |
| selfPermit                                     | 22046           | 55486  | 56546  | 59046  | 25      |
| setCancellationGasCost                         | 553             | 9972   | 5732   | 23632  | 3       |
| setFeeBps                                      | 567             | 20055  | 21697  | 21697  | 25      |
| setPriceRecencyThreshold                       | 609             | 2613   | 2613   | 4618   | 2       |
| setRelayer                                     | 2694            | 23492  | 24276  | 26276  | 25      |
| setSupportedModule                             | 1912            | 23663  | 24290  | 26290  | 67      |
| setTrustedOracle                               | 740             | 23378  | 24322  | 24322  | 25      |
| src/orders/BuyProcessor.sol:BuyProcessor contract |                 |        |        |        |         |
|---------------------------------------------------|-----------------|--------|--------|--------|---------|
| Deployment Cost                                   | Deployment Size |        |        |        |         |
| 3552982                                           | 18369           |        |        |        |         |
| Function Name                                     | min             | avg    | median | max    | # calls |
| ASSETTOKEN_ROLE                                   | 307             | 307    | 307    | 307    | 92      |
| FORWARDER_ROLE                                    | 263             | 263    | 263    | 263    | 40      |
| OPERATOR_ROLE                                     | 305             | 305    | 305    | 305    | 91      |
<<<<<<< HEAD
| PAYMENTTOKEN_ROLE                                 | 285             | 285    | 285    | 285    | 92      |
| cancelOrder                                       | 14249           | 21619  | 20556  | 30052  | 3       |
| cancelRequested                                   | 520             | 520    | 520    | 520    | 3       |
| escrowedBalanceOf                                 | 799             | 799    | 799    | 799    | 4       |
| estimateTotalFeesForOrder                         | 2678            | 3678   | 2678   | 9178   | 26      |
| fillOrder                                         | 5303            | 84761  | 91892  | 161588 | 5       |
| getFeeRatesForOrder                               | 2278            | 3431   | 2278   | 8778   | 39      |
| getOrderId                                        | 638             | 638    | 638    | 638    | 24      |
| getRemainingOrder                                 | 557             | 557    | 557    | 557    | 7       |
| getTotalReceived                                  | 512             | 512    | 512    | 512    | 2       |
=======
| PAYMENTTOKEN_ROLE                                 | 263             | 263    | 263    | 263    | 92      |
| cancelOrder                                       | 18429           | 31586  | 30367  | 45962  | 3       |
| cancelRequested                                   | 556             | 556    | 556    | 556    | 3       |
| escrowedBalanceOf                                 | 799             | 799    | 799    | 799    | 5       |
| estimateTotalFeesForOrder                         | 2678            | 4335   | 2678   | 9178   | 35      |
| fillOrder                                         | 5281            | 117874 | 154923 | 161629 | 5       |
| getFeeRatesForOrder                               | 2278            | 2711   | 2278   | 8778   | 30      |
| getOrderId                                        | 616             | 616    | 616    | 616    | 26      |
| getOrderStatus                                    | 566             | 566    | 566    | 566    | 9       |
| getTotalReceived                                  | 557             | 557    | 557    | 557    | 4       |
| getUnfilledAmount                                 | 506             | 506    | 506    | 506    | 8       |
>>>>>>> c7099180
| grantRole                                         | 27675           | 27675  | 27675  | 27675  | 174     |
| hasRole                                           | 767             | 2100   | 2767   | 2767   | 15      |
| multicall                                         | 304323          | 312748 | 309759 | 324162 | 3       |
| numOpenOrders                                     | 404             | 404    | 404    | 404    | 6       |
| ordersPaused                                      | 405             | 405    | 405    | 405    | 1       |
| perOrderFee                                       | 421             | 421    | 421    | 421    | 1       |
| percentageFeeRate                                 | 441             | 441    | 441    | 441    | 2       |
| requestCancel                                     | 863             | 15650  | 22830  | 26830  | 8       |
| requestOrder                                      | 569             | 161524 | 213009 | 259471 | 27      |
| revokeRole                                        | 10012           | 10012  | 10012  | 10012  | 1       |
| selfPermit                                        | 56597           | 58472  | 59097  | 59097  | 4       |
| setFees                                           | 9318            | 9318   | 9318   | 9318   | 1       |
| setOrdersPaused                                   | 6091            | 7957   | 8891   | 8891   | 3       |
| setTokenLockCheck                                 | 9001            | 9001   | 9001   | 9001   | 1       |
| setTreasury                                       | 2844            | 5928   | 5928   | 9013   | 2       |
| tokenLockCheck                                    | 450             | 450    | 450    | 450    | 1       |
| treasury                                          | 427             | 427    | 427    | 427    | 1       |
| src/orders/BuyUnlockedProcessor.sol:BuyUnlockedProcessor contract |                 |        |        |        |         |
|-------------------------------------------------------------------|-----------------|--------|--------|--------|---------|
| Deployment Cost                                                   | Deployment Size |        |        |        |         |
| 3824159                                                           | 19733           |        |        |        |         |
| Function Name                                                     | min             | avg    | median | max    | # calls |
| ASSETTOKEN_ROLE                                                   | 307             | 307    | 307    | 307    | 5       |
| FORWARDER_ROLE                                                    | 285             | 285    | 285    | 285    | 21      |
| OPERATOR_ROLE                                                     | 305             | 305    | 305    | 305    | 5       |
<<<<<<< HEAD
| PAYMENTTOKEN_ROLE                                                 | 263             | 263    | 263    | 263    | 5       |
| cancelOrder                                                       | 6654            | 18303  | 18303  | 29952  | 2       |
| fillOrder                                                         | 144038          | 144038 | 144038 | 144038 | 2       |
| getFeeRatesForOrder                                               | 2322            | 3464   | 2322   | 6322   | 7       |
| getOrderEscrow                                                    | 552             | 552    | 552    | 552    | 2       |
| getOrderId                                                        | 638             | 638    | 638    | 638    | 7       |
| getRemainingOrder                                                 | 557             | 557    | 557    | 557    | 1       |
| getTotalReceived                                                  | 512             | 512    | 512    | 512    | 1       |
=======
| PAYMENTTOKEN_ROLE                                                 | 308             | 308    | 308    | 308    | 5       |
| cancelOrder                                                       | 22775           | 34420  | 34420  | 46066  | 2       |
| estimateTotalFeesForOrder                                         | 6723            | 6723   | 6723   | 6723   | 2       |
| fillOrder                                                         | 5009            | 44834  | 44834  | 84660  | 2       |
| getFeeRatesForOrder                                               | 2322            | 2322   | 2322   | 2322   | 5       |
| getOrderEscrow                                                    | 552             | 552    | 552    | 552    | 3       |
| getOrderId                                                        | 616             | 616    | 616    | 616    | 8       |
| getOrderStatus                                                    | 566             | 566    | 566    | 566    | 1       |
>>>>>>> c7099180
| grantRole                                                         | 27697           | 27697  | 27697  | 27697  | 91      |
| hasRole                                                           | 2745            | 2745   | 2745   | 2745   | 2       |
| requestOrder                                                      | 235234          | 236746 | 237234 | 237528 | 7       |
| returnEscrow                                                      | 3450            | 14376  | 14376  | 25302  | 2       |
| takeEscrow                                                        | 27792           | 32754  | 34739  | 34739  | 7       |
| src/orders/SellProcessor.sol:SellProcessor contract |                 |        |        |        |         |
|-----------------------------------------------------|-----------------|--------|--------|--------|---------|
| Deployment Cost                                     | Deployment Size |        |        |        |         |
| 3587831                                             | 18543           |        |        |        |         |
| Function Name                                       | min             | avg    | median | max    | # calls |
| ASSETTOKEN_ROLE                                     | 307             | 307    | 307    | 307    | 6       |
| FORWARDER_ROLE                                      | 263             | 263    | 263    | 263    | 25      |
| OPERATOR_ROLE                                       | 305             | 305    | 305    | 305    | 6       |
<<<<<<< HEAD
| PAYMENTTOKEN_ROLE                                   | 285             | 285    | 285    | 285    | 6       |
| cancelOrder                                         | 30067           | 30067  | 30067  | 30067  | 1       |
| escrowedBalanceOf                                   | 799             | 799    | 799    | 799    | 4       |
| fillOrder                                           | 6435            | 54944  | 57554  | 111752 | 5       |
=======
| PAYMENTTOKEN_ROLE                                   | 263             | 263    | 263    | 263    | 6       |
| cancelOrder                                         | 46800           | 46800  | 46800  | 46800  | 1       |
| escrowedBalanceOf                                   | 799             | 799    | 799    | 799    | 4       |
| fillOrder                                           | 6704            | 79583  | 93007  | 112099 | 5       |
>>>>>>> c7099180
| getFeeRatesForOrder                                 | 2278            | 2278   | 2278   | 2278   | 4       |
| getOrderId                                          | 616             | 616    | 616    | 616    | 11      |
| getOrderStatus                                      | 566             | 566    | 566    | 566    | 7       |
| getTotalReceived                                    | 557             | 557    | 557    | 557    | 5       |
| getUnfilledAmount                                   | 506             | 506    | 506    | 506    | 7       |
| grantRole                                           | 27675           | 27675  | 27675  | 27675  | 106     |
| hasRole                                             | 2767            | 2767   | 2767   | 2767   | 3       |
| numOpenOrders                                       | 404             | 404    | 404    | 404    | 6       |
| requestOrder                                        | 216955          | 219901 | 220390 | 220907 | 9       |
| test/utils/SigMeta.sol:SigMeta contract |                 |      |        |      |         |
|-----------------------------------------|-----------------|------|--------|------|---------|
| Deployment Cost                         | Deployment Size |      |        |      |         |
| 291289                                  | 1592            |      |        |      |         |
| Function Name                           | min             | avg  | median | max  | # calls |
| getHashToSign                           | 3500            | 3550 | 3563   | 3563 | 25      |
| test/utils/SigPrice.sol:SigPrice contract |                 |      |        |      |         |
|-------------------------------------------|-----------------|------|--------|------|---------|
| Deployment Cost                           | Deployment Size |      |        |      |         |
| 169772                                    | 985             |      |        |      |         |
| Function Name                             | min             | avg  | median | max  | # calls |
| getTypedDataHashForPriceAttestation       | 1559            | 1559 | 1559   | 1559 | 20      |
| test/utils/SigUtils.sol:SigUtils contract |                 |      |        |      |         |
|-------------------------------------------|-----------------|------|--------|------|---------|
| Deployment Cost                           | Deployment Size |      |        |      |         |
| 147808                                    | 754             |      |        |      |         |
| Function Name                             | min             | avg  | median | max  | # calls |
| getTypedDataHash                          | 1265            | 2979 | 3265   | 3265 | 28      |
| test/utils/mocks/MockToken.sol:MockToken contract |                 |       |        |       |         |
|---------------------------------------------------|-----------------|-------|--------|-------|---------|
| Deployment Cost                                   | Deployment Size |       |        |       |         |
| 757215                                            | 3969            |       |        |       |         |
| Function Name                                     | min             | avg   | median | max   | # calls |
| DOMAIN_SEPARATOR                                  | 1222            | 1222  | 1222   | 1222  | 48      |
| allowance                                         | 679             | 2512  | 2679   | 2679  | 12      |
| approve                                           | 22326           | 22326 | 22326  | 22326 | 11      |
<<<<<<< HEAD
| balanceOf                                         | 577             | 1062  | 577    | 2577  | 107     |
=======
| balanceOf                                         | 577             | 1046  | 577    | 2577  | 115     |
>>>>>>> c7099180
| blackList                                         | 20519           | 20519 | 20519  | 20519 | 1       |
| blacklist                                         | 20540           | 21540 | 21540  | 22540 | 2       |
| decimals                                          | 379             | 931   | 379    | 2379  | 134     |
| increaseAllowance                                 | 24571           | 24571 | 24571  | 24571 | 21      |
| isBlackListed                                     | 608             | 2281  | 2608   | 2608  | 98      |
| isBlacklisted                                     | 607             | 2357  | 2607   | 2607  | 80      |
| mint                                              | 46604           | 46604 | 46604  | 46604 | 23      |
| nonces                                            | 599             | 1580  | 599    | 2599  | 53      |
| permit                                            | 14239           | 49739 | 51239  | 51239 | 26      |
<<<<<<< HEAD
| transfer                                          | 2332            | 19632 | 23815  | 24815 | 24      |
| transferFrom                                      | 2740            | 21876 | 20260  | 29986 | 54      |
=======
| transfer                                          | 2332            | 20761 | 24815  | 24815 | 27      |
| transferFrom                                      | 2740            | 21851 | 20260  | 29986 | 55      |
>>>>>>> c7099180
| test/utils/mocks/MockdShare.sol:MockdShare contract |                 |       |        |       |         |
|-----------------------------------------------------|-----------------|-------|--------|-------|---------|
| Deployment Cost                                     | Deployment Size |       |        |       |         |
| 2436736                                             | 12616           |       |        |       |         |
| Function Name                                       | min             | avg   | median | max   | # calls |
| BURNER_ROLE                                         | 263             | 263   | 263    | 263   | 45      |
| DOMAIN_SEPARATOR                                    | 1245            | 1245  | 1245   | 1245  | 20      |
| MINTER_ROLE                                         | 306             | 306   | 306    | 306   | 90      |
| allowance                                           | 2695            | 2695  | 2695   | 2695  | 2       |
| approve                                             | 22343           | 22343 | 22343  | 22343 | 2       |
| balanceOf                                           | 583             | 1065  | 583    | 2583  | 29      |
| burn                                                | 3827            | 6044  | 6783   | 6783  | 4       |
| grantRole                                           | 25588           | 26832 | 27588  | 27588 | 135     |
| increaseAllowance                                   | 24512           | 24512 | 24512  | 24512 | 6       |
| isBlacklisted                                       | 1708            | 4148  | 3708   | 8208  | 42      |
<<<<<<< HEAD
| mint                                                | 50647           | 56326 | 56810  | 59147 | 11      |
| nonces                                              | 605             | 1605  | 1605   | 2605  | 4       |
| permit                                              | 51295           | 51295 | 51295  | 51295 | 2       |
| transfer                                            | 19474           | 19474 | 19474  | 19474 | 1       |
| transferFrom                                        | 21425           | 25106 | 23025  | 35143 | 10      |
| transferRestrictor                                  | 2404            | 2404  | 2404   | 2404  | 2       |
| test/utils/mocks/MockxERC4626.sol:MockxERC4626 contract |                 |        |        |        |         |
|---------------------------------------------------------|-----------------|--------|--------|--------|---------|
| Deployment Cost                                         | Deployment Size |        |        |        |         |
| 1306923                                                 | 7054            |        |        |        |         |
| Function Name                                           | min             | avg    | median | max    | # calls |
| convertToShares                                         | 1153            | 1385   | 1502   | 1502   | 3       |
| deposit                                                 | 111608          | 111608 | 111608 | 111608 | 1       |
| lastRewardAmount                                        | 459             | 459    | 459    | 459    | 3       |
| syncRewards                                             | 23987           | 23987  | 23987  | 23987  | 1       |
| totalAssets                                             | 643             | 852    | 992    | 992    | 5       |
=======
| mint                                                | 19347           | 51935 | 56810  | 57147 | 11      |
| nonces                                              | 605             | 1605  | 1605   | 2605  | 4       |
| permit                                              | 51295           | 51295 | 51295  | 51295 | 2       |
| transfer                                            | 19474           | 19474 | 19474  | 19474 | 1       |
| transferFrom                                        | 21425           | 25128 | 23025  | 35143 | 10      |
| transferRestrictor                                  | 2404            | 2404  | 2404   | 2404  | 2       |
>>>>>>> c7099180
<|MERGE_RESOLUTION|>--- conflicted
+++ resolved
@@ -5,21 +5,14 @@
 | Function Name                                                | min             | avg   | median | max   | # calls |
 | DOMAIN_SEPARATOR                                             | 1244            | 1244  | 1244   | 1244  | 3       |
 | allowance                                                    | 2678            | 2678  | 2678   | 2678  | 1       |
-<<<<<<< HEAD
-| approve                                                      | 22303           | 23983 | 24403  | 24403 | 5       |
-| balanceOf                                                    | 599             | 951   | 599    | 2599  | 17      |
-| decimals                                                     | 335             | 1335  | 1335   | 2335  | 2       |
-| mint                                                         | 7581            | 38781 | 46581  | 46581 | 5       |
-=======
 | approve                                                      | 22303           | 23878 | 24403  | 24403 | 4       |
 | balanceOf                                                    | 599             | 974   | 599    | 2599  | 16      |
 | decimals                                                     | 335             | 1001  | 335    | 2335  | 3       |
 | mint                                                         | 46581           | 46581 | 46581  | 46581 | 3       |
->>>>>>> c7099180
 | nonces                                                       | 533             | 1533  | 1533   | 2533  | 2       |
 | permit                                                       | 51238           | 51238 | 51238  | 51238 | 1       |
 | transfer                                                     | 18235           | 21514 | 21514  | 24793 | 2       |
-| transferFrom                                                 | 18677           | 23277 | 20277  | 34946 | 6       |
+| transferFrom                                                 | 18677           | 20943 | 20277  | 25208 | 5       |
 | src/TokenLockCheck.sol:TokenLockCheck contract |                 |       |        |       |         |
 |------------------------------------------------|-----------------|-------|--------|-------|---------|
 | Deployment Cost                                | Deployment Size |       |        |       |         |
@@ -32,7 +25,7 @@
 | Deployment Cost                            | Deployment Size |         |         |         |         |
 | 4051768                                    | 20545           |         |         |         |         |
 | Function Name                              | min             | avg     | median  | max     | # calls |
-| convert                                    | 2774            | 36585   | 38148   | 68835   | 3       |
+| convert                                    | 2774            | 47224   | 68835   | 70065   | 3       |
 | deployNewToken                             | 3509            | 1952424 | 2196926 | 2196926 | 9       |
 | getAggregateSupply                         | 1460            | 1460    | 1460    | 1460    | 1       |
 | getNumTokens                               | 404             | 404     | 404     | 404     | 2       |
@@ -44,21 +37,17 @@
 | setNameSuffix                              | 2992            | 6574    | 6574    | 10156   | 2       |
 | setSymbolSuffix                            | 971             | 4553    | 4553    | 8135    | 2       |
 | setTransferRestrictor                      | 607             | 3618    | 3618    | 6629    | 2       |
-| split                                      | 2828            | 1591243 | 2200281 | 2244009 | 7       |
+| split                                      | 2828            | 1591271 | 2200377 | 2244009 | 7       |
 | splitAmount                                | 662             | 662     | 662     | 662     | 1       |
 | src/TransferRestrictor.sol:TransferRestrictor contract |                 |       |        |       |         |
 |--------------------------------------------------------|-----------------|-------|--------|-------|---------|
 | Deployment Cost                                        | Deployment Size |       |        |       |         |
 | 295565                                                 | 1609            |       |        |       |         |
 | Function Name                                          | min             | avg   | median | max   | # calls |
-| isBlacklisted                                          | 597             | 2006  | 2597   | 2597  | 44      |
-<<<<<<< HEAD
-| requireNotRestricted                                   | 692             | 3128  | 2859   | 4859  | 51      |
-=======
-| requireNotRestricted                                   | 692             | 3046  | 2859   | 4859  | 52      |
->>>>>>> c7099180
-| restrict                                               | 23864           | 25464 | 25864  | 25864 | 5       |
-| unrestrict                                             | 1532            | 1532  | 1532   | 1532  | 1       |
+| isBlacklisted                                          | 597             | 1974  | 2597   | 2597  | 45      |
+| requireNotRestricted                                   | 692             | 2883  | 2859   | 4859  | 73      |
+| restrict                                               | 23864           | 25530 | 25864  | 25864 | 6       |
+| unrestrict                                             | 1532            | 1532  | 1532   | 1532  | 2       |
 | src/dShare.sol:dShare contract |                 |       |        |       |         |
 |--------------------------------|-----------------|-------|--------|-------|---------|
 | Deployment Cost                | Deployment Size |       |        |       |         |
@@ -68,27 +57,28 @@
 | DEFAULT_ADMIN_ROLE             | 263             | 263   | 263    | 263   | 2       |
 | MINTER_ROLE                    | 306             | 306   | 306    | 306   | 15      |
 | acceptDefaultAdminTransfer     | 502             | 9634  | 726    | 27676 | 3       |
-| approve                        | 24443           | 24443 | 24443  | 24443 | 2       |
-| balanceOf                      | 583             | 1083  | 583    | 2583  | 8       |
+| allowance                      | 695             | 695   | 695    | 695   | 1       |
+| approve                        | 24443           | 24443 | 24443  | 24443 | 8       |
+| balanceOf                      | 583             | 1303  | 583    | 2583  | 25      |
 | beginDefaultAdminTransfer      | 26977           | 26977 | 26977  | 26977 | 1       |
 | burn                           | 532             | 8148  | 4181   | 31634 | 6       |
 | disclosures                    | 1011            | 1187  | 1011   | 1539  | 3       |
 | grantRole                      | 27588           | 28463 | 27588  | 29588 | 16      |
 | hasRole                        | 706             | 1706  | 1706   | 2706  | 2       |
-| mint                           | 569             | 46310 | 56810  | 59147 | 15      |
-| name                           | 1263            | 1936  | 1263   | 3263  | 9       |
+| mint                           | 569             | 50925 | 56810  | 59147 | 20      |
+| name                           | 1263            | 1961  | 1263   | 3263  | 9       |
 | owner                          | 460             | 1126  | 460    | 2460  | 9       |
 | revokeRole                     | 536             | 536   | 536    | 536   | 1       |
 | setDisclosures                 | 54560           | 54560 | 54560  | 54560 | 1       |
-| setName                        | 2829            | 12018 | 5629   | 31711 | 7       |
+| setName                        | 2829            | 15219 | 5629   | 52278 | 7       |
 | setSplit                       | 294             | 2489  | 2648   | 4048  | 6       |
-| setSymbol                      | 2807            | 15197 | 5607   | 52256 | 7       |
+| setSymbol                      | 2807            | 11996 | 5607   | 31689 | 7       |
 | setTransferRestrictor          | 8947            | 8947  | 8947   | 8947  | 1       |
-| symbol                         | 1284            | 1982  | 1284   | 3284  | 9       |
+| symbol                         | 1284            | 2016  | 1284   | 3284  | 11      |
 | totalSupply                    | 350             | 635   | 350    | 2350  | 14      |
-| transfer                       | 595             | 6787  | 1941   | 22674 | 4       |
-| transferFrom                   | 23025           | 23025 | 23025  | 23025 | 2       |
-| transferRestrictor             | 404             | 404   | 404    | 404   | 3       |
+| transfer                       | 595             | 11016 | 10757  | 22674 | 6       |
+| transferFrom                   | 21425           | 21882 | 21425  | 23025 | 7       |
+| transferRestrictor             | 404             | 404   | 404    | 404   | 13      |
 | src/dividend/DividendDistribution.sol:DividendDistribution contract |                 |       |        |       |         |
 |---------------------------------------------------------------------|-----------------|-------|--------|-------|---------|
 | Deployment Cost                                                     | Deployment Size |       |        |       |         |
@@ -130,18 +120,6 @@
 | ASSETTOKEN_ROLE                                   | 307             | 307    | 307    | 307    | 92      |
 | FORWARDER_ROLE                                    | 263             | 263    | 263    | 263    | 40      |
 | OPERATOR_ROLE                                     | 305             | 305    | 305    | 305    | 91      |
-<<<<<<< HEAD
-| PAYMENTTOKEN_ROLE                                 | 285             | 285    | 285    | 285    | 92      |
-| cancelOrder                                       | 14249           | 21619  | 20556  | 30052  | 3       |
-| cancelRequested                                   | 520             | 520    | 520    | 520    | 3       |
-| escrowedBalanceOf                                 | 799             | 799    | 799    | 799    | 4       |
-| estimateTotalFeesForOrder                         | 2678            | 3678   | 2678   | 9178   | 26      |
-| fillOrder                                         | 5303            | 84761  | 91892  | 161588 | 5       |
-| getFeeRatesForOrder                               | 2278            | 3431   | 2278   | 8778   | 39      |
-| getOrderId                                        | 638             | 638    | 638    | 638    | 24      |
-| getRemainingOrder                                 | 557             | 557    | 557    | 557    | 7       |
-| getTotalReceived                                  | 512             | 512    | 512    | 512    | 2       |
-=======
 | PAYMENTTOKEN_ROLE                                 | 263             | 263    | 263    | 263    | 92      |
 | cancelOrder                                       | 18429           | 31586  | 30367  | 45962  | 3       |
 | cancelRequested                                   | 556             | 556    | 556    | 556    | 3       |
@@ -153,7 +131,6 @@
 | getOrderStatus                                    | 566             | 566    | 566    | 566    | 9       |
 | getTotalReceived                                  | 557             | 557    | 557    | 557    | 4       |
 | getUnfilledAmount                                 | 506             | 506    | 506    | 506    | 8       |
->>>>>>> c7099180
 | grantRole                                         | 27675           | 27675  | 27675  | 27675  | 174     |
 | hasRole                                           | 767             | 2100   | 2767   | 2767   | 15      |
 | multicall                                         | 304323          | 312748 | 309759 | 324162 | 3       |
@@ -179,16 +156,6 @@
 | ASSETTOKEN_ROLE                                                   | 307             | 307    | 307    | 307    | 5       |
 | FORWARDER_ROLE                                                    | 285             | 285    | 285    | 285    | 21      |
 | OPERATOR_ROLE                                                     | 305             | 305    | 305    | 305    | 5       |
-<<<<<<< HEAD
-| PAYMENTTOKEN_ROLE                                                 | 263             | 263    | 263    | 263    | 5       |
-| cancelOrder                                                       | 6654            | 18303  | 18303  | 29952  | 2       |
-| fillOrder                                                         | 144038          | 144038 | 144038 | 144038 | 2       |
-| getFeeRatesForOrder                                               | 2322            | 3464   | 2322   | 6322   | 7       |
-| getOrderEscrow                                                    | 552             | 552    | 552    | 552    | 2       |
-| getOrderId                                                        | 638             | 638    | 638    | 638    | 7       |
-| getRemainingOrder                                                 | 557             | 557    | 557    | 557    | 1       |
-| getTotalReceived                                                  | 512             | 512    | 512    | 512    | 1       |
-=======
 | PAYMENTTOKEN_ROLE                                                 | 308             | 308    | 308    | 308    | 5       |
 | cancelOrder                                                       | 22775           | 34420  | 34420  | 46066  | 2       |
 | estimateTotalFeesForOrder                                         | 6723            | 6723   | 6723   | 6723   | 2       |
@@ -197,7 +164,6 @@
 | getOrderEscrow                                                    | 552             | 552    | 552    | 552    | 3       |
 | getOrderId                                                        | 616             | 616    | 616    | 616    | 8       |
 | getOrderStatus                                                    | 566             | 566    | 566    | 566    | 1       |
->>>>>>> c7099180
 | grantRole                                                         | 27697           | 27697  | 27697  | 27697  | 91      |
 | hasRole                                                           | 2745            | 2745   | 2745   | 2745   | 2       |
 | requestOrder                                                      | 235234          | 236746 | 237234 | 237528 | 7       |
@@ -211,17 +177,10 @@
 | ASSETTOKEN_ROLE                                     | 307             | 307    | 307    | 307    | 6       |
 | FORWARDER_ROLE                                      | 263             | 263    | 263    | 263    | 25      |
 | OPERATOR_ROLE                                       | 305             | 305    | 305    | 305    | 6       |
-<<<<<<< HEAD
-| PAYMENTTOKEN_ROLE                                   | 285             | 285    | 285    | 285    | 6       |
-| cancelOrder                                         | 30067           | 30067  | 30067  | 30067  | 1       |
-| escrowedBalanceOf                                   | 799             | 799    | 799    | 799    | 4       |
-| fillOrder                                           | 6435            | 54944  | 57554  | 111752 | 5       |
-=======
 | PAYMENTTOKEN_ROLE                                   | 263             | 263    | 263    | 263    | 6       |
 | cancelOrder                                         | 46800           | 46800  | 46800  | 46800  | 1       |
 | escrowedBalanceOf                                   | 799             | 799    | 799    | 799    | 4       |
 | fillOrder                                           | 6704            | 79583  | 93007  | 112099 | 5       |
->>>>>>> c7099180
 | getFeeRatesForOrder                                 | 2278            | 2278   | 2278   | 2278   | 4       |
 | getOrderId                                          | 616             | 616    | 616    | 616    | 11      |
 | getOrderStatus                                      | 566             | 566    | 566    | 566    | 7       |
@@ -231,6 +190,24 @@
 | hasRole                                             | 2767            | 2767   | 2767   | 2767   | 3       |
 | numOpenOrders                                       | 404             | 404    | 404    | 404    | 6       |
 | requestOrder                                        | 216955          | 219901 | 220390 | 220907 | 9       |
+| src/xdShare.sol:xdShare contract |                 |       |        |       |         |
+|----------------------------------|-----------------|-------|--------|-------|---------|
+| Deployment Cost                  | Deployment Size |       |        |       |         |
+| 1380081                          | 7092            |       |        |       |         |
+| Function Name                    | min             | avg   | median | max   | # calls |
+| asset                            | 248             | 248   | 248    | 248   | 1       |
+| balanceOf                        | 572             | 1460  | 572    | 2572  | 9       |
+| decimals                         | 401             | 401   | 401    | 401   | 1       |
+| deposit                          | 5907            | 50327 | 64334  | 66734 | 4       |
+| isBlacklisted                    | 2346            | 2346  | 2346   | 2346  | 1       |
+| lock                             | 4197            | 5197  | 5197   | 6197  | 4       |
+| mint                             | 5932            | 47013 | 66754  | 68354 | 3       |
+| name                             | 7390            | 7390  | 7390   | 7390  | 1       |
+| redeem                           | 2277            | 14724 | 14724  | 27171 | 2       |
+| symbol                           | 2902            | 2902  | 2902   | 2902  | 1       |
+| transfer                         | 2585            | 14742 | 14742  | 26900 | 2       |
+| unlock                           | 1092            | 1092  | 1092   | 1092  | 4       |
+| withdraw                         | 3540            | 15860 | 15860  | 28181 | 2       |
 | test/utils/SigMeta.sol:SigMeta contract |                 |      |        |      |         |
 |-----------------------------------------|-----------------|------|--------|------|---------|
 | Deployment Cost                         | Deployment Size |      |        |      |         |
@@ -257,11 +234,7 @@
 | DOMAIN_SEPARATOR                                  | 1222            | 1222  | 1222   | 1222  | 48      |
 | allowance                                         | 679             | 2512  | 2679   | 2679  | 12      |
 | approve                                           | 22326           | 22326 | 22326  | 22326 | 11      |
-<<<<<<< HEAD
-| balanceOf                                         | 577             | 1062  | 577    | 2577  | 107     |
-=======
 | balanceOf                                         | 577             | 1046  | 577    | 2577  | 115     |
->>>>>>> c7099180
 | blackList                                         | 20519           | 20519 | 20519  | 20519 | 1       |
 | blacklist                                         | 20540           | 21540 | 21540  | 22540 | 2       |
 | decimals                                          | 379             | 931   | 379    | 2379  | 134     |
@@ -271,13 +244,8 @@
 | mint                                              | 46604           | 46604 | 46604  | 46604 | 23      |
 | nonces                                            | 599             | 1580  | 599    | 2599  | 53      |
 | permit                                            | 14239           | 49739 | 51239  | 51239 | 26      |
-<<<<<<< HEAD
-| transfer                                          | 2332            | 19632 | 23815  | 24815 | 24      |
-| transferFrom                                      | 2740            | 21876 | 20260  | 29986 | 54      |
-=======
 | transfer                                          | 2332            | 20761 | 24815  | 24815 | 27      |
 | transferFrom                                      | 2740            | 21851 | 20260  | 29986 | 55      |
->>>>>>> c7099180
 | test/utils/mocks/MockdShare.sol:MockdShare contract |                 |       |        |       |         |
 |-----------------------------------------------------|-----------------|-------|--------|-------|---------|
 | Deployment Cost                                     | Deployment Size |       |        |       |         |
@@ -293,28 +261,9 @@
 | grantRole                                           | 25588           | 26832 | 27588  | 27588 | 135     |
 | increaseAllowance                                   | 24512           | 24512 | 24512  | 24512 | 6       |
 | isBlacklisted                                       | 1708            | 4148  | 3708   | 8208  | 42      |
-<<<<<<< HEAD
-| mint                                                | 50647           | 56326 | 56810  | 59147 | 11      |
-| nonces                                              | 605             | 1605  | 1605   | 2605  | 4       |
-| permit                                              | 51295           | 51295 | 51295  | 51295 | 2       |
-| transfer                                            | 19474           | 19474 | 19474  | 19474 | 1       |
-| transferFrom                                        | 21425           | 25106 | 23025  | 35143 | 10      |
-| transferRestrictor                                  | 2404            | 2404  | 2404   | 2404  | 2       |
-| test/utils/mocks/MockxERC4626.sol:MockxERC4626 contract |                 |        |        |        |         |
-|---------------------------------------------------------|-----------------|--------|--------|--------|---------|
-| Deployment Cost                                         | Deployment Size |        |        |        |         |
-| 1306923                                                 | 7054            |        |        |        |         |
-| Function Name                                           | min             | avg    | median | max    | # calls |
-| convertToShares                                         | 1153            | 1385   | 1502   | 1502   | 3       |
-| deposit                                                 | 111608          | 111608 | 111608 | 111608 | 1       |
-| lastRewardAmount                                        | 459             | 459    | 459    | 459    | 3       |
-| syncRewards                                             | 23987           | 23987  | 23987  | 23987  | 1       |
-| totalAssets                                             | 643             | 852    | 992    | 992    | 5       |
-=======
 | mint                                                | 19347           | 51935 | 56810  | 57147 | 11      |
 | nonces                                              | 605             | 1605  | 1605   | 2605  | 4       |
 | permit                                              | 51295           | 51295 | 51295  | 51295 | 2       |
 | transfer                                            | 19474           | 19474 | 19474  | 19474 | 1       |
 | transferFrom                                        | 21425           | 25128 | 23025  | 35143 | 10      |
-| transferRestrictor                                  | 2404            | 2404  | 2404   | 2404  | 2       |
->>>>>>> c7099180
+| transferRestrictor                                  | 2404            | 2404  | 2404   | 2404  | 2       |