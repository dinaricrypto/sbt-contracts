| lib/openzeppelin-contracts/contracts/proxy/ERC1967/ERC1967Proxy.sol:ERC1967Proxy contract |                 |        |        |        |         |
|-------------------------------------------------------------------------------------------|-----------------|--------|--------|--------|---------|
| Deployment Cost                                                                           | Deployment Size |        |        |        |         |
<<<<<<< HEAD
| 260830                                                                                    | 1107            |        |        |        |         |
| Function Name                                                                             | min             | avg    | median | max    | # calls |
| BURNER_ROLE                                                                               | 632             | 632    | 632    | 632    | 5       |
| DEFAULT_ADMIN_ROLE                                                                        | 5574            | 5574   | 5574   | 5574   | 3       |
| DOMAIN_SEPARATOR                                                                          | 6028            | 8278   | 8278   | 10528  | 2       |
| MINTER_ROLE                                                                               | 1316            | 3076   | 1316   | 5816   | 23      |
| acceptDefaultAdminTransfer                                                                | 28960           | 39194  | 29154  | 59468  | 3       |
| allowance                                                                                 | 1726            | 1726   | 1726   | 1726   | 1       |
| announceExistingDShare                                                                    | 29294           | 78681  | 43602  | 198225 | 4       |
| approve                                                                                   | 50639           | 50721  | 50699  | 50807  | 9       |
| asset                                                                                     | 2785            | 2785   | 2785   | 2785   | 1       |
| balanceOf                                                                                 | 985             | 3903   | 1420   | 9920   | 53      |
| balancePerShare                                                                           | 1260            | 1260   | 1260   | 1260   | 1       |
| balanceToShares                                                                           | 1731            | 1731   | 1731   | 1731   | 2       |
| beginDefaultAdminTransfer                                                                 | 54995           | 54995  | 54995  | 54995  | 1       |
| burn                                                                                      | 28800           | 38484  | 36132  | 52873  | 4       |
| burnFrom                                                                                  | 46806           | 46806  | 46806  | 46806  | 1       |
| cancelOrder                                                                               | 35111           | 58803  | 58803  | 82496  | 2       |
| convertToAssets                                                                           | 2533            | 2533   | 2533   | 2533   | 2       |
| createDShare                                                                              | 32730           | 735275 | 748446 | 791300 | 48      |
| createOrderWithSignature                                                                  | 173464          | 219799 | 219799 | 266135 | 2       |
| decimals                                                                                  | 629             | 629    | 629    | 629    | 1       |
| deposit                                                                                   | 94840           | 123725 | 129076 | 131220 | 6       |
| ethUsdOracle                                                                              | 1062            | 1062   | 1062   | 1062   | 1       |
| fillOrder                                                                                 | 39440           | 85483  | 91607  | 157632 | 9       |
| getDShareBeacon                                                                           | 672             | 672    | 672    | 672    | 1       |
| getDShares                                                                                | 4022            | 4022   | 4022   | 4022   | 2       |
| getOrderStatus                                                                            | 805             | 805    | 805    | 805    | 10      |
| getStandardFeeRates                                                                       | 2871            | 3815   | 2878   | 11878  | 48      |
| getStandardFees                                                                           | 1735            | 1820   | 1820   | 1906   | 2       |
| getTokenPriceInWei                                                                        | 45945           | 45945  | 45945  | 45945  | 1       |
| getTransferRestrictor                                                                     | 549             | 549    | 549    | 549    | 1       |
| getUnfilledAmount                                                                         | 1086            | 1086   | 1086   | 1086   | 9       |
| getWrappedDShareBeacon                                                                    | 738             | 738    | 738    | 738    | 1       |
| grantRole                                                                                 | 55801           | 55925  | 55921  | 56041  | 24      |
| hasRole                                                                                   | 1324            | 4574   | 4574   | 7824   | 2       |
| hashOrder                                                                                 | 1235            | 3806   | 5735   | 5735   | 7       |
| hashOrderRequest                                                                          | 2229            | 2229   | 2229   | 2229   | 2       |
| initializeV2                                                                              | 28310           | 42549  | 42549  | 56789  | 2       |
| isBlacklisted                                                                             | 1711            | 2858   | 2977   | 4517   | 6       |
| isOperator                                                                                | 1036            | 1036   | 1036   | 1036   | 1       |
| isTokenDShare                                                                             | 713             | 6693   | 7213   | 7213   | 25      |
| isTokenWrappedDShare                                                                      | 889             | 889    | 889    | 889    | 2       |
| isTransferLocked                                                                          | 2994            | 4751   | 3283   | 9494   | 5       |
| maxOrderDecimals                                                                          | 1053            | 1053   | 1053   | 1053   | 1       |
| maxWithdraw                                                                               | 3321            | 3321   | 3321   | 3321   | 5       |
| mint(address,uint256)                                                                     | 29035           | 78734  | 87841  | 88051  | 24      |
| mint(uint256,address)                                                                     | 129336          | 130366 | 130366 | 131396 | 2       |
| multicall                                                                                 | 253031          | 291436 | 275332 | 359746 | 5       |
| name                                                                                      | 1245            | 3420   | 1272   | 7745   | 3       |
| ordersPaused                                                                              | 1320            | 1320   | 1320   | 1320   | 1       |
| owner                                                                                     | 1098            | 1098   | 1098   | 1098   | 1       |
| paymentTokenOracle                                                                        | 1272            | 1272   | 1272   | 1272   | 1       |
| pendingDefaultAdmin                                                                       | 1399            | 1399   | 1399   | 1399   | 1       |
| redeem                                                                                    | 88557           | 91923  | 91237  | 95977  | 3       |
| removeFees                                                                                | 32402           | 32402  | 32402  | 32402  | 1       |
| requestCancel                                                                             | 29284           | 29952  | 29545  | 31028  | 3       |
| requestOrder                                                                              | 30203           | 146451 | 169230 | 232434 | 25      |
| revokeRole                                                                                | 27496           | 27496  | 27496  | 27496  | 1       |
| selfPermit                                                                                | 55481           | 61903  | 55481  | 83633  | 6       |
| setBalancePerShare                                                                        | 29091           | 33982  | 35163  | 35319  | 10      |
| setBlacklistCallSelector                                                                  | 32681           | 58394  | 58942  | 58942  | 48      |
| setEthUsdOracle                                                                           | 29428           | 32491  | 32491  | 35555  | 2       |
| setFees                                                                                   | 29825           | 54402  | 54931  | 55003  | 47      |
| setMaxOrderDecimals                                                                       | 42592           | 63994  | 64504  | 64504  | 43      |
| setName                                                                                   | 29692           | 34340  | 36660  | 36668  | 3       |
| setNewTransferRestrictor                                                                  | 26526           | 28316  | 28316  | 30106  | 2       |
| setOperator                                                                               | 28813           | 51909  | 52396  | 52624  | 47      |
| setOrdersPaused                                                                           | 28528           | 31618  | 31757  | 34569  | 3       |
| setPaymentTokenOracle                                                                     | 29150           | 48893  | 52842  | 52842  | 6       |
| setSymbol                                                                                 | 29682           | 34322  | 36636  | 36650  | 3       |
| setTransferRestrictor                                                                     | 30102           | 31308  | 30102  | 34926  | 4       |
| setTreasury                                                                               | 29221           | 31276  | 29234  | 35374  | 3       |
| sharesToBalance                                                                           | 1121            | 1146   | 1121   | 1198   | 3       |
| symbol                                                                                    | 1622            | 2341   | 1781   | 3622   | 3       |
| totalSupply                                                                               | 970             | 979    | 970    | 1047   | 8       |
| transfer                                                                                  | 37054           | 50846  | 47582  | 68938  | 5       |
| transferRestrictor                                                                        | 1384            | 2619   | 1384   | 7884   | 17      |
| treasury                                                                                  | 842             | 842    | 842    | 842    | 1       |
| upgradeToAndCall                                                                          | 29613           | 33399  | 33399  | 37186  | 2       |
| withdraw                                                                                  | 88448           | 88448  | 88448  | 88448  | 1       |
=======
| 260891                                                                                    | 1107            |        |        |        |         |
| Function Name                                                                             | min             | avg    | median | max    | # calls |
| BURNER_ROLE                                                                               | 635             | 635    | 635    | 635    | 5       |
| DEFAULT_ADMIN_ROLE                                                                        | 5577            | 5577   | 5577   | 5577   | 3       |
| DOMAIN_SEPARATOR                                                                          | 6029            | 8279   | 8279   | 10529  | 2       |
| MINTER_ROLE                                                                               | 1319            | 3079   | 1319   | 5819   | 23      |
| acceptDefaultAdminTransfer                                                                | 28975           | 39233  | 29181  | 59543  | 3       |
| allowance                                                                                 | 1753            | 1753   | 1753   | 1753   | 1       |
| announceExistingDShare                                                                    | 29333           | 78771  | 43692  | 198366 | 4       |
| approve                                                                                   | 50654           | 50726  | 50678  | 51014  | 9       |
| asset                                                                                     | 2800            | 2800   | 2800   | 2800   | 1       |
| balanceOf                                                                                 | 1000            | 3918   | 1437   | 9937   | 53      |
| balancePerShare                                                                           | 1263            | 1263   | 1263   | 1263   | 1       |
| balanceToShares                                                                           | 1736            | 1736   | 1736   | 1736   | 2       |
| beginDefaultAdminTransfer                                                                 | 55034           | 55034  | 55034  | 55034  | 1       |
| burn                                                                                      | 28809           | 38520  | 36168  | 52935  | 4       |
| burnFrom                                                                                  | 47224           | 47224  | 47224  | 47224  | 1       |
| cancelOrder                                                                               | 34539           | 58453  | 58453  | 82367  | 2       |
| convertToAssets                                                                           | 2567            | 2567   | 2567   | 2567   | 2       |
| createDShare                                                                              | 32781           | 734976 | 748724 | 791579 | 46      |
| createOrderWithSignature                                                                  | 170672          | 217032 | 217032 | 263392 | 2       |
| decimals                                                                                  | 632             | 632    | 632    | 632    | 1       |
| deposit                                                                                   | 95065           | 123980 | 129331 | 131517 | 6       |
| ethUsdOracle                                                                              | 1047            | 1047   | 1047   | 1047   | 1       |
| fillOrder                                                                                 | 38826           | 128506 | 128232 | 204901 | 10      |
| getDShareBeacon                                                                           | 687             | 687    | 687    | 687    | 1       |
| getDShares                                                                                | 4109            | 4109   | 4109   | 4109   | 2       |
| getOrderStatus                                                                            | 822             | 822    | 822    | 822    | 11      |
| getPaymentTokenConfig                                                                     | 1479            | 1479   | 1479   | 1479   | 1       |
| getStandardFees                                                                           | 1520            | 2797   | 1902   | 10402  | 47      |
| getTokenPriceInWei                                                                        | 44030           | 44030  | 44030  | 44030  | 1       |
| getTransferRestrictor                                                                     | 564             | 564    | 564    | 564    | 1       |
| getUnfilledAmount                                                                         | 1059            | 1059   | 1059   | 1059   | 10      |
| getWrappedDShareBeacon                                                                    | 753             | 753    | 753    | 753    | 1       |
| grantRole                                                                                 | 55831           | 55955  | 55951  | 56071  | 24      |
| hasRole                                                                                   | 1351            | 4601   | 4601   | 7851   | 2       |
| hashOrder                                                                                 | 1238            | 3038   | 1238   | 5738   | 5       |
| hashOrderRequest                                                                          | 2165            | 2165   | 2165   | 2165   | 2       |
| initializeV2                                                                              | 28325           | 42593  | 42593  | 56861  | 2       |
| isBlacklisted                                                                             | 1738            | 2912   | 3034   | 4610   | 6       |
| isOperator                                                                                | 1077            | 1077   | 1077   | 1077   | 1       |
| isTokenDShare                                                                             | 740             | 6740   | 7240   | 7240   | 26      |
| isTokenWrappedDShare                                                                      | 916             | 916    | 916    | 916    | 2       |
| isTransferLocked                                                                          | 3063            | 6313   | 6313   | 9563   | 2       |
| latestFillPrice                                                                           | 1884            | 1884   | 1884   | 1884   | 2       |
| maxWithdraw                                                                               | 3367            | 3367   | 3367   | 3367   | 5       |
| mint(address,uint256)                                                                     | 29056           | 78796  | 87907  | 88481  | 24      |
| mint(uint256,address)                                                                     | 129453          | 130573 | 130573 | 131693 | 2       |
| multicall                                                                                 | 250280          | 290319 | 275071 | 357071 | 5       |
| name                                                                                      | 1257            | 3432   | 1284   | 7757   | 3       |
| orderDecimalReduction                                                                     | 1598            | 1598   | 1598   | 1598   | 1       |
| ordersPaused                                                                              | 1271            | 1271   | 1271   | 1271   | 1       |
| owner                                                                                     | 1113            | 1113   | 1113   | 1113   | 1       |
| pendingDefaultAdmin                                                                       | 1414            | 1414   | 1414   | 1414   | 1       |
| redeem                                                                                    | 88842           | 92168  | 91474  | 96190  | 3       |
| removePaymentToken                                                                        | 28976           | 31779  | 31779  | 34583  | 2       |
| requestCancel                                                                             | 29247           | 29915  | 29508  | 30991  | 3       |
| requestOrder                                                                              | 30375           | 149112 | 168369 | 231331 | 26      |
| revokeRole                                                                                | 27517           | 27517  | 27517  | 27517  | 1       |
| selfPermit                                                                                | 55546           | 61963  | 55546  | 83698  | 6       |
| setBalancePerShare                                                                        | 29094           | 33980  | 35154  | 35298  | 10      |
| setEthUsdOracle                                                                           | 29199           | 32276  | 32276  | 35353  | 2       |
| setName                                                                                   | 29701           | 34354  | 36668  | 36694  | 3       |
| setNewTransferRestrictor                                                                  | 26553           | 28350  | 28350  | 30148  | 2       |
| setOperator                                                                               | 29076           | 51941  | 52440  | 52668  | 45      |
| setOrderDecimalReduction                                                                  | 52750           | 52750  | 52750  | 52750  | 1       |
| setOrdersPaused                                                                           | 28557           | 31647  | 31786  | 34598  | 3       |
| setPaymentToken                                                                           | 30482           | 81765  | 85162  | 85390  | 47      |
| setSymbol                                                                                 | 29691           | 34337  | 36658  | 36662  | 3       |
| setTransferRestrictor                                                                     | 30144           | 31350  | 30144  | 34968  | 4       |
| setTreasury                                                                               | 29208           | 31268  | 29221  | 35376  | 3       |
| sharesToBalance                                                                           | 1126            | 1126   | 1126   | 1126   | 3       |
| symbol                                                                                    | 1634            | 2353   | 1793   | 3634   | 3       |
| totalSupply                                                                               | 975             | 975    | 975    | 975    | 8       |
| transfer                                                                                  | 37126           | 50874  | 47582  | 68893  | 5       |
| transferRestrictor                                                                        | 1399            | 2634   | 1399   | 7899   | 17      |
| treasury                                                                                  | 849             | 849    | 849    | 849    | 1       |
| upgradeToAndCall                                                                          | 29672           | 33482  | 33482  | 37292  | 2       |
| withdraw                                                                                  | 88776           | 88776  | 88776  | 88776  | 1       |
>>>>>>> 76315f62
| lib/openzeppelin-contracts/contracts/proxy/beacon/BeaconProxy.sol:BeaconProxy contract |                 |       |        |       |         |
|----------------------------------------------------------------------------------------|-----------------|-------|--------|-------|---------|
| Deployment Cost                                                                        | Deployment Size |       |        |       |         |
| 358325                                                                                 | 1703            |       |        |       |         |
| Function Name                                                                          | min             | avg   | median | max   | # calls |
<<<<<<< HEAD
| BURNER_ROLE                                                                            | 1198            | 1198  | 1198   | 1198  | 42      |
| DOMAIN_SEPARATOR                                                                       | 1990            | 1990  | 1990   | 1990  | 4       |
| MINTER_ROLE                                                                            | 1882            | 1882  | 1882   | 1882  | 86      |
| approve                                                                                | 36653           | 51474 | 53969  | 54065 | 7       |
| asset                                                                                  | 1351            | 6493  | 10351  | 10351 | 7       |
| balanceOf                                                                              | 1986            | 3545  | 1986   | 12986 | 11      |
| decimals                                                                               | 1242            | 4999  | 8242   | 8242  | 95      |
| grantRole                                                                              | 59095           | 59103 | 59107  | 59107 | 128     |
| isBlacklisted                                                                          | 3543            | 9030  | 10043  | 17043 | 39      |
| mint                                                                                   | 56929           | 86517 | 91345  | 91697 | 7       |
| name                                                                                   | 1752            | 2438  | 1811   | 3752  | 3       |
| owner                                                                                  | 1505            | 1584  | 1584   | 1664  | 2       |
| symbol                                                                                 | 2342            | 5345  | 2347   | 11347 | 3       |
| transferRestrictor                                                                     | 1950            | 1950  | 1950   | 1950  | 33      |
=======
| BURNER_ROLE                                                                            | 1204            | 1204  | 1204   | 1204  | 40      |
| DOMAIN_SEPARATOR                                                                       | 2002            | 2002  | 2002   | 2002  | 3       |
| MINTER_ROLE                                                                            | 1888            | 1888  | 1888   | 1888  | 83      |
| approve                                                                                | 36671           | 51362 | 53747  | 54083 | 7       |
| asset                                                                                  | 1369            | 6511  | 10369  | 10369 | 7       |
| balanceOf                                                                              | 2006            | 3627  | 2006   | 13006 | 13      |
| decimals                                                                               | 8248            | 8248  | 8248   | 8248  | 1       |
| grantRole                                                                              | 59128           | 59136 | 59140  | 59140 | 123     |
| isBlacklisted                                                                          | 3603            | 10346 | 10103  | 17103 | 41      |
| mint                                                                                   | 57010           | 86431 | 91186  | 91778 | 7       |
| name                                                                                   | 1767            | 2453  | 1826   | 3767  | 3       |
| owner                                                                                  | 1523            | 1602  | 1602   | 1682  | 2       |
| symbol                                                                                 | 2354            | 5359  | 2362   | 11362 | 3       |
| transferRestrictor                                                                     | 1968            | 1968  | 1968   | 1968  | 31      |
>>>>>>> 76315f62
| lib/openzeppelin-contracts/contracts/proxy/beacon/UpgradeableBeacon.sol:UpgradeableBeacon contract |                 |      |        |      |         |
|----------------------------------------------------------------------------------------------------|-----------------|------|--------|------|---------|
| Deployment Cost                                                                                    | Deployment Size |      |        |      |         |
| 318959                                                                                             | 1369            |      |        |      |         |
| Function Name                                                                                      | min             | avg  | median | max  | # calls |
<<<<<<< HEAD
| implementation                                                                                     | 273             | 1199 | 273    | 2273 | 669     |
=======
| implementation                                                                                     | 276             | 1208 | 276    | 2276 | 560     |
>>>>>>> 76315f62
| lib/solady/test/utils/mocks/MockERC20.sol:MockERC20 contract |                 |       |        |       |         |
|--------------------------------------------------------------|-----------------|-------|--------|-------|---------|
| Deployment Cost                                              | Deployment Size |       |        |       |         |
| 947982                                                       | 4929            |       |        |       |         |
| Function Name                                                | min             | avg   | median | max   | # calls |
<<<<<<< HEAD
| approve                                                      | 45775           | 45823 | 45787  | 45907 | 3       |
| balanceOf                                                    | 529             | 862   | 529    | 2529  | 6       |
| decimals                                                     | 354             | 1354  | 1354   | 2354  | 2       |
| mint                                                         | 67791           | 67839 | 67803  | 67923 | 3       |
=======
| approve                                                      | 45778           | 45826 | 45790  | 45910 | 3       |
| balanceOf                                                    | 532             | 865   | 532    | 2532  | 6       |
| decimals                                                     | 2357            | 2357  | 2357   | 2357  | 1       |
| mint                                                         | 67794           | 67842 | 67806  | 67926 | 3       |
>>>>>>> 76315f62
| src/DShare.sol:DShare contract |                 |        |        |        |         |
|--------------------------------|-----------------|--------|--------|--------|---------|
| Deployment Cost                | Deployment Size |        |        |        |         |
| 3496270                        | 16077           |        |        |        |         |
| Function Name                  | min             | avg    | median | max    | # calls |
<<<<<<< HEAD
| BURNER_ROLE                    | 343             | 343    | 343    | 343    | 47      |
| DEFAULT_ADMIN_ROLE             | 785             | 785    | 785    | 785    | 3       |
| DOMAIN_SEPARATOR               | 1135            | 1135   | 1135   | 1135   | 4       |
| MINTER_ROLE                    | 1027            | 1027   | 1027   | 1027   | 109     |
| acceptDefaultAdminTransfer     | 3103            | 16539  | 3297   | 43218  | 3       |
| allowance                      | 1431            | 1431   | 1431   | 1431   | 1       |
| approve                        | 7160            | 23191  | 24260  | 24260  | 16      |
| balanceOf                      | 1128            | 2341   | 1128   | 5128   | 48      |
| balancePerShare                | 971             | 971    | 971    | 971    | 1       |
| balanceToShares                | 1439            | 1439   | 1439   | 1439   | 2       |
| beginDefaultAdminTransfer      | 29002           | 29002  | 29002  | 29002  | 1       |
| burn                           | 2737            | 14778  | 14778  | 26820  | 4       |
| burnFrom                       | 25691           | 28137  | 25947  | 37991  | 8       |
| decimals                       | 387             | 387    | 387    | 387    | 95      |
| grantRole                      | 29305           | 29305  | 29305  | 29305  | 152     |
| hasRole                        | 1029            | 2029   | 2029   | 3029   | 2       |
| initialize                     | 143179          | 162595 | 163113 | 163113 | 77      |
| isBlacklisted                  | 1419            | 5649   | 2685   | 9185   | 43      |
| mint                           | 2829            | 53960  | 61639  | 61895  | 33      |
| name                           | 894             | 1588   | 977    | 2894   | 3       |
| owner                          | 809             | 809    | 809    | 809    | 2       |
| pendingDefaultAdmin            | 1107            | 1107   | 1107   | 1107   | 1       |
| permit                         | 53453           | 53453  | 53453  | 53453  | 1       |
| revokeRole                     | 1140            | 1140   | 1140   | 1140   | 1       |
| setBalancePerShare             | 3106            | 7938   | 9146   | 9146   | 10      |
| setName                        | 3316            | 6805   | 6805   | 10294  | 2       |
| setSymbol                      | 3294            | 6783   | 6783   | 10272  | 2       |
| setTransferRestrictor          | 8921            | 8921   | 8921   | 8921   | 4       |
| sharesToBalance                | 829             | 854    | 829    | 906    | 3       |
| symbol                         | 1486            | 2152   | 1486   | 3486   | 3       |
| totalSupply                    | 681             | 690    | 681    | 758    | 8       |
| transfer                       | 10782           | 27522  | 31719  | 42219  | 7       |
| transferFrom                   | 25787           | 40749  | 42887  | 42887  | 8       |
| transferRestrictor             | 1095            | 1335   | 1095   | 3095   | 50      |
=======
| BURNER_ROLE                    | 346             | 346    | 346    | 346    | 45      |
| DEFAULT_ADMIN_ROLE             | 788             | 788    | 788    | 788    | 3       |
| DOMAIN_SEPARATOR               | 1144            | 1144   | 1144   | 1144   | 3       |
| MINTER_ROLE                    | 1030            | 1030   | 1030   | 1030   | 106     |
| acceptDefaultAdminTransfer     | 3118            | 16578  | 3324   | 43293  | 3       |
| allowance                      | 1458            | 1458   | 1458   | 1458   | 1       |
| approve                        | 7175            | 23206  | 24275  | 24275  | 16      |
| balanceOf                      | 1145            | 2386   | 1145   | 5145   | 50      |
| balancePerShare                | 974             | 974    | 974    | 974    | 1       |
| balanceToShares                | 1444            | 1444   | 1444   | 1444   | 2       |
| beginDefaultAdminTransfer      | 29041           | 29041  | 29041  | 29041  | 1       |
| burn                           | 2746            | 14814  | 14814  | 26882  | 4       |
| burnFrom                       | 25765           | 28211  | 25893  | 38065  | 8       |
| decimals                       | 390             | 390    | 390    | 390    | 1       |
| grantRole                      | 29335           | 29335  | 29335  | 29335  | 147     |
| hasRole                        | 1056            | 2056   | 2056   | 3056   | 2       |
| initialize                     | 143267          | 162669 | 163201 | 163201 | 75      |
| isBlacklisted                  | 1446            | 5717   | 2742   | 9242   | 45      |
| mint                           | 2850            | 54473  | 61717  | 61973  | 35      |
| name                           | 906             | 1600   | 989    | 2906   | 3       |
| owner                          | 824             | 824    | 824    | 824    | 2       |
| pendingDefaultAdmin            | 1122            | 1122   | 1122   | 1122   | 1       |
| permit                         | 53498           | 53498  | 53498  | 53498  | 1       |
| revokeRole                     | 1161            | 1161   | 1161   | 1161   | 1       |
| setBalancePerShare             | 3109            | 7942   | 9149   | 9149   | 10      |
| setName                        | 3325            | 6813   | 6813   | 10302  | 2       |
| setSymbol                      | 3303            | 6791   | 6791   | 10280  | 2       |
| setTransferRestrictor          | 8963            | 8963   | 8963   | 8963   | 4       |
| sharesToBalance                | 834             | 834    | 834    | 834    | 3       |
| symbol                         | 1498            | 2164   | 1498   | 3498   | 3       |
| totalSupply                    | 686             | 686    | 686    | 686    | 8       |
| transfer                       | 10854           | 27596  | 31793  | 42293  | 7       |
| transferFrom                   | 25873           | 40835  | 42973  | 42973  | 8       |
| transferRestrictor             | 1110            | 1360   | 1110   | 3110   | 48      |
>>>>>>> 76315f62
| src/DShareFactory.sol:DShareFactory contract |                 |        |        |        |         |
|----------------------------------------------|-----------------|--------|--------|--------|---------|
| Deployment Cost                              | Deployment Size |        |        |        |         |
| 2129566                                      | 9776            |        |        |        |         |
| Function Name                                | min             | avg    | median | max    | # calls |
<<<<<<< HEAD
| announceExistingDShare                       | 2695            | 52145  | 17126  | 171633 | 4       |
| createDShare                                 | 4083            | 707383 | 720594 | 762654 | 48      |
| getDShareBeacon                              | 383             | 383    | 383    | 383    | 1       |
| getDShares                                   | 3709            | 3709   | 3709   | 3709   | 2       |
| getTransferRestrictor                        | 260             | 260    | 260    | 260    | 1       |
| getWrappedDShareBeacon                       | 449             | 449    | 449    | 449    | 1       |
| initialize                                   | 23206           | 109706 | 114895 | 114895 | 53      |
| initializeV2                                 | 2453            | 16696  | 16696  | 30939  | 2       |
| isTokenDShare                                | 421             | 2261   | 2421   | 2421   | 25      |
| isTokenWrappedDShare                         | 597             | 597    | 597    | 597    | 2       |
| setNewTransferRestrictor                     | 541             | 2213   | 2213   | 3885   | 2       |
| src/TransferRestrictor.sol:TransferRestrictor contract |                 |       |        |       |         |
|--------------------------------------------------------|-----------------|-------|--------|-------|---------|
| Deployment Cost                                        | Deployment Size |       |        |       |         |
| 1331721                                                | 6119            |       |        |       |         |
| Function Name                                          | min             | avg   | median | max   | # calls |
| RESTRICTOR_ROLE                                        | 316             | 316   | 316    | 316   | 64      |
| grantRole                                              | 50924           | 50924 | 50924  | 50924 | 63      |
| isBlacklisted                                          | 886             | 1795  | 886    | 2886  | 44      |
| requireNotRestricted                                   | 678             | 4242  | 4846   | 4865  | 73      |
| restrict                                               | 23937           | 43935 | 47191  | 47419 | 7       |
| unrestrict                                             | 25337           | 25337 | 25337  | 25337 | 1       |
=======
| announceExistingDShare                       | 2734            | 52235  | 17216  | 171774 | 4       |
| createDShare                                 | 4134            | 707082 | 720872 | 762933 | 46      |
| getDShareBeacon                              | 398             | 398    | 398    | 398    | 1       |
| getDShares                                   | 3796            | 3796   | 3796   | 3796   | 2       |
| getTransferRestrictor                        | 275             | 275    | 275    | 275    | 1       |
| getWrappedDShareBeacon                       | 464             | 464    | 464    | 464    | 1       |
| initialize                                   | 23248           | 109578 | 114973 | 114973 | 51      |
| initializeV2                                 | 2468            | 16739  | 16739  | 31011  | 2       |
| isTokenDShare                                | 448             | 2294   | 2448   | 2448   | 26      |
| isTokenWrappedDShare                         | 624             | 624    | 624    | 624    | 2       |
| setNewTransferRestrictor                     | 568             | 2247   | 2247   | 3927   | 2       |
| src/TransferRestrictor.sol:TransferRestrictor contract |                 |       |        |       |         |
|--------------------------------------------------------|-----------------|-------|--------|-------|---------|
| Deployment Cost                                        | Deployment Size |       |        |       |         |
| 1085393                                                | 4967            |       |        |       |         |
| Function Name                                          | min             | avg   | median | max   | # calls |
| RESTRICTOR_ROLE                                        | 319             | 319   | 319    | 319   | 62      |
| grantRole                                              | 50954           | 50954 | 50954  | 50954 | 61      |
| isBlacklisted                                          | 913             | 1826  | 913    | 2913  | 46      |
| requireNotRestricted                                   | 717             | 4297  | 4885   | 4904  | 75      |
| restrict                                               | 24180           | 43996 | 47221  | 47449 | 7       |
| unrestrict                                             | 25151           | 25151 | 25151  | 25151 | 1       |
>>>>>>> 76315f62
| src/WrappedDShare.sol:WrappedDShare contract |                 |        |        |        |         |
|----------------------------------------------|-----------------|--------|--------|--------|---------|
| Deployment Cost                              | Deployment Size |        |        |        |         |
| 2334005                                      | 10655           |        |        |        |         |
| Function Name                                | min             | avg    | median | max    | # calls |
<<<<<<< HEAD
| asset                                        | 496             | 1746   | 2496   | 2496   | 8       |
| balanceOf                                    | 693             | 1568   | 693    | 2693   | 16      |
| convertToAssets                              | 2241            | 2241   | 2241   | 2241   | 2       |
| decimals                                     | 340             | 340    | 340    | 340    | 1       |
| deposit                                      | 78289           | 107122 | 112489 | 114489 | 6       |
| initialize                                   | 97941           | 107643 | 97941  | 160018 | 58      |
| isBlacklisted                                | 2964            | 3594   | 3594   | 4225   | 2       |
| maxWithdraw                                  | 3029            | 3029   | 3029   | 3029   | 5       |
| mint                                         | 112665          | 113665 | 113665 | 114665 | 2       |
| name                                         | 950             | 1616   | 950    | 2950   | 3       |
| owner                                        | 650             | 650    | 650    | 650    | 1       |
| redeem                                       | 74480           | 75146  | 74480  | 76480  | 3       |
| setName                                      | 10302           | 10302  | 10302  | 10302  | 1       |
| setSymbol                                    | 10258           | 10258  | 10258  | 10258  | 1       |
| symbol                                       | 1327            | 2045   | 1481   | 3327   | 3       |
| transfer                                     | 21322           | 32000  | 32000  | 42679  | 2       |
| withdraw                                     | 76527           | 76527  | 76527  | 76527  | 1       |
=======
| asset                                        | 511             | 1761   | 2511   | 2511   | 8       |
| balanceOf                                    | 708             | 1583   | 708    | 2708   | 16      |
| convertToAssets                              | 2275            | 2275   | 2275   | 2275   | 2       |
| decimals                                     | 343             | 343    | 343    | 343    | 1       |
| deposit                                      | 78514           | 107347 | 112714 | 114714 | 6       |
| initialize                                   | 98002           | 108050 | 98002  | 160080 | 56      |
| isBlacklisted                                | 3027            | 3672   | 3672   | 4318   | 2       |
| maxWithdraw                                  | 3075            | 3075   | 3075   | 3075   | 5       |
| mint                                         | 112890          | 113890 | 113890 | 114890 | 2       |
| name                                         | 962             | 1628   | 962    | 2962   | 3       |
| owner                                        | 665             | 665    | 665    | 665    | 1       |
| redeem                                       | 74693           | 75359  | 74693  | 76693  | 3       |
| setName                                      | 10328           | 10328  | 10328  | 10328  | 1       |
| setSymbol                                    | 10284           | 10284  | 10284  | 10284  | 1       |
| symbol                                       | 1339            | 2056   | 1490   | 3339   | 3       |
| transfer                                     | 21430           | 32086  | 32086  | 42742  | 2       |
| withdraw                                     | 76771           | 76771  | 76771  | 76771  | 1       |
>>>>>>> 76315f62
| src/dividend/DividendDistribution.sol:DividendDistribution contract |                 |       |        |        |         |
|---------------------------------------------------------------------|-----------------|-------|--------|--------|---------|
| Deployment Cost                                                     | Deployment Size |       |        |        |         |
| 1688194                                                             | 7705            |       |        |        |         |
| Function Name                                                       | min             | avg   | median | max    | # calls |
<<<<<<< HEAD
| DEFAULT_ADMIN_ROLE                                                  | 579             | 579   | 579    | 579    | 1       |
| DISTRIBUTOR_ROLE                                                    | 708             | 708   | 708    | 708    | 8       |
| createDistribution                                                  | 24383           | 85440 | 85934  | 145509 | 4       |
| distribute                                                          | 24470           | 39850 | 26631  | 68449  | 3       |
| distributions                                                       | 766             | 766   | 766    | 766    | 2       |
| grantRole                                                           | 50924           | 50924 | 50924  | 50924  | 5       |
| minDistributionTime                                                 | 340             | 1840  | 2340   | 2340   | 4       |
| reclaimDistribution                                                 | 23946           | 33707 | 26122  | 58637  | 4       |
| setMinDistributionTime                                              | 23858           | 26854 | 26854  | 29850  | 2       |
=======
| DEFAULT_ADMIN_ROLE                                                  | 582             | 582   | 582    | 582    | 1       |
| DISTRIBUTOR_ROLE                                                    | 711             | 711   | 711    | 711    | 8       |
| createDistribution                                                  | 24398           | 85476 | 85970  | 145566 | 4       |
| distribute                                                          | 24485           | 39878 | 26646  | 68503  | 3       |
| distributions                                                       | 781             | 781   | 781    | 781    | 2       |
| grantRole                                                           | 50954           | 50954 | 50954  | 50954  | 5       |
| minDistributionTime                                                 | 343             | 1843  | 2343   | 2343   | 4       |
| reclaimDistribution                                                 | 23949           | 33717 | 26125  | 58671  | 4       |
| setMinDistributionTime                                              | 23861           | 26857 | 26857  | 29853  | 2       |
>>>>>>> 76315f62
| src/oracles/UnityOracle.sol:UnityOracle contract |                 |     |        |     |         |
|--------------------------------------------------|-----------------|-----|--------|-----|---------|
| Deployment Cost                                  | Deployment Size |     |        |     |         |
| 209976                                           | 755             |     |        |     |         |
| Function Name                                    | min             | avg | median | max | # calls |
| decimals                                         | 151             | 151 | 151    | 151 | 1       |
| description                                      | 495             | 495 | 495    | 495 | 1       |
| getRoundData                                     | 357             | 357 | 357    | 357 | 1       |
| latestRoundData                                  | 342             | 342 | 342    | 342 | 1       |
| version                                          | 180             | 180 | 180    | 180 | 1       |
| src/orders/FulfillmentRouter.sol:FulfillmentRouter contract |                 |       |        |        |         |
|-------------------------------------------------------------|-----------------|-------|--------|--------|---------|
| Deployment Cost                                             | Deployment Size |       |        |        |         |
<<<<<<< HEAD
| 1713338                                                     | 7899            |       |        |        |         |
| Function Name                                               | min             | avg   | median | max    | # calls |
| OPERATOR_ROLE                                               | 604             | 604   | 604    | 604    | 4       |
| fillOrder                                                   | 27122           | 71868 | 27142  | 161342 | 3       |
| grantRole                                                   | 50943           | 50943 | 50943  | 50943  | 3       |
| src/orders/OrderProcessor.sol:OrderProcessor contract |                 |        |        |        |         |
|-------------------------------------------------------|-----------------|--------|--------|--------|---------|
| Deployment Cost                                       | Deployment Size |        |        |        |         |
| 5062044                                               | 23387           |        |        |        |         |
| Function Name                                         | min             | avg    | median | max    | # calls |
| DOMAIN_SEPARATOR                                      | 5739            | 5739   | 5739   | 5739   | 2       |
| cancelOrder                                           | 6115            | 40145  | 40145  | 74175  | 2       |
| createOrderWithSignature                              | 173079          | 219414 | 219414 | 265750 | 2       |
| ethUsdOracle                                          | 773             | 773    | 773    | 773    | 1       |
| fillOrder                                             | 10480           | 69431  | 88010  | 138189 | 10      |
| getOrderStatus                                        | 513             | 513    | 513    | 513    | 10      |
| getStandardFeeRates                                   | 2573            | 3048   | 2580   | 7080   | 48      |
| getStandardFees                                       | 1439            | 1520   | 1520   | 1602   | 2       |
| getTokenPriceInWei                                    | 45653           | 45653  | 45653  | 45653  | 1       |
| getUnfilledAmount                                     | 794             | 794    | 794    | 794    | 9       |
| hashOrder                                             | 892             | 892    | 892    | 892    | 7       |
| hashOrderRequest                                      | 1880            | 1880   | 1880   | 1880   | 2       |
| initialize                                            | 99014           | 181557 | 188891 | 188891 | 49      |
| isOperator                                            | 744             | 744    | 744    | 744    | 1       |
| isTransferLocked                                      | 2699            | 3556   | 2988   | 4699   | 5       |
| maxOrderDecimals                                      | 761             | 761    | 761    | 761    | 1       |
| multicall                                             | 243796          | 271617 | 262956 | 326087 | 5       |
| ordersPaused                                          | 1031            | 1031   | 1031   | 1031   | 1       |
| paymentTokenOracle                                    | 980             | 980    | 980    | 980    | 1       |
| proxiableUUID                                         | 383             | 383    | 383    | 383    | 1       |
| removeFees                                            | 6397            | 6397   | 6397   | 6397   | 1       |
| requestCancel                                         | 3155            | 3664   | 3176   | 4663   | 3       |
| requestOrder                                          | 2354            | 127466 | 155315 | 214079 | 25      |
| selfPermit                                            | 55159           | 56889  | 55159  | 65539  | 6       |
| setBlacklistCallSelector                              | 6277            | 31994  | 32542  | 32542  | 48      |
| setEthUsdOracle                                       | 3200            | 6267   | 6267   | 9334   | 2       |
| setFees                                               | 2944            | 27522  | 28057  | 28057  | 47      |
| setMaxOrderDecimals                                   | 21040           | 37742  | 38140  | 38140  | 43      |
| setOperator                                           | 2658            | 25757  | 26260  | 26260  | 47      |
| setOrdersPaused                                       | 2540            | 5630   | 5776   | 8576   | 3       |
| setPaymentTokenOracle                                 | 2551            | 22300  | 26250  | 26250  | 6       |
| setTreasury                                           | 3222            | 5275   | 3236   | 9369   | 3       |
| treasury                                              | 553             | 553    | 553    | 553    | 1       |
| upgradeToAndCall                                      | 3108            | 6898   | 6898   | 10688  | 2       |
=======
| 1421246                                                     | 6536            |       |        |        |         |
| Function Name                                               | min             | avg   | median | max    | # calls |
| OPERATOR_ROLE                                               | 607             | 607   | 607    | 607    | 4       |
| fillOrder                                                   | 27376           | 84568 | 27384  | 198945 | 3       |
| grantRole                                                   | 50937           | 50937 | 50937  | 50937  | 3       |
| src/orders/OrderProcessor.sol:OrderProcessor contract |                 |        |        |        |         |
|-------------------------------------------------------|-----------------|--------|--------|--------|---------|
| Deployment Cost                                       | Deployment Size |        |        |        |         |
| 4215067                                               | 19436           |        |        |        |         |
| Function Name                                         | min             | avg    | median | max    | # calls |
| DOMAIN_SEPARATOR                                      | 5740            | 5740   | 5740   | 5740   | 2       |
| cancelOrder                                           | 6061            | 40164  | 40164  | 74268  | 2       |
| createOrderWithSignature                              | 170287          | 216647 | 216647 | 263007 | 2       |
| ethUsdOracle                                          | 758             | 758    | 758    | 758    | 1       |
| fillOrder                                             | 10384           | 113503 | 138104 | 185536 | 11      |
| getOrderStatus                                        | 530             | 530    | 530    | 530    | 11      |
| getPaymentTokenConfig                                 | 1157            | 1157   | 1157   | 1157   | 1       |
| getStandardFees                                       | 1221            | 2021   | 1604   | 5604   | 47      |
| getTokenPriceInWei                                    | 43738           | 43738  | 43738  | 43738  | 1       |
| getUnfilledAmount                                     | 767             | 767    | 767    | 767    | 10      |
| hashOrder                                             | 895             | 895    | 895    | 895    | 5       |
| hashOrderRequest                                      | 1816            | 1816   | 1816   | 1816   | 2       |
| initialize                                            | 99127           | 181466 | 189121 | 189121 | 47      |
| isOperator                                            | 785             | 785    | 785    | 785    | 1       |
| isTransferLocked                                      | 2768            | 3768   | 3768   | 4768   | 2       |
| latestFillPrice                                       | 1586            | 1586   | 1586   | 1586   | 2       |
| multicall                                             | 241045          | 270562 | 263007 | 323412 | 5       |
| orderDecimalReduction                                 | 1306            | 1306   | 1306   | 1306   | 1       |
| ordersPaused                                          | 982             | 982    | 982    | 982    | 1       |
| proxiableUUID                                         | 412             | 412    | 412    | 412    | 1       |
| removePaymentToken                                    | 2964            | 5771   | 5771   | 8578   | 2       |
| requestCancel                                         | 3118            | 3627   | 3139   | 4626   | 3       |
| requestOrder                                          | 2371            | 130162 | 154543 | 212268 | 26      |
| selfPermit                                            | 55224           | 56949  | 55224  | 65577  | 6       |
| setEthUsdOracle                                       | 3187            | 6267   | 6267   | 9348   | 2       |
| setOperator                                           | 2705            | 25779  | 26304  | 26304  | 45      |
| setOrderDecimalReduction                              | 26386           | 26386  | 26386  | 26386  | 1       |
| setOrdersPaused                                       | 2569            | 5659   | 5805   | 8605   | 3       |
| setPaymentToken                                       | 3298            | 54551  | 57960  | 57960  | 47      |
| setTreasury                                           | 3209            | 5267   | 3223   | 9371   | 3       |
| treasury                                              | 560             | 560    | 560    | 560    | 1       |
| upgradeToAndCall                                      | 3167            | 6980   | 6980   | 10794  | 2       |
>>>>>>> 76315f62
| src/orders/Vault.sol:Vault contract |                 |       |        |       |         |
|-------------------------------------|-----------------|-------|--------|-------|---------|
| Deployment Cost                     | Deployment Size |       |        |       |         |
| 1357357                             | 6244            |       |        |       |         |
| Function Name                       | min             | avg   | median | max   | # calls |
<<<<<<< HEAD
| DEFAULT_ADMIN_ROLE                  | 447             | 447   | 447    | 447   | 1       |
| OPERATOR_ROLE                       | 598             | 598   | 598    | 598   | 5       |
| grantRole                           | 50924           | 51095 | 51152  | 51152 | 4       |
| rescueERC20                         | 24676           | 38771 | 38771  | 52867 | 2       |
| withdrawFunds                       | 24876           | 39759 | 39759  | 54643 | 2       |
| test/main/OrderProcessor.t.sol:OrderProcessorTest contract |                 |      |        |      |         |
|------------------------------------------------------------|-----------------|------|--------|------|---------|
| Deployment Cost                                            | Deployment Size |      |        |      |         |
| 0                                                          | 0               |      |        |      |         |
| Function Name                                              | min             | avg  | median | max  | # calls |
| wrapFlatFeeForOrder                                        | 1259            | 1259 | 1259   | 1259 | 1       |
=======
| DEFAULT_ADMIN_ROLE                  | 450             | 450   | 450    | 450   | 1       |
| OPERATOR_ROLE                       | 601             | 601   | 601    | 601   | 5       |
| grantRole                           | 50954           | 51125 | 51182  | 51182 | 4       |
| rescueERC20                         | 24697           | 38809 | 38809  | 52921 | 2       |
| withdrawFunds                       | 24621           | 39527 | 39527  | 54433 | 2       |
| test/main/OrderProcessor.t.sol:OrderProcessorTest contract |                 |     |        |     |         |
|------------------------------------------------------------|-----------------|-----|--------|-----|---------|
| Deployment Cost                                            | Deployment Size |     |        |     |         |
| 0                                                          | 0               |     |        |     |         |
| Function Name                                              | min             | avg | median | max | # calls |
| wrapFlatFeeForOrder                                        | 510             | 510 | 510    | 510 | 1       |
>>>>>>> 76315f62
| test/utils/OrderSigUtils.sol:OrderSigUtils contract |                 |       |        |       |         |
|-----------------------------------------------------|-----------------|-------|--------|-------|---------|
| Deployment Cost                                     | Deployment Size |       |        |       |         |
| 235828                                              | 1005            |       |        |       |         |
| Function Name                                       | min             | avg   | median | max   | # calls |
<<<<<<< HEAD
| getOrderRequestHashToSign                           | 9746            | 13246 | 13246  | 16746 | 2       |
=======
| getOrderRequestHashToSign                           | 9683            | 13183 | 13183  | 16683 | 2       |
>>>>>>> 76315f62
| test/utils/SigUtils.sol:SigUtils contract |                 |      |        |      |         |
|-------------------------------------------|-----------------|------|--------|------|---------|
| Deployment Cost                           | Deployment Size |      |        |      |         |
| 203216                                    | 722             |      |        |      |         |
| Function Name                             | min             | avg  | median | max  | # calls |
| getTypedDataHash                          | 946             | 2088 | 2946   | 2946 | 7       |
| test/utils/mocks/MockToken.sol:MockToken contract |                 |       |        |       |         |
|---------------------------------------------------|-----------------|-------|--------|-------|---------|
| Deployment Cost                                   | Deployment Size |       |        |       |         |
<<<<<<< HEAD
| 1830658                                           | 11287           |       |        |       |         |
| Function Name                                     | min             | avg   | median | max   | # calls |
| DOMAIN_SEPARATOR                                  | 440             | 440   | 440    | 440   | 39      |
| allowance                                         | 1012            | 2012  | 2012   | 3012  | 2       |
| approve                                           | 45954           | 46040 | 45978  | 46314 | 11      |
| balanceOf                                         | 657             | 1067  | 657    | 2657  | 39      |
| blacklist                                         | 90964           | 90964 | 90964  | 90964 | 3       |
| decimals                                          | 316             | 316   | 316    | 316   | 62      |
| isBlacklisted                                     | 974             | 2496  | 2974   | 2974  | 88      |
| mint                                              | 70178           | 70520 | 70490  | 70766 | 18      |
| nonces                                            | 680             | 680   | 680    | 680   | 1       |
| transfer                                          | 46730           | 46730 | 46730  | 46730 | 2       |
=======
| 1505439                                           | 9769            |       |        |       |         |
| Function Name                                     | min             | avg   | median | max   | # calls |
| DOMAIN_SEPARATOR                                  | 455             | 455   | 455    | 455   | 36      |
| allowance                                         | 1051            | 2051  | 2051   | 3051  | 2       |
| approve                                           | 45993           | 46119 | 46089  | 46305 | 12      |
| balanceOf                                         | 684             | 1074  | 684    | 2684  | 41      |
| blacklist                                         | 90994           | 90994 | 90994  | 90994 | 2       |
| decimals                                          | 319             | 319   | 319    | 319   | 46      |
| isBlacklisted                                     | 1001            | 2506  | 3001   | 3001  | 85      |
| mint                                              | 70277           | 70541 | 70517  | 70793 | 19      |
| nonces                                            | 707             | 707   | 707    | 707   | 1       |
| transfer                                          | 46757           | 46757 | 46757  | 46757 | 2       |
>>>>>>> 76315f62
<|MERGE_RESOLUTION|>--- conflicted
+++ resolved
@@ -1,12 +1,11 @@
 | lib/openzeppelin-contracts/contracts/proxy/ERC1967/ERC1967Proxy.sol:ERC1967Proxy contract |                 |        |        |        |         |
 |-------------------------------------------------------------------------------------------|-----------------|--------|--------|--------|---------|
 | Deployment Cost                                                                           | Deployment Size |        |        |        |         |
-<<<<<<< HEAD
 | 260830                                                                                    | 1107            |        |        |        |         |
 | Function Name                                                                             | min             | avg    | median | max    | # calls |
 | BURNER_ROLE                                                                               | 632             | 632    | 632    | 632    | 5       |
 | DEFAULT_ADMIN_ROLE                                                                        | 5574            | 5574   | 5574   | 5574   | 3       |
-| DOMAIN_SEPARATOR                                                                          | 6028            | 8278   | 8278   | 10528  | 2       |
+| DOMAIN_SEPARATOR                                                                          | 6014            | 8264   | 8264   | 10514  | 2       |
 | MINTER_ROLE                                                                               | 1316            | 3076   | 1316   | 5816   | 23      |
 | acceptDefaultAdminTransfer                                                                | 28960           | 39194  | 29154  | 59468  | 3       |
 | allowance                                                                                 | 1726            | 1726   | 1726   | 1726   | 1       |
@@ -19,238 +18,126 @@
 | beginDefaultAdminTransfer                                                                 | 54995           | 54995  | 54995  | 54995  | 1       |
 | burn                                                                                      | 28800           | 38484  | 36132  | 52873  | 4       |
 | burnFrom                                                                                  | 46806           | 46806  | 46806  | 46806  | 1       |
-| cancelOrder                                                                               | 35111           | 58803  | 58803  | 82496  | 2       |
+| cancelOrder                                                                               | 34500           | 58508  | 58508  | 82516  | 2       |
 | convertToAssets                                                                           | 2533            | 2533   | 2533   | 2533   | 2       |
-| createDShare                                                                              | 32730           | 735275 | 748446 | 791300 | 48      |
-| createOrderWithSignature                                                                  | 173464          | 219799 | 219799 | 266135 | 2       |
+| createDShare                                                                              | 32730           | 734703 | 748446 | 791300 | 46      |
+| createOrderWithSignature                                                                  | 169941          | 216198 | 216198 | 262455 | 2       |
 | decimals                                                                                  | 629             | 629    | 629    | 629    | 1       |
 | deposit                                                                                   | 94840           | 123725 | 129076 | 131220 | 6       |
-| ethUsdOracle                                                                              | 1062            | 1062   | 1062   | 1062   | 1       |
-| fillOrder                                                                                 | 39440           | 85483  | 91607  | 157632 | 9       |
+| ethUsdOracle                                                                              | 1032            | 1032   | 1032   | 1032   | 1       |
+| fillOrder                                                                                 | 38787           | 111598 | 112152 | 204678 | 10      |
 | getDShareBeacon                                                                           | 672             | 672    | 672    | 672    | 1       |
 | getDShares                                                                                | 4022            | 4022   | 4022   | 4022   | 2       |
-| getOrderStatus                                                                            | 805             | 805    | 805    | 805    | 10      |
-| getStandardFeeRates                                                                       | 2871            | 3815   | 2878   | 11878  | 48      |
-| getStandardFees                                                                           | 1735            | 1820   | 1820   | 1906   | 2       |
-| getTokenPriceInWei                                                                        | 45945           | 45945  | 45945  | 45945  | 1       |
+| getOrderStatus                                                                            | 819             | 819    | 819    | 819    | 10      |
+| getPaymentTokenConfig                                                                     | 1398            | 1398   | 1398   | 1398   | 1       |
+| getStandardFees                                                                           | 1448            | 2731   | 1836   | 10336  | 47      |
+| getTokenPriceInWei                                                                        | 43965           | 43965  | 43965  | 43965  | 1       |
 | getTransferRestrictor                                                                     | 549             | 549    | 549    | 549    | 1       |
-| getUnfilledAmount                                                                         | 1086            | 1086   | 1086   | 1086   | 9       |
+| getUnfilledAmount                                                                         | 1056            | 1056   | 1056   | 1056   | 9       |
 | getWrappedDShareBeacon                                                                    | 738             | 738    | 738    | 738    | 1       |
 | grantRole                                                                                 | 55801           | 55925  | 55921  | 56041  | 24      |
 | hasRole                                                                                   | 1324            | 4574   | 4574   | 7824   | 2       |
-| hashOrder                                                                                 | 1235            | 3806   | 5735   | 5735   | 7       |
-| hashOrderRequest                                                                          | 2229            | 2229   | 2229   | 2229   | 2       |
+| hashOrder                                                                                 | 1223            | 3023   | 1223   | 5723   | 5       |
+| hashOrderRequest                                                                          | 2150            | 2150   | 2150   | 2150   | 2       |
 | initializeV2                                                                              | 28310           | 42549  | 42549  | 56789  | 2       |
 | isBlacklisted                                                                             | 1711            | 2858   | 2977   | 4517   | 6       |
-| isOperator                                                                                | 1036            | 1036   | 1036   | 1036   | 1       |
-| isTokenDShare                                                                             | 713             | 6693   | 7213   | 7213   | 25      |
+| isOperator                                                                                | 1050            | 1050   | 1050   | 1050   | 1       |
+| isTokenDShare                                                                             | 713             | 6713   | 7213   | 7213   | 26      |
 | isTokenWrappedDShare                                                                      | 889             | 889    | 889    | 889    | 2       |
-| isTransferLocked                                                                          | 2994            | 4751   | 3283   | 9494   | 5       |
-| maxOrderDecimals                                                                          | 1053            | 1053   | 1053   | 1053   | 1       |
+| isTransferLocked                                                                          | 2964            | 6214   | 6214   | 9464   | 2       |
+| latestFillPrice                                                                           | 1857            | 1857   | 1857   | 1857   | 1       |
 | maxWithdraw                                                                               | 3321            | 3321   | 3321   | 3321   | 5       |
 | mint(address,uint256)                                                                     | 29035           | 78734  | 87841  | 88051  | 24      |
 | mint(uint256,address)                                                                     | 129336          | 130366 | 130366 | 131396 | 2       |
-| multicall                                                                                 | 253031          | 291436 | 275332 | 359746 | 5       |
+| multicall                                                                                 | 249405          | 289318 | 273884 | 355963 | 5       |
 | name                                                                                      | 1245            | 3420   | 1272   | 7745   | 3       |
-| ordersPaused                                                                              | 1320            | 1320   | 1320   | 1320   | 1       |
+| orderDecimalReduction                                                                     | 1571            | 1571   | 1571   | 1571   | 1       |
+| ordersPaused                                                                              | 1268            | 1268   | 1268   | 1268   | 1       |
 | owner                                                                                     | 1098            | 1098   | 1098   | 1098   | 1       |
-| paymentTokenOracle                                                                        | 1272            | 1272   | 1272   | 1272   | 1       |
 | pendingDefaultAdmin                                                                       | 1399            | 1399   | 1399   | 1399   | 1       |
 | redeem                                                                                    | 88557           | 91923  | 91237  | 95977  | 3       |
-| removeFees                                                                                | 32402           | 32402  | 32402  | 32402  | 1       |
-| requestCancel                                                                             | 29284           | 29952  | 29545  | 31028  | 3       |
-| requestOrder                                                                              | 30203           | 146451 | 169230 | 232434 | 25      |
+| removePaymentToken                                                                        | 29141           | 31938  | 31938  | 34736  | 2       |
+| requestCancel                                                                             | 29232           | 29900  | 29493  | 30976  | 3       |
+| requestOrder                                                                              | 30372           | 148621 | 167847 | 230171 | 26      |
 | revokeRole                                                                                | 27496           | 27496  | 27496  | 27496  | 1       |
-| selfPermit                                                                                | 55481           | 61903  | 55481  | 83633  | 6       |
+| selfPermit                                                                                | 55432           | 61852  | 55432  | 83572  | 6       |
 | setBalancePerShare                                                                        | 29091           | 33982  | 35163  | 35319  | 10      |
-| setBlacklistCallSelector                                                                  | 32681           | 58394  | 58942  | 58942  | 48      |
-| setEthUsdOracle                                                                           | 29428           | 32491  | 32491  | 35555  | 2       |
-| setFees                                                                                   | 29825           | 54402  | 54931  | 55003  | 47      |
-| setMaxOrderDecimals                                                                       | 42592           | 63994  | 64504  | 64504  | 43      |
+| setEthUsdOracle                                                                           | 29184           | 32247  | 32247  | 35311  | 2       |
 | setName                                                                                   | 29692           | 34340  | 36660  | 36668  | 3       |
 | setNewTransferRestrictor                                                                  | 26526           | 28316  | 28316  | 30106  | 2       |
-| setOperator                                                                               | 28813           | 51909  | 52396  | 52624  | 47      |
-| setOrdersPaused                                                                           | 28528           | 31618  | 31757  | 34569  | 3       |
-| setPaymentTokenOracle                                                                     | 29150           | 48893  | 52842  | 52842  | 6       |
+| setOperator                                                                               | 28845           | 51878  | 52386  | 52614  | 45      |
+| setOrderDecimalReduction                                                                  | 52696           | 52696  | 52696  | 52696  | 1       |
+| setOrdersPaused                                                                           | 28542           | 31632  | 31771  | 34583  | 3       |
+| setPaymentToken                                                                           | 30392           | 81651  | 85033  | 85261  | 47      |
 | setSymbol                                                                                 | 29682           | 34322  | 36636  | 36650  | 3       |
 | setTransferRestrictor                                                                     | 30102           | 31308  | 30102  | 34926  | 4       |
-| setTreasury                                                                               | 29221           | 31276  | 29234  | 35374  | 3       |
+| setTreasury                                                                               | 29169           | 31360  | 29386  | 35526  | 3       |
 | sharesToBalance                                                                           | 1121            | 1146   | 1121   | 1198   | 3       |
 | symbol                                                                                    | 1622            | 2341   | 1781   | 3622   | 3       |
 | totalSupply                                                                               | 970             | 979    | 970    | 1047   | 8       |
 | transfer                                                                                  | 37054           | 50846  | 47582  | 68938  | 5       |
 | transferRestrictor                                                                        | 1384            | 2619   | 1384   | 7884   | 17      |
-| treasury                                                                                  | 842             | 842    | 842    | 842    | 1       |
-| upgradeToAndCall                                                                          | 29613           | 33399  | 33399  | 37186  | 2       |
+| treasury                                                                                  | 834             | 834    | 834    | 834    | 1       |
+| upgradeToAndCall                                                                          | 29627           | 33420  | 33420  | 37214  | 2       |
 | withdraw                                                                                  | 88448           | 88448  | 88448  | 88448  | 1       |
-=======
-| 260891                                                                                    | 1107            |        |        |        |         |
-| Function Name                                                                             | min             | avg    | median | max    | # calls |
-| BURNER_ROLE                                                                               | 635             | 635    | 635    | 635    | 5       |
-| DEFAULT_ADMIN_ROLE                                                                        | 5577            | 5577   | 5577   | 5577   | 3       |
-| DOMAIN_SEPARATOR                                                                          | 6029            | 8279   | 8279   | 10529  | 2       |
-| MINTER_ROLE                                                                               | 1319            | 3079   | 1319   | 5819   | 23      |
-| acceptDefaultAdminTransfer                                                                | 28975           | 39233  | 29181  | 59543  | 3       |
-| allowance                                                                                 | 1753            | 1753   | 1753   | 1753   | 1       |
-| announceExistingDShare                                                                    | 29333           | 78771  | 43692  | 198366 | 4       |
-| approve                                                                                   | 50654           | 50726  | 50678  | 51014  | 9       |
-| asset                                                                                     | 2800            | 2800   | 2800   | 2800   | 1       |
-| balanceOf                                                                                 | 1000            | 3918   | 1437   | 9937   | 53      |
-| balancePerShare                                                                           | 1263            | 1263   | 1263   | 1263   | 1       |
-| balanceToShares                                                                           | 1736            | 1736   | 1736   | 1736   | 2       |
-| beginDefaultAdminTransfer                                                                 | 55034           | 55034  | 55034  | 55034  | 1       |
-| burn                                                                                      | 28809           | 38520  | 36168  | 52935  | 4       |
-| burnFrom                                                                                  | 47224           | 47224  | 47224  | 47224  | 1       |
-| cancelOrder                                                                               | 34539           | 58453  | 58453  | 82367  | 2       |
-| convertToAssets                                                                           | 2567            | 2567   | 2567   | 2567   | 2       |
-| createDShare                                                                              | 32781           | 734976 | 748724 | 791579 | 46      |
-| createOrderWithSignature                                                                  | 170672          | 217032 | 217032 | 263392 | 2       |
-| decimals                                                                                  | 632             | 632    | 632    | 632    | 1       |
-| deposit                                                                                   | 95065           | 123980 | 129331 | 131517 | 6       |
-| ethUsdOracle                                                                              | 1047            | 1047   | 1047   | 1047   | 1       |
-| fillOrder                                                                                 | 38826           | 128506 | 128232 | 204901 | 10      |
-| getDShareBeacon                                                                           | 687             | 687    | 687    | 687    | 1       |
-| getDShares                                                                                | 4109            | 4109   | 4109   | 4109   | 2       |
-| getOrderStatus                                                                            | 822             | 822    | 822    | 822    | 11      |
-| getPaymentTokenConfig                                                                     | 1479            | 1479   | 1479   | 1479   | 1       |
-| getStandardFees                                                                           | 1520            | 2797   | 1902   | 10402  | 47      |
-| getTokenPriceInWei                                                                        | 44030           | 44030  | 44030  | 44030  | 1       |
-| getTransferRestrictor                                                                     | 564             | 564    | 564    | 564    | 1       |
-| getUnfilledAmount                                                                         | 1059            | 1059   | 1059   | 1059   | 10      |
-| getWrappedDShareBeacon                                                                    | 753             | 753    | 753    | 753    | 1       |
-| grantRole                                                                                 | 55831           | 55955  | 55951  | 56071  | 24      |
-| hasRole                                                                                   | 1351            | 4601   | 4601   | 7851   | 2       |
-| hashOrder                                                                                 | 1238            | 3038   | 1238   | 5738   | 5       |
-| hashOrderRequest                                                                          | 2165            | 2165   | 2165   | 2165   | 2       |
-| initializeV2                                                                              | 28325           | 42593  | 42593  | 56861  | 2       |
-| isBlacklisted                                                                             | 1738            | 2912   | 3034   | 4610   | 6       |
-| isOperator                                                                                | 1077            | 1077   | 1077   | 1077   | 1       |
-| isTokenDShare                                                                             | 740             | 6740   | 7240   | 7240   | 26      |
-| isTokenWrappedDShare                                                                      | 916             | 916    | 916    | 916    | 2       |
-| isTransferLocked                                                                          | 3063            | 6313   | 6313   | 9563   | 2       |
-| latestFillPrice                                                                           | 1884            | 1884   | 1884   | 1884   | 2       |
-| maxWithdraw                                                                               | 3367            | 3367   | 3367   | 3367   | 5       |
-| mint(address,uint256)                                                                     | 29056           | 78796  | 87907  | 88481  | 24      |
-| mint(uint256,address)                                                                     | 129453          | 130573 | 130573 | 131693 | 2       |
-| multicall                                                                                 | 250280          | 290319 | 275071 | 357071 | 5       |
-| name                                                                                      | 1257            | 3432   | 1284   | 7757   | 3       |
-| orderDecimalReduction                                                                     | 1598            | 1598   | 1598   | 1598   | 1       |
-| ordersPaused                                                                              | 1271            | 1271   | 1271   | 1271   | 1       |
-| owner                                                                                     | 1113            | 1113   | 1113   | 1113   | 1       |
-| pendingDefaultAdmin                                                                       | 1414            | 1414   | 1414   | 1414   | 1       |
-| redeem                                                                                    | 88842           | 92168  | 91474  | 96190  | 3       |
-| removePaymentToken                                                                        | 28976           | 31779  | 31779  | 34583  | 2       |
-| requestCancel                                                                             | 29247           | 29915  | 29508  | 30991  | 3       |
-| requestOrder                                                                              | 30375           | 149112 | 168369 | 231331 | 26      |
-| revokeRole                                                                                | 27517           | 27517  | 27517  | 27517  | 1       |
-| selfPermit                                                                                | 55546           | 61963  | 55546  | 83698  | 6       |
-| setBalancePerShare                                                                        | 29094           | 33980  | 35154  | 35298  | 10      |
-| setEthUsdOracle                                                                           | 29199           | 32276  | 32276  | 35353  | 2       |
-| setName                                                                                   | 29701           | 34354  | 36668  | 36694  | 3       |
-| setNewTransferRestrictor                                                                  | 26553           | 28350  | 28350  | 30148  | 2       |
-| setOperator                                                                               | 29076           | 51941  | 52440  | 52668  | 45      |
-| setOrderDecimalReduction                                                                  | 52750           | 52750  | 52750  | 52750  | 1       |
-| setOrdersPaused                                                                           | 28557           | 31647  | 31786  | 34598  | 3       |
-| setPaymentToken                                                                           | 30482           | 81765  | 85162  | 85390  | 47      |
-| setSymbol                                                                                 | 29691           | 34337  | 36658  | 36662  | 3       |
-| setTransferRestrictor                                                                     | 30144           | 31350  | 30144  | 34968  | 4       |
-| setTreasury                                                                               | 29208           | 31268  | 29221  | 35376  | 3       |
-| sharesToBalance                                                                           | 1126            | 1126   | 1126   | 1126   | 3       |
-| symbol                                                                                    | 1634            | 2353   | 1793   | 3634   | 3       |
-| totalSupply                                                                               | 975             | 975    | 975    | 975    | 8       |
-| transfer                                                                                  | 37126           | 50874  | 47582  | 68893  | 5       |
-| transferRestrictor                                                                        | 1399            | 2634   | 1399   | 7899   | 17      |
-| treasury                                                                                  | 849             | 849    | 849    | 849    | 1       |
-| upgradeToAndCall                                                                          | 29672           | 33482  | 33482  | 37292  | 2       |
-| withdraw                                                                                  | 88776           | 88776  | 88776  | 88776  | 1       |
->>>>>>> 76315f62
 | lib/openzeppelin-contracts/contracts/proxy/beacon/BeaconProxy.sol:BeaconProxy contract |                 |       |        |       |         |
 |----------------------------------------------------------------------------------------|-----------------|-------|--------|-------|---------|
 | Deployment Cost                                                                        | Deployment Size |       |        |       |         |
 | 358325                                                                                 | 1703            |       |        |       |         |
 | Function Name                                                                          | min             | avg   | median | max   | # calls |
-<<<<<<< HEAD
-| BURNER_ROLE                                                                            | 1198            | 1198  | 1198   | 1198  | 42      |
-| DOMAIN_SEPARATOR                                                                       | 1990            | 1990  | 1990   | 1990  | 4       |
-| MINTER_ROLE                                                                            | 1882            | 1882  | 1882   | 1882  | 86      |
-| approve                                                                                | 36653           | 51474 | 53969  | 54065 | 7       |
+| BURNER_ROLE                                                                            | 1198            | 1198  | 1198   | 1198  | 40      |
+| DOMAIN_SEPARATOR                                                                       | 1990            | 1990  | 1990   | 1990  | 3       |
+| MINTER_ROLE                                                                            | 1882            | 1882  | 1882   | 1882  | 83      |
+| approve                                                                                | 36653           | 51491 | 53969  | 54065 | 7       |
 | asset                                                                                  | 1351            | 6493  | 10351  | 10351 | 7       |
-| balanceOf                                                                              | 1986            | 3545  | 1986   | 12986 | 11      |
-| decimals                                                                               | 1242            | 4999  | 8242   | 8242  | 95      |
-| grantRole                                                                              | 59095           | 59103 | 59107  | 59107 | 128     |
-| isBlacklisted                                                                          | 3543            | 9030  | 10043  | 17043 | 39      |
-| mint                                                                                   | 56929           | 86517 | 91345  | 91697 | 7       |
+| balanceOf                                                                              | 1986            | 3538  | 1986   | 12986 | 11      |
+| decimals                                                                               | 8242            | 8242  | 8242   | 8242  | 1       |
+| grantRole                                                                              | 59095           | 59103 | 59107  | 59107 | 123     |
+| isBlacklisted                                                                          | 3543            | 10286 | 10043  | 17043 | 41      |
+| mint                                                                                   | 56929           | 86534 | 91345  | 91697 | 7       |
 | name                                                                                   | 1752            | 2438  | 1811   | 3752  | 3       |
 | owner                                                                                  | 1505            | 1584  | 1584   | 1664  | 2       |
 | symbol                                                                                 | 2342            | 5345  | 2347   | 11347 | 3       |
-| transferRestrictor                                                                     | 1950            | 1950  | 1950   | 1950  | 33      |
-=======
-| BURNER_ROLE                                                                            | 1204            | 1204  | 1204   | 1204  | 40      |
-| DOMAIN_SEPARATOR                                                                       | 2002            | 2002  | 2002   | 2002  | 3       |
-| MINTER_ROLE                                                                            | 1888            | 1888  | 1888   | 1888  | 83      |
-| approve                                                                                | 36671           | 51362 | 53747  | 54083 | 7       |
-| asset                                                                                  | 1369            | 6511  | 10369  | 10369 | 7       |
-| balanceOf                                                                              | 2006            | 3627  | 2006   | 13006 | 13      |
-| decimals                                                                               | 8248            | 8248  | 8248   | 8248  | 1       |
-| grantRole                                                                              | 59128           | 59136 | 59140  | 59140 | 123     |
-| isBlacklisted                                                                          | 3603            | 10346 | 10103  | 17103 | 41      |
-| mint                                                                                   | 57010           | 86431 | 91186  | 91778 | 7       |
-| name                                                                                   | 1767            | 2453  | 1826   | 3767  | 3       |
-| owner                                                                                  | 1523            | 1602  | 1602   | 1682  | 2       |
-| symbol                                                                                 | 2354            | 5359  | 2362   | 11362 | 3       |
-| transferRestrictor                                                                     | 1968            | 1968  | 1968   | 1968  | 31      |
->>>>>>> 76315f62
+| transferRestrictor                                                                     | 1950            | 1950  | 1950   | 1950  | 31      |
 | lib/openzeppelin-contracts/contracts/proxy/beacon/UpgradeableBeacon.sol:UpgradeableBeacon contract |                 |      |        |      |         |
 |----------------------------------------------------------------------------------------------------|-----------------|------|--------|------|---------|
 | Deployment Cost                                                                                    | Deployment Size |      |        |      |         |
 | 318959                                                                                             | 1369            |      |        |      |         |
 | Function Name                                                                                      | min             | avg  | median | max  | # calls |
-<<<<<<< HEAD
-| implementation                                                                                     | 273             | 1199 | 273    | 2273 | 669     |
-=======
-| implementation                                                                                     | 276             | 1208 | 276    | 2276 | 560     |
->>>>>>> 76315f62
+| implementation                                                                                     | 273             | 1206 | 273    | 2273 | 557     |
 | lib/solady/test/utils/mocks/MockERC20.sol:MockERC20 contract |                 |       |        |       |         |
 |--------------------------------------------------------------|-----------------|-------|--------|-------|---------|
 | Deployment Cost                                              | Deployment Size |       |        |       |         |
 | 947982                                                       | 4929            |       |        |       |         |
 | Function Name                                                | min             | avg   | median | max   | # calls |
-<<<<<<< HEAD
-| approve                                                      | 45775           | 45823 | 45787  | 45907 | 3       |
+| approve                                                      | 45787           | 45947 | 45907  | 46147 | 3       |
 | balanceOf                                                    | 529             | 862   | 529    | 2529  | 6       |
-| decimals                                                     | 354             | 1354  | 1354   | 2354  | 2       |
-| mint                                                         | 67791           | 67839 | 67803  | 67923 | 3       |
-=======
-| approve                                                      | 45778           | 45826 | 45790  | 45910 | 3       |
-| balanceOf                                                    | 532             | 865   | 532    | 2532  | 6       |
-| decimals                                                     | 2357            | 2357  | 2357   | 2357  | 1       |
-| mint                                                         | 67794           | 67842 | 67806  | 67926 | 3       |
->>>>>>> 76315f62
+| decimals                                                     | 2354            | 2354  | 2354   | 2354  | 1       |
+| mint                                                         | 67803           | 67963 | 67923  | 68163 | 3       |
 | src/DShare.sol:DShare contract |                 |        |        |        |         |
 |--------------------------------|-----------------|--------|--------|--------|---------|
 | Deployment Cost                | Deployment Size |        |        |        |         |
 | 3496270                        | 16077           |        |        |        |         |
 | Function Name                  | min             | avg    | median | max    | # calls |
-<<<<<<< HEAD
-| BURNER_ROLE                    | 343             | 343    | 343    | 343    | 47      |
+| BURNER_ROLE                    | 343             | 343    | 343    | 343    | 45      |
 | DEFAULT_ADMIN_ROLE             | 785             | 785    | 785    | 785    | 3       |
-| DOMAIN_SEPARATOR               | 1135            | 1135   | 1135   | 1135   | 4       |
-| MINTER_ROLE                    | 1027            | 1027   | 1027   | 1027   | 109     |
+| DOMAIN_SEPARATOR               | 1135            | 1135   | 1135   | 1135   | 3       |
+| MINTER_ROLE                    | 1027            | 1027   | 1027   | 1027   | 106     |
 | acceptDefaultAdminTransfer     | 3103            | 16539  | 3297   | 43218  | 3       |
 | allowance                      | 1431            | 1431   | 1431   | 1431   | 1       |
 | approve                        | 7160            | 23191  | 24260  | 24260  | 16      |
-| balanceOf                      | 1128            | 2341   | 1128   | 5128   | 48      |
+| balanceOf                      | 1128            | 2339   | 1128   | 5128   | 48      |
 | balancePerShare                | 971             | 971    | 971    | 971    | 1       |
 | balanceToShares                | 1439            | 1439   | 1439   | 1439   | 2       |
 | beginDefaultAdminTransfer      | 29002           | 29002  | 29002  | 29002  | 1       |
 | burn                           | 2737            | 14778  | 14778  | 26820  | 4       |
 | burnFrom                       | 25691           | 28137  | 25947  | 37991  | 8       |
-| decimals                       | 387             | 387    | 387    | 387    | 95      |
-| grantRole                      | 29305           | 29305  | 29305  | 29305  | 152     |
+| decimals                       | 387             | 387    | 387    | 387    | 1       |
+| grantRole                      | 29305           | 29305  | 29305  | 29305  | 147     |
 | hasRole                        | 1029            | 2029   | 2029   | 3029   | 2       |
-| initialize                     | 143179          | 162595 | 163113 | 163113 | 77      |
-| isBlacklisted                  | 1419            | 5649   | 2685   | 9185   | 43      |
-| mint                           | 2829            | 53960  | 61639  | 61895  | 33      |
+| initialize                     | 143179          | 162581 | 163113 | 163113 | 75      |
+| isBlacklisted                  | 1419            | 5662   | 2685   | 9185   | 45      |
+| mint                           | 2829            | 54186  | 61639  | 61895  | 34      |
 | name                           | 894             | 1588   | 977    | 2894   | 3       |
 | owner                          | 809             | 809    | 809    | 809    | 2       |
 | pendingDefaultAdmin            | 1107            | 1107   | 1107   | 1107   | 1       |
@@ -265,58 +152,21 @@
 | totalSupply                    | 681             | 690    | 681    | 758    | 8       |
 | transfer                       | 10782           | 27522  | 31719  | 42219  | 7       |
 | transferFrom                   | 25787           | 40749  | 42887  | 42887  | 8       |
-| transferRestrictor             | 1095            | 1335   | 1095   | 3095   | 50      |
-=======
-| BURNER_ROLE                    | 346             | 346    | 346    | 346    | 45      |
-| DEFAULT_ADMIN_ROLE             | 788             | 788    | 788    | 788    | 3       |
-| DOMAIN_SEPARATOR               | 1144            | 1144   | 1144   | 1144   | 3       |
-| MINTER_ROLE                    | 1030            | 1030   | 1030   | 1030   | 106     |
-| acceptDefaultAdminTransfer     | 3118            | 16578  | 3324   | 43293  | 3       |
-| allowance                      | 1458            | 1458   | 1458   | 1458   | 1       |
-| approve                        | 7175            | 23206  | 24275  | 24275  | 16      |
-| balanceOf                      | 1145            | 2386   | 1145   | 5145   | 50      |
-| balancePerShare                | 974             | 974    | 974    | 974    | 1       |
-| balanceToShares                | 1444            | 1444   | 1444   | 1444   | 2       |
-| beginDefaultAdminTransfer      | 29041           | 29041  | 29041  | 29041  | 1       |
-| burn                           | 2746            | 14814  | 14814  | 26882  | 4       |
-| burnFrom                       | 25765           | 28211  | 25893  | 38065  | 8       |
-| decimals                       | 390             | 390    | 390    | 390    | 1       |
-| grantRole                      | 29335           | 29335  | 29335  | 29335  | 147     |
-| hasRole                        | 1056            | 2056   | 2056   | 3056   | 2       |
-| initialize                     | 143267          | 162669 | 163201 | 163201 | 75      |
-| isBlacklisted                  | 1446            | 5717   | 2742   | 9242   | 45      |
-| mint                           | 2850            | 54473  | 61717  | 61973  | 35      |
-| name                           | 906             | 1600   | 989    | 2906   | 3       |
-| owner                          | 824             | 824    | 824    | 824    | 2       |
-| pendingDefaultAdmin            | 1122            | 1122   | 1122   | 1122   | 1       |
-| permit                         | 53498           | 53498  | 53498  | 53498  | 1       |
-| revokeRole                     | 1161            | 1161   | 1161   | 1161   | 1       |
-| setBalancePerShare             | 3109            | 7942   | 9149   | 9149   | 10      |
-| setName                        | 3325            | 6813   | 6813   | 10302  | 2       |
-| setSymbol                      | 3303            | 6791   | 6791   | 10280  | 2       |
-| setTransferRestrictor          | 8963            | 8963   | 8963   | 8963   | 4       |
-| sharesToBalance                | 834             | 834    | 834    | 834    | 3       |
-| symbol                         | 1498            | 2164   | 1498   | 3498   | 3       |
-| totalSupply                    | 686             | 686    | 686    | 686    | 8       |
-| transfer                       | 10854           | 27596  | 31793  | 42293  | 7       |
-| transferFrom                   | 25873           | 40835  | 42973  | 42973  | 8       |
-| transferRestrictor             | 1110            | 1360   | 1110   | 3110   | 48      |
->>>>>>> 76315f62
+| transferRestrictor             | 1095            | 1345   | 1095   | 3095   | 48      |
 | src/DShareFactory.sol:DShareFactory contract |                 |        |        |        |         |
 |----------------------------------------------|-----------------|--------|--------|--------|---------|
 | Deployment Cost                              | Deployment Size |        |        |        |         |
 | 2129566                                      | 9776            |        |        |        |         |
 | Function Name                                | min             | avg    | median | max    | # calls |
-<<<<<<< HEAD
 | announceExistingDShare                       | 2695            | 52145  | 17126  | 171633 | 4       |
-| createDShare                                 | 4083            | 707383 | 720594 | 762654 | 48      |
+| createDShare                                 | 4083            | 706808 | 720594 | 762654 | 46      |
 | getDShareBeacon                              | 383             | 383    | 383    | 383    | 1       |
 | getDShares                                   | 3709            | 3709   | 3709   | 3709   | 2       |
 | getTransferRestrictor                        | 260             | 260    | 260    | 260    | 1       |
 | getWrappedDShareBeacon                       | 449             | 449    | 449    | 449    | 1       |
-| initialize                                   | 23206           | 109706 | 114895 | 114895 | 53      |
+| initialize                                   | 23206           | 109502 | 114895 | 114895 | 51      |
 | initializeV2                                 | 2453            | 16696  | 16696  | 30939  | 2       |
-| isTokenDShare                                | 421             | 2261   | 2421   | 2421   | 25      |
+| isTokenDShare                                | 421             | 2267   | 2421   | 2421   | 26      |
 | isTokenWrappedDShare                         | 597             | 597    | 597    | 597    | 2       |
 | setNewTransferRestrictor                     | 541             | 2213   | 2213   | 3885   | 2       |
 | src/TransferRestrictor.sol:TransferRestrictor contract |                 |       |        |       |         |
@@ -324,48 +174,23 @@
 | Deployment Cost                                        | Deployment Size |       |        |       |         |
 | 1331721                                                | 6119            |       |        |       |         |
 | Function Name                                          | min             | avg   | median | max   | # calls |
-| RESTRICTOR_ROLE                                        | 316             | 316   | 316    | 316   | 64      |
-| grantRole                                              | 50924           | 50924 | 50924  | 50924 | 63      |
-| isBlacklisted                                          | 886             | 1795  | 886    | 2886  | 44      |
-| requireNotRestricted                                   | 678             | 4242  | 4846   | 4865  | 73      |
+| RESTRICTOR_ROLE                                        | 316             | 316   | 316    | 316   | 62      |
+| grantRole                                              | 50924           | 50924 | 50924  | 50924 | 61      |
+| isBlacklisted                                          | 886             | 1799  | 886    | 2886  | 46      |
+| requireNotRestricted                                   | 678             | 4250  | 4846   | 4865  | 74      |
 | restrict                                               | 23937           | 43935 | 47191  | 47419 | 7       |
 | unrestrict                                             | 25337           | 25337 | 25337  | 25337 | 1       |
-=======
-| announceExistingDShare                       | 2734            | 52235  | 17216  | 171774 | 4       |
-| createDShare                                 | 4134            | 707082 | 720872 | 762933 | 46      |
-| getDShareBeacon                              | 398             | 398    | 398    | 398    | 1       |
-| getDShares                                   | 3796            | 3796   | 3796   | 3796   | 2       |
-| getTransferRestrictor                        | 275             | 275    | 275    | 275    | 1       |
-| getWrappedDShareBeacon                       | 464             | 464    | 464    | 464    | 1       |
-| initialize                                   | 23248           | 109578 | 114973 | 114973 | 51      |
-| initializeV2                                 | 2468            | 16739  | 16739  | 31011  | 2       |
-| isTokenDShare                                | 448             | 2294   | 2448   | 2448   | 26      |
-| isTokenWrappedDShare                         | 624             | 624    | 624    | 624    | 2       |
-| setNewTransferRestrictor                     | 568             | 2247   | 2247   | 3927   | 2       |
-| src/TransferRestrictor.sol:TransferRestrictor contract |                 |       |        |       |         |
-|--------------------------------------------------------|-----------------|-------|--------|-------|---------|
-| Deployment Cost                                        | Deployment Size |       |        |       |         |
-| 1085393                                                | 4967            |       |        |       |         |
-| Function Name                                          | min             | avg   | median | max   | # calls |
-| RESTRICTOR_ROLE                                        | 319             | 319   | 319    | 319   | 62      |
-| grantRole                                              | 50954           | 50954 | 50954  | 50954 | 61      |
-| isBlacklisted                                          | 913             | 1826  | 913    | 2913  | 46      |
-| requireNotRestricted                                   | 717             | 4297  | 4885   | 4904  | 75      |
-| restrict                                               | 24180           | 43996 | 47221  | 47449 | 7       |
-| unrestrict                                             | 25151           | 25151 | 25151  | 25151 | 1       |
->>>>>>> 76315f62
 | src/WrappedDShare.sol:WrappedDShare contract |                 |        |        |        |         |
 |----------------------------------------------|-----------------|--------|--------|--------|---------|
 | Deployment Cost                              | Deployment Size |        |        |        |         |
 | 2334005                                      | 10655           |        |        |        |         |
 | Function Name                                | min             | avg    | median | max    | # calls |
-<<<<<<< HEAD
 | asset                                        | 496             | 1746   | 2496   | 2496   | 8       |
 | balanceOf                                    | 693             | 1568   | 693    | 2693   | 16      |
 | convertToAssets                              | 2241            | 2241   | 2241   | 2241   | 2       |
 | decimals                                     | 340             | 340    | 340    | 340    | 1       |
 | deposit                                      | 78289           | 107122 | 112489 | 114489 | 6       |
-| initialize                                   | 97941           | 107643 | 97941  | 160018 | 58      |
+| initialize                                   | 97941           | 107989 | 97941  | 160018 | 56      |
 | isBlacklisted                                | 2964            | 3594   | 3594   | 4225   | 2       |
 | maxWithdraw                                  | 3029            | 3029   | 3029   | 3029   | 5       |
 | mint                                         | 112665          | 113665 | 113665 | 114665 | 2       |
@@ -377,51 +202,20 @@
 | symbol                                       | 1327            | 2045   | 1481   | 3327   | 3       |
 | transfer                                     | 21322           | 32000  | 32000  | 42679  | 2       |
 | withdraw                                     | 76527           | 76527  | 76527  | 76527  | 1       |
-=======
-| asset                                        | 511             | 1761   | 2511   | 2511   | 8       |
-| balanceOf                                    | 708             | 1583   | 708    | 2708   | 16      |
-| convertToAssets                              | 2275            | 2275   | 2275   | 2275   | 2       |
-| decimals                                     | 343             | 343    | 343    | 343    | 1       |
-| deposit                                      | 78514           | 107347 | 112714 | 114714 | 6       |
-| initialize                                   | 98002           | 108050 | 98002  | 160080 | 56      |
-| isBlacklisted                                | 3027            | 3672   | 3672   | 4318   | 2       |
-| maxWithdraw                                  | 3075            | 3075   | 3075   | 3075   | 5       |
-| mint                                         | 112890          | 113890 | 113890 | 114890 | 2       |
-| name                                         | 962             | 1628   | 962    | 2962   | 3       |
-| owner                                        | 665             | 665    | 665    | 665    | 1       |
-| redeem                                       | 74693           | 75359  | 74693  | 76693  | 3       |
-| setName                                      | 10328           | 10328  | 10328  | 10328  | 1       |
-| setSymbol                                    | 10284           | 10284  | 10284  | 10284  | 1       |
-| symbol                                       | 1339            | 2056   | 1490   | 3339   | 3       |
-| transfer                                     | 21430           | 32086  | 32086  | 42742  | 2       |
-| withdraw                                     | 76771           | 76771  | 76771  | 76771  | 1       |
->>>>>>> 76315f62
 | src/dividend/DividendDistribution.sol:DividendDistribution contract |                 |       |        |        |         |
 |---------------------------------------------------------------------|-----------------|-------|--------|--------|---------|
 | Deployment Cost                                                     | Deployment Size |       |        |        |         |
 | 1688194                                                             | 7705            |       |        |        |         |
 | Function Name                                                       | min             | avg   | median | max    | # calls |
-<<<<<<< HEAD
 | DEFAULT_ADMIN_ROLE                                                  | 579             | 579   | 579    | 579    | 1       |
 | DISTRIBUTOR_ROLE                                                    | 708             | 708   | 708    | 708    | 8       |
-| createDistribution                                                  | 24383           | 85440 | 85934  | 145509 | 4       |
-| distribute                                                          | 24470           | 39850 | 26631  | 68449  | 3       |
+| createDistribution                                                  | 24383           | 85542 | 86012  | 145761 | 4       |
+| distribute                                                          | 24602           | 39982 | 26763  | 68581  | 3       |
 | distributions                                                       | 766             | 766   | 766    | 766    | 2       |
 | grantRole                                                           | 50924           | 50924 | 50924  | 50924  | 5       |
 | minDistributionTime                                                 | 340             | 1840  | 2340   | 2340   | 4       |
 | reclaimDistribution                                                 | 23946           | 33707 | 26122  | 58637  | 4       |
 | setMinDistributionTime                                              | 23858           | 26854 | 26854  | 29850  | 2       |
-=======
-| DEFAULT_ADMIN_ROLE                                                  | 582             | 582   | 582    | 582    | 1       |
-| DISTRIBUTOR_ROLE                                                    | 711             | 711   | 711    | 711    | 8       |
-| createDistribution                                                  | 24398           | 85476 | 85970  | 145566 | 4       |
-| distribute                                                          | 24485           | 39878 | 26646  | 68503  | 3       |
-| distributions                                                       | 781             | 781   | 781    | 781    | 2       |
-| grantRole                                                           | 50954           | 50954 | 50954  | 50954  | 5       |
-| minDistributionTime                                                 | 343             | 1843  | 2343   | 2343   | 4       |
-| reclaimDistribution                                                 | 23949           | 33717 | 26125  | 58671  | 4       |
-| setMinDistributionTime                                              | 23861           | 26857 | 26857  | 29853  | 2       |
->>>>>>> 76315f62
 | src/oracles/UnityOracle.sol:UnityOracle contract |                 |     |        |     |         |
 |--------------------------------------------------|-----------------|-----|--------|-----|---------|
 | Deployment Cost                                  | Deployment Size |     |        |     |         |
@@ -435,135 +229,70 @@
 | src/orders/FulfillmentRouter.sol:FulfillmentRouter contract |                 |       |        |        |         |
 |-------------------------------------------------------------|-----------------|-------|--------|--------|---------|
 | Deployment Cost                                             | Deployment Size |       |        |        |         |
-<<<<<<< HEAD
-| 1713338                                                     | 7899            |       |        |        |         |
+| 1701610                                                     | 7845            |       |        |        |         |
 | Function Name                                               | min             | avg   | median | max    | # calls |
 | OPERATOR_ROLE                                               | 604             | 604   | 604    | 604    | 4       |
-| fillOrder                                                   | 27122           | 71868 | 27142  | 161342 | 3       |
-| grantRole                                                   | 50943           | 50943 | 50943  | 50943  | 3       |
+| fillOrder                                                   | 27343           | 84514 | 27357  | 198844 | 3       |
+| grantRole                                                   | 50907           | 50907 | 50907  | 50907  | 3       |
 | src/orders/OrderProcessor.sol:OrderProcessor contract |                 |        |        |        |         |
 |-------------------------------------------------------|-----------------|--------|--------|--------|---------|
 | Deployment Cost                                       | Deployment Size |        |        |        |         |
-| 5062044                                               | 23387           |        |        |        |         |
+| 5101377                                               | 23571           |        |        |        |         |
 | Function Name                                         | min             | avg    | median | max    | # calls |
-| DOMAIN_SEPARATOR                                      | 5739            | 5739   | 5739   | 5739   | 2       |
-| cancelOrder                                           | 6115            | 40145  | 40145  | 74175  | 2       |
-| createOrderWithSignature                              | 173079          | 219414 | 219414 | 265750 | 2       |
-| ethUsdOracle                                          | 773             | 773    | 773    | 773    | 1       |
-| fillOrder                                             | 10480           | 69431  | 88010  | 138189 | 10      |
-| getOrderStatus                                        | 513             | 513    | 513    | 513    | 10      |
-| getStandardFeeRates                                   | 2573            | 3048   | 2580   | 7080   | 48      |
-| getStandardFees                                       | 1439            | 1520   | 1520   | 1602   | 2       |
-| getTokenPriceInWei                                    | 45653           | 45653  | 45653  | 45653  | 1       |
-| getUnfilledAmount                                     | 794             | 794    | 794    | 794    | 9       |
-| hashOrder                                             | 892             | 892    | 892    | 892    | 7       |
-| hashOrderRequest                                      | 1880            | 1880   | 1880   | 1880   | 2       |
-| initialize                                            | 99014           | 181557 | 188891 | 188891 | 49      |
-| isOperator                                            | 744             | 744    | 744    | 744    | 1       |
-| isTransferLocked                                      | 2699            | 3556   | 2988   | 4699   | 5       |
-| maxOrderDecimals                                      | 761             | 761    | 761    | 761    | 1       |
-| multicall                                             | 243796          | 271617 | 262956 | 326087 | 5       |
-| ordersPaused                                          | 1031            | 1031   | 1031   | 1031   | 1       |
-| paymentTokenOracle                                    | 980             | 980    | 980    | 980    | 1       |
-| proxiableUUID                                         | 383             | 383    | 383    | 383    | 1       |
-| removeFees                                            | 6397            | 6397   | 6397   | 6397   | 1       |
-| requestCancel                                         | 3155            | 3664   | 3176   | 4663   | 3       |
-| requestOrder                                          | 2354            | 127466 | 155315 | 214079 | 25      |
-| selfPermit                                            | 55159           | 56889  | 55159  | 65539  | 6       |
-| setBlacklistCallSelector                              | 6277            | 31994  | 32542  | 32542  | 48      |
-| setEthUsdOracle                                       | 3200            | 6267   | 6267   | 9334   | 2       |
-| setFees                                               | 2944            | 27522  | 28057  | 28057  | 47      |
-| setMaxOrderDecimals                                   | 21040           | 37742  | 38140  | 38140  | 43      |
-| setOperator                                           | 2658            | 25757  | 26260  | 26260  | 47      |
-| setOrdersPaused                                       | 2540            | 5630   | 5776   | 8576   | 3       |
-| setPaymentTokenOracle                                 | 2551            | 22300  | 26250  | 26250  | 6       |
-| setTreasury                                           | 3222            | 5275   | 3236   | 9369   | 3       |
-| treasury                                              | 553             | 553    | 553    | 553    | 1       |
-| upgradeToAndCall                                      | 3108            | 6898   | 6898   | 10688  | 2       |
-=======
-| 1421246                                                     | 6536            |       |        |        |         |
-| Function Name                                               | min             | avg   | median | max    | # calls |
-| OPERATOR_ROLE                                               | 607             | 607   | 607    | 607    | 4       |
-| fillOrder                                                   | 27376           | 84568 | 27384  | 198945 | 3       |
-| grantRole                                                   | 50937           | 50937 | 50937  | 50937  | 3       |
-| src/orders/OrderProcessor.sol:OrderProcessor contract |                 |        |        |        |         |
-|-------------------------------------------------------|-----------------|--------|--------|--------|---------|
-| Deployment Cost                                       | Deployment Size |        |        |        |         |
-| 4215067                                               | 19436           |        |        |        |         |
-| Function Name                                         | min             | avg    | median | max    | # calls |
-| DOMAIN_SEPARATOR                                      | 5740            | 5740   | 5740   | 5740   | 2       |
-| cancelOrder                                           | 6061            | 40164  | 40164  | 74268  | 2       |
-| createOrderWithSignature                              | 170287          | 216647 | 216647 | 263007 | 2       |
-| ethUsdOracle                                          | 758             | 758    | 758    | 758    | 1       |
-| fillOrder                                             | 10384           | 113503 | 138104 | 185536 | 11      |
-| getOrderStatus                                        | 530             | 530    | 530    | 530    | 11      |
-| getPaymentTokenConfig                                 | 1157            | 1157   | 1157   | 1157   | 1       |
-| getStandardFees                                       | 1221            | 2021   | 1604   | 5604   | 47      |
-| getTokenPriceInWei                                    | 43738           | 43738  | 43738  | 43738  | 1       |
-| getUnfilledAmount                                     | 767             | 767    | 767    | 767    | 10      |
-| hashOrder                                             | 895             | 895    | 895    | 895    | 5       |
-| hashOrderRequest                                      | 1816            | 1816   | 1816   | 1816   | 2       |
-| initialize                                            | 99127           | 181466 | 189121 | 189121 | 47      |
-| isOperator                                            | 785             | 785    | 785    | 785    | 1       |
-| isTransferLocked                                      | 2768            | 3768   | 3768   | 4768   | 2       |
-| latestFillPrice                                       | 1586            | 1586   | 1586   | 1586   | 2       |
-| multicall                                             | 241045          | 270562 | 263007 | 323412 | 5       |
-| orderDecimalReduction                                 | 1306            | 1306   | 1306   | 1306   | 1       |
-| ordersPaused                                          | 982             | 982    | 982    | 982    | 1       |
-| proxiableUUID                                         | 412             | 412    | 412    | 412    | 1       |
-| removePaymentToken                                    | 2964            | 5771   | 5771   | 8578   | 2       |
-| requestCancel                                         | 3118            | 3627   | 3139   | 4626   | 3       |
-| requestOrder                                          | 2371            | 130162 | 154543 | 212268 | 26      |
-| selfPermit                                            | 55224           | 56949  | 55224  | 65577  | 6       |
-| setEthUsdOracle                                       | 3187            | 6267   | 6267   | 9348   | 2       |
-| setOperator                                           | 2705            | 25779  | 26304  | 26304  | 45      |
-| setOrderDecimalReduction                              | 26386           | 26386  | 26386  | 26386  | 1       |
-| setOrdersPaused                                       | 2569            | 5659   | 5805   | 8605   | 3       |
-| setPaymentToken                                       | 3298            | 54551  | 57960  | 57960  | 47      |
-| setTreasury                                           | 3209            | 5267   | 3223   | 9371   | 3       |
-| treasury                                              | 560             | 560    | 560    | 560    | 1       |
-| upgradeToAndCall                                      | 3167            | 6980   | 6980   | 10794  | 2       |
->>>>>>> 76315f62
+| DOMAIN_SEPARATOR                                      | 5725            | 5725   | 5725   | 5725   | 2       |
+| cancelOrder                                           | 6022            | 40040  | 40040  | 74058  | 2       |
+| createOrderWithSignature                              | 169556          | 215813 | 215813 | 262070 | 2       |
+| ethUsdOracle                                          | 743             | 743    | 743    | 743    | 1       |
+| fillOrder                                             | 10345           | 96849  | 137677 | 185166 | 11      |
+| getOrderStatus                                        | 527             | 527    | 527    | 527    | 10      |
+| getPaymentTokenConfig                                 | 1076            | 1076   | 1076   | 1076   | 1       |
+| getStandardFees                                       | 1149            | 1955   | 1538   | 5538   | 47      |
+| getTokenPriceInWei                                    | 43673           | 43673  | 43673  | 43673  | 1       |
+| getUnfilledAmount                                     | 764             | 764    | 764    | 764    | 9       |
+| hashOrder                                             | 880             | 880    | 880    | 880    | 5       |
+| hashOrderRequest                                      | 1801            | 1801   | 1801   | 1801   | 2       |
+| initialize                                            | 99006           | 181237 | 188883 | 188883 | 47      |
+| isOperator                                            | 758             | 758    | 758    | 758    | 1       |
+| isTransferLocked                                      | 2669            | 3669   | 3669   | 4669   | 2       |
+| latestFillPrice                                       | 1559            | 1559   | 1559   | 1559   | 1       |
+| multicall                                             | 240194          | 269636 | 262108 | 322328 | 5       |
+| orderDecimalReduction                                 | 1279            | 1279   | 1279   | 1279   | 1       |
+| ordersPaused                                          | 979             | 979    | 979    | 979    | 1       |
+| proxiableUUID                                         | 397             | 397    | 397    | 397    | 1       |
+| removePaymentToken                                    | 2925            | 5726   | 5726   | 8527   | 2       |
+| requestCancel                                         | 3103            | 3612   | 3124   | 4611   | 3       |
+| requestOrder                                          | 2368            | 129655 | 153891 | 211581 | 26      |
+| selfPermit                                            | 55110           | 56840  | 55110  | 65490  | 6       |
+| setEthUsdOracle                                       | 3148            | 6215   | 6215   | 9282   | 2       |
+| setOperator                                           | 2666            | 25725  | 26250  | 26250  | 45      |
+| setOrderDecimalReduction                              | 26332           | 26332  | 26332  | 26332  | 1       |
+| setOrdersPaused                                       | 2554            | 5644   | 5790   | 8590   | 3       |
+| setPaymentToken                                       | 3244            | 54426  | 57831  | 57831  | 47      |
+| setTreasury                                           | 3170            | 5223   | 3184   | 9317   | 3       |
+| treasury                                              | 545             | 545    | 545    | 545    | 1       |
+| upgradeToAndCall                                      | 3122            | 6919   | 6919   | 10716  | 2       |
 | src/orders/Vault.sol:Vault contract |                 |       |        |       |         |
 |-------------------------------------|-----------------|-------|--------|-------|---------|
 | Deployment Cost                     | Deployment Size |       |        |       |         |
 | 1357357                             | 6244            |       |        |       |         |
 | Function Name                       | min             | avg   | median | max   | # calls |
-<<<<<<< HEAD
 | DEFAULT_ADMIN_ROLE                  | 447             | 447   | 447    | 447   | 1       |
 | OPERATOR_ROLE                       | 598             | 598   | 598    | 598   | 5       |
 | grantRole                           | 50924           | 51095 | 51152  | 51152 | 4       |
 | rescueERC20                         | 24676           | 38771 | 38771  | 52867 | 2       |
-| withdrawFunds                       | 24876           | 39759 | 39759  | 54643 | 2       |
-| test/main/OrderProcessor.t.sol:OrderProcessorTest contract |                 |      |        |      |         |
-|------------------------------------------------------------|-----------------|------|--------|------|---------|
-| Deployment Cost                                            | Deployment Size |      |        |      |         |
-| 0                                                          | 0               |      |        |      |         |
-| Function Name                                              | min             | avg  | median | max  | # calls |
-| wrapFlatFeeForOrder                                        | 1259            | 1259 | 1259   | 1259 | 1       |
-=======
-| DEFAULT_ADMIN_ROLE                  | 450             | 450   | 450    | 450   | 1       |
-| OPERATOR_ROLE                       | 601             | 601   | 601    | 601   | 5       |
-| grantRole                           | 50954           | 51125 | 51182  | 51182 | 4       |
-| rescueERC20                         | 24697           | 38809 | 38809  | 52921 | 2       |
-| withdrawFunds                       | 24621           | 39527 | 39527  | 54433 | 2       |
+| withdrawFunds                       | 24600           | 39483 | 39483  | 54367 | 2       |
 | test/main/OrderProcessor.t.sol:OrderProcessorTest contract |                 |     |        |     |         |
 |------------------------------------------------------------|-----------------|-----|--------|-----|---------|
 | Deployment Cost                                            | Deployment Size |     |        |     |         |
 | 0                                                          | 0               |     |        |     |         |
 | Function Name                                              | min             | avg | median | max | # calls |
-| wrapFlatFeeForOrder                                        | 510             | 510 | 510    | 510 | 1       |
->>>>>>> 76315f62
+| wrapFlatFeeForOrder                                        | 507             | 507 | 507    | 507 | 1       |
 | test/utils/OrderSigUtils.sol:OrderSigUtils contract |                 |       |        |       |         |
 |-----------------------------------------------------|-----------------|-------|--------|-------|---------|
 | Deployment Cost                                     | Deployment Size |       |        |       |         |
 | 235828                                              | 1005            |       |        |       |         |
 | Function Name                                       | min             | avg   | median | max   | # calls |
-<<<<<<< HEAD
-| getOrderRequestHashToSign                           | 9746            | 13246 | 13246  | 16746 | 2       |
-=======
-| getOrderRequestHashToSign                           | 9683            | 13183 | 13183  | 16683 | 2       |
->>>>>>> 76315f62
+| getOrderRequestHashToSign                           | 9653            | 13153 | 13153  | 16653 | 2       |
 | test/utils/SigUtils.sol:SigUtils contract |                 |      |        |      |         |
 |-------------------------------------------|-----------------|------|--------|------|---------|
 | Deployment Cost                           | Deployment Size |      |        |      |         |
@@ -573,30 +302,15 @@
 | test/utils/mocks/MockToken.sol:MockToken contract |                 |       |        |       |         |
 |---------------------------------------------------|-----------------|-------|--------|-------|---------|
 | Deployment Cost                                   | Deployment Size |       |        |       |         |
-<<<<<<< HEAD
-| 1830658                                           | 11287           |       |        |       |         |
+| 1830751                                           | 11287           |       |        |       |         |
 | Function Name                                     | min             | avg   | median | max   | # calls |
-| DOMAIN_SEPARATOR                                  | 440             | 440   | 440    | 440   | 39      |
+| DOMAIN_SEPARATOR                                  | 440             | 440   | 440    | 440   | 36      |
 | allowance                                         | 1012            | 2012  | 2012   | 3012  | 2       |
-| approve                                           | 45954           | 46040 | 45978  | 46314 | 11      |
+| approve                                           | 45966           | 46138 | 46128  | 46314 | 12      |
 | balanceOf                                         | 657             | 1067  | 657    | 2657  | 39      |
-| blacklist                                         | 90964           | 90964 | 90964  | 90964 | 3       |
-| decimals                                          | 316             | 316   | 316    | 316   | 62      |
-| isBlacklisted                                     | 974             | 2496  | 2974   | 2974  | 88      |
-| mint                                              | 70178           | 70520 | 70490  | 70766 | 18      |
+| blacklist                                         | 90964           | 90964 | 90964  | 90964 | 2       |
+| decimals                                          | 316             | 316   | 316    | 316   | 45      |
+| isBlacklisted                                     | 974             | 2479  | 2974   | 2974  | 85      |
+| mint                                              | 70250           | 70543 | 70490  | 70766 | 19      |
 | nonces                                            | 680             | 680   | 680    | 680   | 1       |
-| transfer                                          | 46730           | 46730 | 46730  | 46730 | 2       |
-=======
-| 1505439                                           | 9769            |       |        |       |         |
-| Function Name                                     | min             | avg   | median | max   | # calls |
-| DOMAIN_SEPARATOR                                  | 455             | 455   | 455    | 455   | 36      |
-| allowance                                         | 1051            | 2051  | 2051   | 3051  | 2       |
-| approve                                           | 45993           | 46119 | 46089  | 46305 | 12      |
-| balanceOf                                         | 684             | 1074  | 684    | 2684  | 41      |
-| blacklist                                         | 90994           | 90994 | 90994  | 90994 | 2       |
-| decimals                                          | 319             | 319   | 319    | 319   | 46      |
-| isBlacklisted                                     | 1001            | 2506  | 3001   | 3001  | 85      |
-| mint                                              | 70277           | 70541 | 70517  | 70793 | 19      |
-| nonces                                            | 707             | 707   | 707    | 707   | 1       |
-| transfer                                          | 46757           | 46757 | 46757  | 46757 | 2       |
->>>>>>> 76315f62
+| transfer                                          | 46730           | 46730 | 46730  | 46730 | 2       |