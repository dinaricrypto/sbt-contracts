--- conflicted
+++ resolved
@@ -7,11 +7,7 @@
 | BURNER_ROLE                                                                               | 697             | 697    | 697    | 697    | 5       |
 | DEFAULT_ADMIN_ROLE                                                                        | 5241            | 5241   | 5241   | 5241   | 3       |
 | MINTER_ROLE                                                                               | 718             | 2114   | 718    | 5218   | 29      |
-<<<<<<< HEAD
 | OPERATOR_ROLE                                                                             | 684             | 684    | 684    | 684    | 41      |
-=======
-| OPERATOR_ROLE                                                                             | 651             | 656    | 651    | 751    | 92      |
->>>>>>> b1d4f9eb
 | acceptDefaultAdminTransfer                                                                | 916             | 10285  | 1289   | 28651  | 3       |
 | allowance                                                                                 | 1135            | 1135   | 1135   | 1135   | 1       |
 | approve                                                                                   | 24861           | 24861  | 24861  | 24861  | 9       |
@@ -22,43 +18,22 @@
 | beginDefaultAdminTransfer                                                                 | 27779           | 27779  | 27779  | 27779  | 1       |
 | burn                                                                                      | 3235            | 4390   | 4390   | 5546   | 4       |
 | burnFrom                                                                                  | 4843            | 4843   | 4843   | 4843   | 1       |
-<<<<<<< HEAD
-| cancelOrder                                                                               | 4618            | 20329  | 23478  | 29743  | 4       |
+| cancelOrder                                                                               | 4618            | 20388  | 23584  | 29766  | 4       |
 | cancelRequested                                                                           | 1023            | 1023   | 1023   | 1023   | 1       |
 | convertToAssets                                                                           | 3071            | 3071   | 3071   | 3071   | 2       |
 | decimals                                                                                  | 747             | 747    | 747    | 747    | 1       |
 | deposit                                                                                   | 29373           | 62639  | 67613  | 72813  | 6       |
 | escrowedBalanceOf                                                                         | 1292            | 1292   | 1292   | 1292   | 5       |
 | estimateTotalFeesForOrder                                                                 | 5982            | 6624   | 5982   | 14982  | 28      |
-| fillOrder                                                                                 | 6374            | 89736  | 98334  | 166753 | 13      |
+| fillOrder                                                                                 | 6374            | 100027 | 102657 | 167635 | 13      |
 | getAccountFees                                                                            | 1980            | 1980   | 1980   | 1980   | 1       |
 | getFeeRatesForOrder                                                                       | 3518            | 7509   | 5508   | 14518  | 17      |
 | getOrderEscrow                                                                            | 1018            | 1018   | 1018   | 1018   | 2       |
-| getOrderStatus                                                                            | 1086            | 1086   | 1086   | 1086   | 12      |
-| getTotalReceived                                                                          | 961             | 961    | 961    | 961    | 6       |
-| getUnfilledAmount                                                                         | 975             | 975    | 975    | 975    | 10      |
+| getOrderStatus                                                                            | 1086            | 1086   | 1086   | 1086   | 13      |
+| getTotalReceived                                                                          | 961             | 961    | 961    | 961    | 7       |
+| getUnfilledAmount                                                                         | 975             | 975    | 975    | 975    | 11      |
 | grantRole                                                                                 | 28310           | 28446  | 28310  | 30353  | 112     |
 | hasRole                                                                                   | 1172            | 4422   | 4422   | 7672   | 2       |
-=======
-| cancelOrder                                                                               | 21082           | 33602  | 29622  | 44598  | 5       |
-| cancelRequested                                                                           | 978             | 978    | 978    | 978    | 3       |
-| convertToAssets                                                                           | 3071            | 3071   | 3071   | 3071   | 2       |
-| decimals                                                                                  | 747             | 747    | 747    | 747    | 1       |
-| deposit                                                                                   | 29373           | 62639  | 67613  | 72813  | 6       |
-| escrowedBalanceOf                                                                         | 1314            | 1314   | 1314   | 1314   | 9       |
-| estimateTotalFeesForOrder                                                                 | 3964            | 6890   | 5964   | 14964  | 41      |
-| fillOrder                                                                                 | 4713            | 73717  | 78122  | 168097 | 14      |
-| getAccountFees                                                                            | 1980            | 1980   | 1980   | 1980   | 1       |
-| getFeeRatesForOrder                                                                       | 3540            | 6303   | 5530   | 14540  | 44      |
-| getOrderEscrow                                                                            | 996             | 996    | 996    | 996    | 2       |
-| getOrderStatus                                                                            | 1014            | 1018   | 1014   | 1079   | 15      |
-| getTotalReceived                                                                          | 938             | 938    | 938    | 938    | 5       |
-| getUnfilledAmount                                                                         | 997             | 997    | 997    | 997    | 13      |
-| grantRole                                                                                 | 28318           | 28387  | 28340  | 30353  | 265     |
-| hasRole                                                                                   | 1172            | 2879   | 3198   | 7672   | 24      |
-| hashOrder                                                                                 | 7066            | 7066   | 7066   | 7066   | 1       |
-| hashOrderCalldata                                                                         | 2660            | 2660   | 2660   | 2660   | 1       |
->>>>>>> b1d4f9eb
 | isBlacklisted                                                                             | 1127            | 2073   | 2179   | 3441   | 6       |
 | maxWithdraw                                                                               | 3353            | 3353   | 3353   | 3353   | 5       |
 | mint(address,uint256)                                                                     | 3312            | 48004  | 60791  | 67291  | 25      |
@@ -70,17 +45,10 @@
 | owner                                                                                     | 872             | 872    | 872    | 872    | 1       |
 | pendingDefaultAdmin                                                                       | 898             | 898    | 898    | 898    | 1       |
 | redeem                                                                                    | 29652           | 29652  | 29652  | 29652  | 3       |
-<<<<<<< HEAD
 | requestCancel                                                                             | 1029            | 3299   | 2206   | 7756   | 4       |
-| requestOrder                                                                              | 1108            | 180723 | 231890 | 256231 | 32      |
+| requestOrder                                                                              | 1108            | 180733 | 232037 | 256231 | 32      |
 | returnEscrow                                                                              | 26500           | 26500  | 26500  | 26500  | 1       |
 | revokeRole                                                                                | 937             | 937    | 937    | 937    | 1       |
-=======
-| requestCancel                                                                             | 1051            | 4906   | 4579   | 9379   | 8       |
-| requestOrder                                                                              | 1047            | 172154 | 210946 | 239816 | 46      |
-| returnEscrow                                                                              | 4019            | 15183  | 15183  | 26347  | 2       |
-| revokeRole                                                                                | 937             | 5749   | 5749   | 10562  | 2       |
->>>>>>> b1d4f9eb
 | selfPermit                                                                                | 53123           | 56123  | 55623  | 60123  | 4       |
 | setBalancePerShare                                                                        | 3236            | 9577   | 8539   | 13852  | 10      |
 | setDefaultFees                                                                            | 28790           | 28944  | 28790  | 35290  | 42      |
@@ -106,68 +74,35 @@
 | Deployment Cost                                                                        | Deployment Size |       |        |       |         |
 | 258076                                                                                 | 1855            |       |        |       |         |
 | Function Name                                                                          | min             | avg   | median | max   | # calls |
-<<<<<<< HEAD
 | BURNER_ROLE                                                                            | 1265            | 1265  | 1265   | 1265  | 33      |
 | MINTER_ROLE                                                                            | 1286            | 1286  | 1286   | 1286  | 82      |
 | approve                                                                                | 3429            | 22679 | 25429  | 25429 | 8       |
-| balanceOf                                                                              | 2050            | 2850  | 2050   | 6050  | 15      |
-| burn                                                                                   | 5127            | 7118  | 8114   | 8114  | 3       |
+| balanceOf                                                                              | 2050            | 2755  | 2050   | 6050  | 17      |
+| burn                                                                                   | 5127            | 7440  | 8114   | 8408  | 4       |
 | decimals                                                                               | 1291            | 1560  | 1291   | 8291  | 78      |
 | grantRole                                                                              | 26921           | 28207 | 28921  | 28921 | 115     |
 | isBlacklisted                                                                          | 2747            | 6113  | 4747   | 16247 | 60      |
-| mint                                                                                   | 7059            | 58129 | 66859  | 70653 | 14      |
-| transferFrom                                                                           | 22615           | 23825 | 24215  | 24450 | 7       |
+| mint                                                                                   | 7059            | 61014 | 70359  | 70653 | 14      |
+| transferFrom                                                                           | 22615           | 23858 | 24215  | 24450 | 7       |
 | transferRestrictor                                                                     | 1411            | 1411  | 1411   | 1411  | 26      |
-=======
-| BURNER_ROLE                                                                            | 1265            | 1265  | 1265   | 1265  | 58      |
-| DOMAIN_SEPARATOR                                                                       | 2248            | 2248  | 2248   | 2248  | 24      |
-| MINTER_ROLE                                                                            | 1286            | 1286  | 1286   | 1286  | 108     |
-| allowance                                                                              | 3703            | 3703  | 3703   | 3703  | 1       |
-| approve                                                                                | 3429            | 22751 | 25429  | 25429 | 9       |
-| balanceOf                                                                              | 2050            | 3441  | 2050   | 13050 | 26      |
-| burn                                                                                   | 5127            | 11741 | 8114   | 25612 | 4       |
-| decimals                                                                               | 1291            | 1550  | 1291   | 8291  | 81      |
-| grantRole                                                                              | 26921           | 28414 | 28921  | 28921 | 166     |
-| isBlacklisted                                                                          | 2747            | 6091  | 4747   | 16247 | 61      |
-| mint                                                                                   | 7059            | 59612 | 70359  | 70653 | 11      |
-| permit                                                                                 | 54293           | 54293 | 54293  | 54293 | 2       |
-| transferFrom                                                                           | 22615           | 25101 | 24215  | 36630 | 9       |
-| transferRestrictor                                                                     | 1411            | 1411  | 1411   | 1411  | 27      |
->>>>>>> b1d4f9eb
 | lib/openzeppelin-contracts/contracts/proxy/beacon/UpgradeableBeacon.sol:UpgradeableBeacon contract |                 |     |        |      |         |
 |----------------------------------------------------------------------------------------------------|-----------------|-----|--------|------|---------|
 | Deployment Cost                                                                                    | Deployment Size |     |        |      |         |
 | 179147                                                                                             | 1144            |     |        |      |         |
 | Function Name                                                                                      | min             | avg | median | max  | # calls |
-<<<<<<< HEAD
-| implementation                                                                                     | 308             | 399 | 308    | 2308 | 527     |
-=======
-| implementation                                                                                     | 308             | 374 | 308    | 2308 | 723     |
->>>>>>> b1d4f9eb
+| implementation                                                                                     | 308             | 398 | 308    | 2308 | 530     |
 | lib/solady/test/utils/mocks/MockERC20.sol:MockERC20 contract |                 |       |        |       |         |
 |--------------------------------------------------------------|-----------------|-------|--------|-------|---------|
 | Deployment Cost                                              | Deployment Size |       |        |       |         |
 | 641229                                                       | 3922            |       |        |       |         |
 | Function Name                                                | min             | avg   | median | max   | # calls |
-<<<<<<< HEAD
 | allowance                                                    | 2702            | 2702  | 2702   | 2702  | 1       |
 | approve                                                      | 22315           | 23890 | 24415  | 24415 | 4       |
-| balanceOf                                                    | 611             | 861   | 611    | 2611  | 8       |
+| balanceOf                                                    | 611             | 944   | 611    | 2611  | 6       |
 | decimals                                                     | 312             | 1312  | 1312   | 2312  | 2       |
 | mint                                                         | 46626           | 46626 | 46626  | 46626 | 4       |
 | transfer                                                     | 18306           | 21594 | 21594  | 24882 | 2       |
-| transferFrom                                                 | 18723           | 19895 | 20267  | 20323 | 4       |
-=======
-| DOMAIN_SEPARATOR                                             | 432             | 432   | 432    | 432   | 3       |
-| allowance                                                    | 2702            | 2702  | 2702   | 2702  | 2       |
-| approve                                                      | 22315           | 23575 | 24415  | 24415 | 5       |
-| balanceOf                                                    | 611             | 1039  | 611    | 2611  | 14      |
-| decimals                                                     | 312             | 1645  | 2312   | 2312  | 3       |
-| mint                                                         | 46626           | 46626 | 46626  | 46626 | 4       |
-| permit                                                       | 50396           | 50396 | 50396  | 50396 | 1       |
-| transfer                                                     | 18306           | 21594 | 21594  | 24882 | 2       |
-| transferFrom                                                 | 18723           | 20969 | 20323  | 25265 | 5       |
->>>>>>> b1d4f9eb
+| transferFrom                                                 | 20323           | 20323 | 20323  | 20323 | 3       |
 | src/DShare.sol:DShare contract |                 |        |        |        |         |
 |--------------------------------|-----------------|--------|--------|--------|---------|
 | Deployment Cost                | Deployment Size |        |        |        |         |
@@ -177,36 +112,20 @@
 | DEFAULT_ADMIN_ROLE             | 351             | 351    | 351    | 351    | 3       |
 | MINTER_ROLE                    | 328             | 328    | 328    | 328    | 111     |
 | acceptDefaultAdminTransfer     | 522             | 9919   | 895    | 28341  | 3       |
-<<<<<<< HEAD
 | allowance                      | 739             | 739    | 739    | 739    | 1       |
 | approve                        | 2465            | 23170  | 24465  | 24465  | 17      |
-| balanceOf                      | 1089            | 1590   | 1089   | 5089   | 52      |
+| balanceOf                      | 1089            | 1572   | 1089   | 5089   | 54      |
 | balancePerShare                | 466             | 466    | 466    | 466    | 1       |
 | balanceToShares                | 806             | 953    | 953    | 1100   | 2       |
 | beginDefaultAdminTransfer      | 27389           | 27389  | 27389  | 27389  | 1       |
-| burn                           | 2835            | 4950   | 5156   | 7156   | 7       |
-=======
-| allowance                      | 739             | 1739   | 1739   | 2739   | 2       |
-| approve                        | 2465            | 23126  | 24465  | 24465  | 18      |
-| balanceOf                      | 1089            | 1664   | 1089   | 5089   | 63      |
-| balancePerShare                | 466             | 466    | 466    | 466    | 1       |
-| balanceToShares                | 806             | 953    | 953    | 1100   | 2       |
-| beginDefaultAdminTransfer      | 27389           | 27389  | 27389  | 27389  | 1       |
-| burn                           | 2835            | 7437   | 5156   | 24845  | 8       |
->>>>>>> b1d4f9eb
+| burn                           | 2835            | 5263   | 5156   | 7450   | 8       |
 | burnFrom                       | 4528            | 4528   | 4528   | 4528   | 1       |
 | decimals                       | 333             | 333    | 333    | 333    | 78      |
 | grantRole                      | 25960           | 27491  | 27960  | 29960  | 145     |
 | hasRole                        | 776             | 1776   | 1776   | 2776   | 2       |
-<<<<<<< HEAD
 | initialize                     | 164171          | 164171 | 164171 | 164171 | 78      |
 | isBlacklisted                  | 734             | 3706   | 3786   | 8286   | 64      |
-| mint                           | 2909            | 48682  | 60398  | 62692  | 39      |
-=======
-| initialize                     | 164171          | 164171 | 164171 | 164171 | 103     |
-| isBlacklisted                  | 734             | 3707   | 3786   | 8286   | 65      |
-| mint                           | 2909            | 48817  | 60398  | 62692  | 36      |
->>>>>>> b1d4f9eb
+| mint                           | 2909            | 49718  | 60398  | 62692  | 39      |
 | name                           | 1315            | 1315   | 1315   | 1315   | 1       |
 | owner                          | 482             | 482    | 482    | 482    | 1       |
 | pendingDefaultAdmin            | 505             | 505    | 505    | 505    | 1       |
@@ -219,7 +138,7 @@
 | symbol                         | 1333            | 1333   | 1333   | 1333   | 1       |
 | totalSupply                    | 816             | 826    | 816    | 903    | 8       |
 | transfer                       | 4027            | 17979  | 21468  | 24835  | 8       |
-| transferFrom                   | 4321            | 21237  | 21841  | 23676  | 15      |
+| transferFrom                   | 4321            | 21253  | 21841  | 23676  | 15      |
 | transferRestrictor             | 453             | 453    | 453    | 453    | 43      |
 | src/DShareFactory.sol:DShareFactory contract |                 |        |        |        |         |
 |----------------------------------------------|-----------------|--------|--------|--------|---------|
@@ -242,17 +161,10 @@
 | Deployment Cost                                        | Deployment Size |       |        |       |         |
 | 823851                                                 | 4414            |       |        |       |         |
 | Function Name                                          | min             | avg   | median | max   | # calls |
-<<<<<<< HEAD
 | RESTRICTOR_ROLE                                        | 262             | 262   | 262    | 262   | 58      |
 | grantRole                                              | 27639           | 27639 | 27639  | 27639 | 57      |
 | isBlacklisted                                          | 652             | 1852  | 2652   | 2652  | 65      |
-| requireNotRestricted                                   | 764             | 2948  | 2925   | 4925  | 83      |
-=======
-| RESTRICTOR_ROLE                                        | 262             | 262   | 262    | 262   | 59      |
-| grantRole                                              | 27639           | 27639 | 27639  | 27639 | 58      |
-| isBlacklisted                                          | 652             | 1864  | 2652   | 2652  | 66      |
-| requireNotRestricted                                   | 764             | 2924  | 2925   | 4925  | 83      |
->>>>>>> b1d4f9eb
+| requireNotRestricted                                   | 764             | 2924  | 2925   | 4925  | 84      |
 | restrict                                               | 2791            | 22164 | 26060  | 26060 | 7       |
 | unrestrict                                             | 1777            | 1777  | 1777   | 1777  | 1       |
 | src/WrappedDShare.sol:WrappedDShare contract |                 |        |        |        |         |
@@ -276,23 +188,6 @@
 | symbol                                       | 1311            | 2311   | 2311   | 3311   | 2       |
 | transfer                                     | 3287            | 14801  | 14801  | 26316  | 2       |
 | withdraw                                     | 31201           | 31201  | 31201  | 31201  | 1       |
-<<<<<<< HEAD
-| src/dividend/DividendDistribution.sol:DividendDistribution contract |                 |       |        |        |         |
-|---------------------------------------------------------------------|-----------------|-------|--------|--------|---------|
-| Deployment Cost                                                     | Deployment Size |       |        |        |         |
-| 1149702                                                             | 5952            |       |        |        |         |
-| Function Name                                                       | min             | avg   | median | max    | # calls |
-| DEFAULT_ADMIN_ROLE                                                  | 240             | 240   | 240    | 240    | 3       |
-| DISTRIBUTOR_ROLE                                                    | 338             | 338   | 338    | 338    | 21      |
-| createDistribution                                                  | 2891            | 78017 | 94973  | 100678 | 5       |
-| distribute                                                          | 1110            | 11270 | 2958   | 29744  | 3       |
-| distributions                                                       | 845             | 845   | 845    | 845    | 2       |
-| grantRole                                                           | 25750           | 27044 | 27750  | 27750  | 17      |
-| minDistributionTime                                                 | 403             | 2003  | 2403   | 2403   | 5       |
-| nextDistributionId                                                  | 2318            | 2318  | 2318   | 2318   | 1       |
-| reclaimDistribution                                                 | 968             | 7141  | 2865   | 21868  | 4       |
-| setMinDistributionTime                                              | 2766            | 5773  | 5773   | 8781   | 2       |
-=======
 | src/dividend/DividendDistribution.sol:DividendDistribution contract |                 |       |        |       |         |
 |---------------------------------------------------------------------|-----------------|-------|--------|-------|---------|
 | Deployment Cost                                                     | Deployment Size |       |        |       |         |
@@ -300,7 +195,7 @@
 | Function Name                                                       | min             | avg   | median | max   | # calls |
 | DEFAULT_ADMIN_ROLE                                                  | 240             | 240   | 240    | 240   | 3       |
 | DISTRIBUTOR_ROLE                                                    | 338             | 338   | 338    | 338   | 21      |
-| createDistribution                                                  | 2891            | 59552 | 96573  | 98678 | 5       |
+| createDistribution                                                  | 2891            | 58811 | 94973  | 96573 | 5       |
 | distribute                                                          | 1110            | 11270 | 2958   | 29744 | 3       |
 | distributions                                                       | 845             | 845   | 845    | 845   | 2       |
 | grantRole                                                           | 25750           | 27044 | 27750  | 27750 | 17      |
@@ -308,7 +203,6 @@
 | nextDistributionId                                                  | 2318            | 2318  | 2318   | 2318  | 1       |
 | reclaimDistribution                                                 | 968             | 7141  | 2865   | 21868 | 4       |
 | setMinDistributionTime                                              | 2766            | 5773  | 5773   | 8781  | 2       |
->>>>>>> b1d4f9eb
 | src/dividend/DualDistributor.sol:DualDistributor contract |                 |       |        |        |         |
 |-----------------------------------------------------------|-----------------|-------|--------|--------|---------|
 | Deployment Cost                                           | Deployment Size |       |        |        |         |
@@ -316,135 +210,45 @@
 | Function Name                                             | min             | avg   | median | max    | # calls |
 | DISTRIBUTOR_ROLE                                          | 327             | 327   | 327    | 327    | 6       |
 | dShareToWrappedDShare                                     | 669             | 669   | 669    | 669    | 1       |
-<<<<<<< HEAD
 | distribute                                                | 3034            | 40213 | 4145   | 149527 | 4       |
-=======
-| distribute                                                | 3034            | 40185 | 4145   | 149416 | 4       |
->>>>>>> b1d4f9eb
 | dividendDistribution                                      | 360             | 1360  | 1360   | 2360   | 2       |
 | grantRole                                                 | 27750           | 27750 | 27750  | 27750  | 6       |
 | setDividendDistribution                                   | 2782            | 4841  | 2792   | 8951   | 3       |
 | setWrappedDShareForDShare                                 | 2949            | 14049 | 14052  | 25145  | 4       |
-<<<<<<< HEAD
 | src/orders/FulfillmentRouter.sol:FulfillmentRouter contract |                 |        |        |        |         |
 |-------------------------------------------------------------|-----------------|--------|--------|--------|---------|
 | Deployment Cost                                             | Deployment Size |        |        |        |         |
 | 1282127                                                     | 6703            |        |        |        |         |
 | Function Name                                               | min             | avg    | median | max    | # calls |
 | OPERATOR_ROLE                                               | 305             | 305    | 305    | 305    | 4       |
-| fillOrder                                                   | 3128            | 116843 | 169064 | 178339 | 3       |
+| fillOrder                                                   | 3128            | 117020 | 169299 | 178633 | 3       |
 | grantRole                                                   | 27728           | 27728  | 27728  | 27728  | 3       |
-=======
-| src/forwarder/Forwarder.sol:Forwarder contract |                 |        |        |        |         |
-|------------------------------------------------|-----------------|--------|--------|--------|---------|
-| Deployment Cost                                | Deployment Size |        |        |        |         |
-| 2611118                                        | 13875           |        |        |        |         |
-| Function Name                                  | min             | avg    | median | max    | # calls |
-| DOMAIN_SEPARATOR                               | 354             | 354    | 354    | 354    | 28      |
-| cancellationGasCost                            | 2395            | 2395   | 2395   | 2395   | 1       |
-| feeBps                                         | 2403            | 2403   | 2403   | 2403   | 1       |
-| forwardRequestBuyOrder                         | 2633            | 266535 | 392757 | 433941 | 18      |
-| forwardRequestCancel                           | 15529           | 24122  | 15529  | 42129  | 5       |
-| forwardRequestSellOrder                        | 55359           | 221225 | 216931 | 395680 | 4       |
-| getPaymentPriceInWei                           | 46029           | 46029  | 46029  | 46029  | 1       |
-| isSupportedModule                              | 593             | 593    | 593    | 593    | 2       |
-| multicall                                      | 18740           | 279391 | 315987 | 511998 | 26      |
-| nonces                                         | 2566            | 2566   | 2566   | 2566   | 1       |
-| orderSigner                                    | 589             | 589    | 589    | 589    | 18      |
-| owner                                          | 2398            | 2398   | 2398   | 2398   | 1       |
-| rescueERC20                                    | 2730            | 13101  | 13101  | 23472  | 2       |
-| selfPermit                                     | 18222           | 51852  | 52722  | 55486  | 26      |
-| setCancellationGasCost                         | 557             | 16636  | 23676  | 25676  | 3       |
-| setEthUsdOracle                                | 2565            | 5638   | 5638   | 8712   | 2       |
-| setFeeBps                                      | 527             | 20280  | 21697  | 21697  | 29      |
-| setPaymentOracle                               | 2690            | 23706  | 24386  | 26386  | 29      |
-| setRelayer                                     | 2676            | 23621  | 24298  | 26298  | 29      |
-| setSupportedModule                             | 1912            | 23497  | 24290  | 26290  | 53      |
-| src/orders/BuyUnlockedProcessor.sol:BuyUnlockedProcessor contract |                 |        |        |        |         |
-|-------------------------------------------------------------------|-----------------|--------|--------|--------|---------|
-| Deployment Cost                                                   | Deployment Size |        |        |        |         |
-| 4556858                                                           | 22900           |        |        |        |         |
-| Function Name                                                     | min             | avg    | median | max    | # calls |
-| ASSETTOKEN_ROLE                                                   | 307             | 307    | 307    | 307    | 5       |
-| FORWARDER_ROLE                                                    | 285             | 285    | 285    | 285    | 25      |
-| OPERATOR_ROLE                                                     | 361             | 361    | 361    | 361    | 5       |
-| cancelOrder                                                       | 22392           | 33304  | 33304  | 44216  | 2       |
-| estimateTotalFeesForOrder                                         | 7556            | 7556   | 7556   | 7556   | 2       |
-| fillOrder                                                         | 4244            | 35005  | 35005  | 65767  | 2       |
-| getFeeRatesForOrder                                               | 5125            | 5125   | 5125   | 5125   | 5       |
-| getOrderEscrow                                                    | 603             | 603    | 603    | 603    | 2       |
-| getOrderStatus                                                    | 686             | 686    | 686    | 686    | 1       |
-| grantRole                                                         | 27925           | 27925  | 27925  | 27925  | 79      |
-| hasRole                                                           | 2758            | 2758   | 2758   | 2758   | 2       |
-| initialize                                                        | 119046          | 119046 | 119046 | 119046 | 28      |
-| nextOrderId                                                       | 2488            | 2488   | 2488   | 2488   | 2       |
-| requestOrder                                                      | 210640          | 215635 | 217633 | 217633 | 7       |
-| returnEscrow                                                      | 3556            | 14768  | 14768  | 25980  | 2       |
-| setDefaultFees                                                    | 28383           | 28383  | 28383  | 28383  | 28      |
-| takeEscrow                                                        | 5229            | 27849  | 28107  | 35133  | 7       |
-| src/orders/FulfillmentRouter.sol:FulfillmentRouter contract |                 |       |        |        |         |
-|-------------------------------------------------------------|-----------------|-------|--------|--------|---------|
-| Deployment Cost                                             | Deployment Size |       |        |        |         |
-| 1293941                                                     | 6762            |       |        |        |         |
-| Function Name                                               | min             | avg   | median | max    | # calls |
-| OPERATOR_ROLE                                               | 327             | 327   | 327    | 327    | 4       |
-| fillOrder                                                   | 3041            | 91322 | 101577 | 169348 | 3       |
-| grantRole                                                   | 27728           | 27728 | 27728  | 27728  | 3       |
->>>>>>> b1d4f9eb
 | src/orders/OrderProcessor.sol:OrderProcessor contract |                 |        |        |        |         |
 |-------------------------------------------------------|-----------------|--------|--------|--------|---------|
 | Deployment Cost                                       | Deployment Size |        |        |        |         |
 | 4632563                                               | 23278           |        |        |        |         |
 | Function Name                                         | min             | avg    | median | max    | # calls |
-<<<<<<< HEAD
 | ASSETTOKEN_ROLE                                       | 285             | 285    | 285    | 285    | 41      |
 | OPERATOR_ROLE                                         | 294             | 294    | 294    | 294    | 41      |
-| cancelOrder                                           | 4155            | 18784  | 20808  | 29366  | 4       |
+| cancelOrder                                           | 4155            | 18843  | 20911  | 29394  | 4       |
 | cancelRequested                                       | 630             | 630    | 630    | 630    | 1       |
 | escrowedBalanceOf                                     | 896             | 896    | 896    | 896    | 5       |
 | estimateTotalFeesForOrder                             | 5574            | 5895   | 5574   | 10074  | 28      |
-| fillOrder                                             | 5911            | 88951  | 97967  | 166294 | 13      |
+| fillOrder                                             | 5911            | 99249  | 102198 | 167176 | 13      |
 | getAccountFees                                        | 1572            | 1572   | 1572   | 1572   | 1       |
 | getFeeRatesForOrder                                   | 3113            | 6045   | 5103   | 9613   | 17      |
 | getOrderEscrow                                        | 625             | 625    | 625    | 625    | 2       |
-| getOrderStatus                                        | 693             | 693    | 693    | 693    | 12      |
-| getTotalReceived                                      | 568             | 568    | 568    | 568    | 6       |
-| getUnfilledAmount                                     | 582             | 582    | 582    | 582    | 10      |
+| getOrderStatus                                        | 693             | 693    | 693    | 693    | 13      |
+| getTotalReceived                                      | 568             | 568    | 568    | 568    | 7       |
+| getUnfilledAmount                                     | 582             | 582    | 582    | 582    | 11      |
 | grantRole                                             | 27917           | 27917  | 27917  | 27917  | 82      |
 | initialize                                            | 119043          | 119043 | 119043 | 119043 | 41      |
 | multicall                                             | 297687          | 309043 | 312213 | 317230 | 3       |
 | numOpenOrders                                         | 465             | 465    | 465    | 465    | 8       |
 | ordersPaused                                          | 482             | 482    | 482    | 482    | 1       |
 | requestCancel                                         | 635             | 1781   | 1814   | 2862   | 4       |
-| requestOrder                                          | 663             | 177466 | 230229 | 255781 | 32      |
+| requestOrder                                          | 663             | 177475 | 230376 | 255781 | 32      |
 | returnEscrow                                          | 26137           | 26137  | 26137  | 26137  | 1       |
-=======
-| ASSETTOKEN_ROLE                                       | 307             | 307    | 307    | 307    | 87      |
-| FORWARDER_ROLE                                        | 307             | 307    | 307    | 307    | 49      |
-| OPERATOR_ROLE                                         | 261             | 261    | 261    | 261    | 87      |
-| cancelOrder                                           | 16107           | 29742  | 29245  | 43874  | 3       |
-| cancelRequested                                       | 585             | 585    | 585    | 585    | 3       |
-| escrowedBalanceOf                                     | 918             | 918    | 918    | 918    | 9       |
-| estimateTotalFeesForOrder                             | 3556            | 6197   | 5556   | 10056  | 39      |
-| fillOrder                                             | 6211            | 79281  | 92861  | 167632 | 12      |
-| getAccountFees                                        | 1572            | 1572   | 1572   | 1572   | 1       |
-| getFeeRatesForOrder                                   | 3135            | 5535   | 5125   | 9635   | 39      |
-| getOrderStatus                                        | 621             | 621    | 621    | 621    | 14      |
-| getTotalReceived                                      | 545             | 545    | 545    | 545    | 5       |
-| getUnfilledAmount                                     | 604             | 604    | 604    | 604    | 13      |
-| grantRole                                             | 27947           | 27947  | 27947  | 27947  | 156     |
-| hasRole                                               | 802             | 2302   | 2802   | 2802   | 20      |
-| hashOrder                                             | 2116            | 2116   | 2116   | 2116   | 1       |
-| hashOrderCalldata                                     | 2210            | 2210   | 2210   | 2210   | 1       |
-| initialize                                            | 119047          | 119047 | 119047 | 119047 | 65      |
-| multicall                                             | 281348          | 292704 | 295874 | 300891 | 3       |
-| nextOrderId                                           | 2422            | 2422   | 2422   | 2422   | 12      |
-| numOpenOrders                                         | 487             | 487    | 487    | 487    | 12      |
-| ordersPaused                                          | 460             | 460    | 460    | 460    | 1       |
-| requestCancel                                         | 657             | 3952   | 3769   | 8989   | 8       |
-| requestOrder                                          | 596             | 161511 | 198736 | 239360 | 39      |
-| revokeRole                                            | 10248           | 10248  | 10248  | 10248  | 1       |
->>>>>>> b1d4f9eb
 | selfPermit                                            | 52700           | 54575  | 55200  | 55200  | 4       |
 | setDefaultFees                                        | 28379           | 28426  | 28379  | 30379  | 42      |
 | setMaxOrderDecimals                                   | 16612           | 26077  | 26364  | 26364  | 34      |
@@ -485,31 +289,18 @@
 | test/utils/mocks/MockToken.sol:MockToken contract |                 |       |        |       |         |
 |---------------------------------------------------|-----------------|-------|--------|-------|---------|
 | Deployment Cost                                   | Deployment Size |       |        |       |         |
-| 1213654                                           | 7474            |       |        |       |         |
+| 1213742                                           | 7474            |       |        |       |         |
 | Function Name                                     | min             | avg   | median | max   | # calls |
-<<<<<<< HEAD
 | DOMAIN_SEPARATOR                                  | 409             | 409   | 409    | 409   | 29      |
 | allowance                                         | 815             | 1815  | 1815   | 2815  | 2       |
 | approve                                           | 22669           | 24658 | 24769  | 24769 | 19      |
-| balanceOf                                         | 651             | 1051  | 651    | 2651  | 40      |
-=======
-| DOMAIN_SEPARATOR                                  | 409             | 409   | 409    | 409   | 57      |
-| allowance                                         | 815             | 2672  | 2815   | 2815  | 14      |
-| approve                                           | 22669           | 23941 | 24769  | 24769 | 33      |
-| balanceOf                                         | 651             | 1128  | 651    | 2651  | 113     |
->>>>>>> b1d4f9eb
+| balanceOf                                         | 651             | 1031  | 651    | 2651  | 42      |
 | blacklist                                         | 67338           | 68004 | 67338  | 69338 | 3       |
 | decimals                                          | 245             | 245   | 245    | 245   | 69      |
 | isBlackListed                                     | 564             | 1932  | 2564   | 2564  | 38      |
 | isBlacklisted                                     | 630             | 2197  | 2630   | 2630  | 74      |
 | mint                                              | 47241           | 49001 | 49241  | 49241 | 25      |
 | nonces                                            | 617             | 617   | 617    | 617   | 1       |
-<<<<<<< HEAD
 | permit                                            | 51529           | 51529 | 51529  | 51529 | 4       |
-| transfer                                          | 2637            | 21268 | 23196  | 25196 | 29      |
-| transferFrom                                      | 3357            | 20625 | 20877  | 30457 | 21      |
-=======
-| permit                                            | 14529           | 50158 | 51529  | 51529 | 27      |
-| transfer                                          | 2637            | 21401 | 23196  | 25196 | 34      |
-| transferFrom                                      | 3357            | 22342 | 20877  | 30457 | 56      |
->>>>>>> b1d4f9eb
+| transfer                                          | 2637            | 20075 | 20157  | 25196 | 31      |
+| transferFrom                                      | 3357            | 20636 | 20877  | 30457 | 22      |