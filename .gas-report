--- conflicted
+++ resolved
@@ -5,11 +5,7 @@
 | Function Name                                                | min             | avg   | median | max   | # calls |
 | approve                                                      | 24403           | 24403 | 24403  | 24403 | 3       |
 | balanceOf                                                    | 599             | 849   | 599    | 2599  | 8       |
-<<<<<<< HEAD
 | decimals                                                     | 2335            | 2335  | 2335   | 2335  | 1       |
-=======
-| decimals                                                     | 335             | 1335  | 1335   | 2335  | 2       |
->>>>>>> 51cfcf95
 | mint                                                         | 46581           | 46581 | 46581  | 46581 | 3       |
 | transfer                                                     | 18235           | 21514 | 21514  | 24793 | 2       |
 | transferFrom                                                 | 18677           | 19743 | 20277  | 20277 | 3       |
@@ -38,11 +34,7 @@
 | 295565                                                 | 1609            |       |        |       |         |
 | Function Name                                          | min             | avg   | median | max   | # calls |
 | isBlacklisted                                          | 597             | 1508  | 597    | 2597  | 68      |
-<<<<<<< HEAD
-| requireNotRestricted                                   | 692             | 2936  | 2859   | 4859  | 48      |
-=======
 | requireNotRestricted                                   | 692             | 2933  | 2859   | 4859  | 50      |
->>>>>>> 51cfcf95
 | restrict                                               | 23864           | 25464 | 25864  | 25864 | 5       |
 | unrestrict                                             | 1532            | 1532  | 1532   | 1532  | 1       |
 | src/dShare.sol:dShare contract |                 |       |        |       |         |
@@ -57,11 +49,7 @@
 | acceptDefaultAdminTransfer     | 502             | 9634  | 726    | 27676 | 3       |
 | allowance                      | 2695            | 2695  | 2695   | 2695  | 1       |
 | approve                        | 22343           | 23743 | 24443  | 24443 | 3       |
-<<<<<<< HEAD
-| balanceOf                      | 583             | 1007  | 583    | 2583  | 33      |
-=======
 | balanceOf                      | 583             | 1069  | 583    | 2583  | 37      |
->>>>>>> 51cfcf95
 | beginDefaultAdminTransfer      | 26977           | 26977 | 26977  | 26977 | 1       |
 | burn                           | 532             | 7306  | 4783   | 31634 | 10      |
 | disclosures                    | 1011            | 1112  | 1011   | 1316  | 3       |
@@ -69,11 +57,7 @@
 | hasRole                        | 706             | 1706  | 1706   | 2706  | 2       |
 | increaseAllowance              | 24512           | 24512 | 24512  | 24512 | 6       |
 | isBlacklisted                  | 1708            | 4215  | 1708   | 8208  | 66      |
-<<<<<<< HEAD
-| mint                           | 569             | 51302 | 56810  | 59147 | 24      |
-=======
 | mint                           | 569             | 51252 | 56810  | 59147 | 26      |
->>>>>>> 51cfcf95
 | name                           | 1263            | 1961  | 1263   | 3263  | 9       |
 | nonces                         | 605             | 1605  | 1605   | 2605  | 2       |
 | owner                          | 460             | 1126  | 460    | 2460  | 9       |
@@ -105,13 +89,12 @@
 | Deployment Cost                                | Deployment Size |        |        |        |         |
 | 2275623                                        | 12248           |        |        |        |         |
 | Function Name                                  | min             | avg    | median | max    | # calls |
-<<<<<<< HEAD
 | DOMAIN_SEPARATOR                               | 409             | 409    | 409    | 409    | 33      |
 | feeBps                                         | 2341            | 2341   | 2341   | 2341   | 1       |
-| forwardFunctionCall                            | 2583            | 154994 | 51430  | 375491 | 17      |
+| forwardFunctionCall                            | 2583            | 154969 | 51430  | 375408 | 17      |
 | isSupportedModule                              | 571             | 571    | 571    | 571    | 2       |
 | isTrustedOracle                                | 570             | 570    | 570    | 570    | 1       |
-| multicall                                      | 47778           | 219959 | 110113 | 498045 | 16      |
+| multicall                                      | 47778           | 219932 | 110113 | 498027 | 16      |
 | nonces                                         | 2577            | 2577   | 2577   | 2577   | 1       |
 | orderSigners                                   | 535             | 535    | 535    | 535    | 1       |
 | owner                                          | 2410            | 2410   | 2410   | 2410   | 1       |
@@ -126,157 +109,61 @@
 | src/orders/LimitBuyProcessor.sol:LimitBuyProcessor contract |                 |        |        |        |         |
 |-------------------------------------------------------------|-----------------|--------|--------|--------|---------|
 | Deployment Cost                                             | Deployment Size |        |        |        |         |
-| 3582319                                                     | 18242           |        |        |        |         |
+| 3586927                                                     | 18265           |        |        |        |         |
 | Function Name                                               | min             | avg    | median | max    | # calls |
 | ASSETTOKEN_ROLE                                             | 306             | 306    | 306    | 306    | 2       |
 | OPERATOR_ROLE                                               | 283             | 283    | 283    | 283    | 2       |
 | PAYMENTTOKEN_ROLE                                           | 263             | 263    | 263    | 263    | 2       |
-| fillOrder                                                   | 6080            | 6080   | 6080   | 6080   | 1       |
+| fillOrder                                                   | 156019          | 156019 | 156019 | 156019 | 1       |
 | getFeeRatesForOrder                                         | 3741            | 3741   | 3741   | 3741   | 2       |
 | getOrderId                                                  | 660             | 660    | 660    | 660    | 2       |
-| getRemainingOrder                                           | 512             | 512    | 512    | 512    | 1       |
+| getRemainingOrder                                           | 512             | 512    | 512    | 512    | 2       |
+| getTotalReceived                                            | 534             | 534    | 534    | 534    | 1       |
 | grantRole                                                   | 27611           | 27611  | 27611  | 27611  | 6       |
 | isOrderActive                                               | 536             | 536    | 536    | 536    | 1       |
 | numOpenOrders                                               | 404             | 404    | 404    | 404    | 1       |
-| requestOrder                                                | 224631          | 225451 | 225451 | 226271 | 2       |
+| requestOrder                                                | 224548          | 225548 | 225548 | 226548 | 2       |
 | src/orders/LimitSellProcessor.sol:LimitSellProcessor contract |                 |        |        |        |         |
 |---------------------------------------------------------------|-----------------|--------|--------|--------|---------|
 | Deployment Cost                                               | Deployment Size |        |        |        |         |
-| 3491206                                                       | 17787           |        |        |        |         |
-=======
-| DOMAIN_SEPARATOR                               | 387             | 387    | 387    | 387    | 33      |
-| feeBps                                         | 2386            | 2386   | 2386   | 2386   | 1       |
-| forwardFunctionCall                            | 2561            | 157810 | 61605  | 381696 | 17      |
-| getSupportedModules                            | 1285            | 1285   | 1285   | 1285   | 1       |
-| isTrustedOracle                                | 615             | 615    | 615    | 615    | 1       |
-| multicall                                      | 47616           | 223028 | 118314 | 504525 | 16      |
-| nonces                                         | 2620            | 2620   | 2620   | 2620   | 1       |
-| orderSigners                                   | 513             | 513    | 513    | 513    | 1       |
-| owner                                          | 2388            | 2388   | 2388   | 2388   | 1       |
-| priceRecencyThreshold                          | 357             | 1357   | 1357   | 2357   | 2       |
-| selfPermit                                     | 22046           | 54617  | 56546  | 59046  | 15      |
-| setBuyOrderIssuer                              | 2627            | 21816  | 23834  | 23834  | 18      |
-| setCancellationFee                             | 532             | 16577  | 23600  | 25600  | 3       |
-| setDirectBuyIssuer                             | 2650            | 13253  | 13253  | 23857  | 2       |
-| setFeeBps                                      | 553             | 19285  | 21558  | 21558  | 18      |
-| setLimitBuyIssuer                              | 23814           | 23814  | 23814  | 23814  | 1       |
-| setLimitSellProcessor                          | 23814           | 23814  | 23814  | 23814  | 1       |
-| setPriceRecencyThreshold                       | 565             | 2569   | 2569   | 4574   | 2       |
-| setRelayer                                     | 2761            | 23255  | 24343  | 26343  | 18      |
-| setSellOrderProcessor                          | 2651            | 21729  | 23858  | 23858  | 18      |
-| setTrustedOracle                               | 740             | 23001  | 24311  | 24311  | 18      |
-| src/issuer/BuyOrderIssuer.sol:BuyOrderIssuer contract |                 |        |        |        |         |
-|-------------------------------------------------------|-----------------|--------|--------|--------|---------|
-| Deployment Cost                                       | Deployment Size |        |        |        |         |
-| 3531842                                               | 17982           |        |        |        |         |
-| Function Name                                         | min             | avg    | median | max    | # calls |
-| ASSETTOKEN_ROLE                                       | 306             | 306    | 306    | 306    | 60      |
-| OPERATOR_ROLE                                         | 283             | 283    | 283    | 283    | 59      |
-| PAYMENTTOKEN_ROLE                                     | 263             | 263    | 263    | 263    | 60      |
-| cancelOrder                                           | 20466           | 23873  | 23873  | 27280  | 2       |
-| cancelRequested                                       | 514             | 514    | 514    | 514    | 2       |
-| escrowedBalanceOf                                     | 755             | 755    | 755    | 755    | 4       |
-| fillOrder                                             | 20381           | 107012 | 124118 | 159430 | 4       |
-| getFeeRatesForOrder                                   | 614             | 3671   | 3741   | 3741   | 45      |
-| getInputValueForOrderValue                            | 683             | 5332   | 5332   | 9982   | 2       |
-| getOrderId                                            | 660             | 660    | 660    | 660    | 16      |
-| getRemainingOrder                                     | 512             | 512    | 512    | 512    | 5       |
-| getTotalReceived                                      | 534             | 534    | 534    | 534    | 2       |
-| grantRole                                             | 27611           | 27611  | 27611  | 27611  | 129     |
-| isOrderActive                                         | 536             | 536    | 536    | 536    | 3       |
-| multicall                                             | 286545          | 312624 | 315745 | 335583 | 3       |
-| numOpenOrders                                         | 404             | 404    | 404    | 404    | 4       |
-| orderFees                                             | 449             | 449    | 449    | 449    | 1       |
-| ordersPaused                                          | 405             | 405    | 405    | 405    | 1       |
-| requestCancel                                         | 841             | 14603  | 22808  | 26808  | 7       |
-| requestOrder                                          | 547             | 155406 | 225098 | 270740 | 22      |
-| selfPermit                                            | 56575           | 58450  | 59075  | 59075  | 4       |
-| setOrderFees                                          | 7132            | 8320   | 8915   | 8915   | 3       |
-| setOrdersPaused                                       | 6070            | 7936   | 8870   | 8870   | 3       |
-| setTokenLockCheck                                     | 8958            | 8958   | 8958   | 8958   | 1       |
-| setTreasury                                           | 2779            | 5863   | 5863   | 8948   | 2       |
-| tokenLockCheck                                        | 427             | 427    | 427    | 427    | 1       |
-| treasury                                              | 427             | 427    | 427    | 427    | 1       |
-| src/issuer/DirectBuyIssuer.sol:DirectBuyIssuer contract |                 |        |        |        |         |
-|---------------------------------------------------------|-----------------|--------|--------|--------|---------|
-| Deployment Cost                                         | Deployment Size |        |        |        |         |
-| 3802406                                                 | 19341           |        |        |        |         |
-| Function Name                                           | min             | avg    | median | max    | # calls |
-| ASSETTOKEN_ROLE                                         | 264             | 264    | 264    | 264    | 5       |
-| OPERATOR_ROLE                                           | 305             | 305    | 305    | 305    | 5       |
-| PAYMENTTOKEN_ROLE                                       | 285             | 285    | 285    | 285    | 5       |
-| cancelOrder                                             | 6677            | 17248  | 17248  | 27820  | 2       |
-| fillOrder                                               | 4042            | 69950  | 69950  | 135858 | 2       |
-| getFeeRatesForOrder                                     | 3763            | 3763   | 3763   | 3763   | 5       |
-| getOrderId                                              | 616             | 616    | 616    | 616    | 3       |
-| grantRole                                               | 27566           | 27566  | 27566  | 27566  | 15      |
-| requestOrder                                            | 248124          | 248268 | 248124 | 248484 | 5       |
-| returnEscrow                                            | 3469            | 3469   | 3469   | 3469   | 1       |
-| takeEscrow                                              | 5221            | 27486  | 34792  | 34792  | 5       |
-| src/issuer/LimitBuyIssuer.sol:LimitBuyIssuer contract |                 |        |        |        |         |
-|-------------------------------------------------------|-----------------|--------|--------|--------|---------|
-| Deployment Cost                                       | Deployment Size |        |        |        |         |
-| 3586927                                               | 18265           |        |        |        |         |
-| Function Name                                         | min             | avg    | median | max    | # calls |
-| ASSETTOKEN_ROLE                                       | 306             | 306    | 306    | 306    | 2       |
-| OPERATOR_ROLE                                         | 283             | 283    | 283    | 283    | 2       |
-| PAYMENTTOKEN_ROLE                                     | 263             | 263    | 263    | 263    | 2       |
-| fillOrder                                             | 155725          | 155725 | 155725 | 155725 | 1       |
-| getFeeRatesForOrder                                   | 3741            | 3741   | 3741   | 3741   | 2       |
-| getOrderId                                            | 660             | 660    | 660    | 660    | 2       |
-| getRemainingOrder                                     | 512             | 512    | 512    | 512    | 2       |
-| getTotalReceived                                      | 534             | 534    | 534    | 534    | 1       |
-| grantRole                                             | 27611           | 27611  | 27611  | 27611  | 6       |
-| isOrderActive                                         | 536             | 536    | 536    | 536    | 1       |
-| numOpenOrders                                         | 404             | 404    | 404    | 404    | 1       |
-| requestOrder                                          | 224188          | 225515 | 225515 | 226842 | 2       |
-| src/issuer/LimitSellProcessor.sol:LimitSellProcessor contract |                 |        |        |        |         |
-|---------------------------------------------------------------|-----------------|--------|--------|--------|---------|
-| Deployment Cost                                               | Deployment Size |        |        |        |         |
 | 3497814                                                       | 17820           |        |        |        |         |
->>>>>>> 51cfcf95
 | Function Name                                                 | min             | avg    | median | max    | # calls |
 | ASSETTOKEN_ROLE                                               | 306             | 306    | 306    | 306    | 2       |
 | OPERATOR_ROLE                                                 | 283             | 283    | 283    | 283    | 2       |
 | PAYMENTTOKEN_ROLE                                             | 263             | 263    | 263    | 263    | 2       |
-<<<<<<< HEAD
 | fillOrder                                                     | 91111           | 91111  | 91111  | 91111  | 1       |
-=======
-| fillOrder                                                     | 112735          | 112735 | 112735 | 112735 | 1       |
->>>>>>> 51cfcf95
 | getOrderId                                                    | 660             | 660    | 660    | 660    | 2       |
 | getRemainingOrder                                             | 512             | 512    | 512    | 512    | 2       |
 | getTotalReceived                                              | 534             | 534    | 534    | 534    | 1       |
 | grantRole                                                     | 27589           | 27589  | 27589  | 27589  | 6       |
 | isOrderActive                                                 | 514             | 514    | 514    | 514    | 1       |
 | numOpenOrders                                                 | 404             | 404    | 404    | 404    | 1       |
-<<<<<<< HEAD
-| requestOrder                                                  | 221091          | 222091 | 222091 | 223091 | 2       |
+| requestOrder                                                  | 221073          | 222073 | 222073 | 223073 | 2       |
 | src/orders/MarketBuyProcessor.sol:MarketBuyProcessor contract |                 |        |        |        |         |
 |---------------------------------------------------------------|-----------------|--------|--------|--------|---------|
 | Deployment Cost                                               | Deployment Size |        |        |        |         |
-| 3527234                                                       | 17959           |        |        |        |         |
+| 3531842                                                       | 17982           |        |        |        |         |
 | Function Name                                                 | min             | avg    | median | max    | # calls |
 | ASSETTOKEN_ROLE                                               | 306             | 306    | 306    | 306    | 60      |
 | OPERATOR_ROLE                                                 | 283             | 283    | 283    | 283    | 59      |
 | PAYMENTTOKEN_ROLE                                             | 263             | 263    | 263    | 263    | 60      |
 | cancelOrder                                                   | 20466           | 23977  | 23977  | 27488  | 2       |
 | cancelRequested                                               | 514             | 514    | 514    | 514    | 2       |
-| escrowedBalanceOf                                             | 755             | 755    | 755    | 755    | 3       |
-| fillOrder                                                     | 6080            | 69674  | 56594  | 159430 | 4       |
+| escrowedBalanceOf                                             | 755             | 755    | 755    | 755    | 4       |
+| fillOrder                                                     | 20381           | 107012 | 124118 | 159430 | 4       |
 | getFeeRatesForOrder                                           | 614             | 3671   | 3741   | 3741   | 45      |
 | getInputValueForOrderValue                                    | 683             | 5332   | 5332   | 9982   | 2       |
 | getOrderId                                                    | 660             | 660    | 660    | 660    | 16      |
-| getRemainingOrder                                             | 512             | 512    | 512    | 512    | 4       |
-| getTotalReceived                                              | 534             | 534    | 534    | 534    | 1       |
+| getRemainingOrder                                             | 512             | 512    | 512    | 512    | 5       |
+| getTotalReceived                                              | 534             | 534    | 534    | 534    | 2       |
 | grantRole                                                     | 27611           | 27611  | 27611  | 27611  | 129     |
 | isOrderActive                                                 | 536             | 536    | 536    | 536    | 3       |
-| multicall                                                     | 286628          | 312707 | 315828 | 335666 | 3       |
+| multicall                                                     | 286545          | 312624 | 315745 | 335583 | 3       |
 | numOpenOrders                                                 | 404             | 404    | 404    | 404    | 4       |
 | orderFees                                                     | 449             | 449    | 449    | 449    | 1       |
 | ordersPaused                                                  | 405             | 405    | 405    | 405    | 1       |
 | requestCancel                                                 | 841             | 14603  | 22808  | 26808  | 7       |
-| requestOrder                                                  | 547             | 155442 | 225181 | 270823 | 22      |
+| requestOrder                                                  | 547             | 155422 | 225278 | 270740 | 22      |
 | selfPermit                                                    | 56575           | 58450  | 59075  | 59075  | 4       |
 | setOrderFees                                                  | 7132            | 8320   | 8915   | 8915   | 3       |
 | setOrdersPaused                                               | 6070            | 7936   | 8870   | 8870   | 3       |
@@ -287,31 +174,31 @@
 | src/orders/MarketBuyUnlockedProcessor.sol:MarketBuyUnlockedProcessor contract |                 |        |        |        |         |
 |-------------------------------------------------------------------------------|-----------------|--------|--------|--------|---------|
 | Deployment Cost                                                               | Deployment Size |        |        |        |         |
-| 3856092                                                                       | 19617           |        |        |        |         |
+| 3802406                                                                       | 19341           |        |        |        |         |
 | Function Name                                                                 | min             | avg    | median | max    | # calls |
 | ASSETTOKEN_ROLE                                                               | 264             | 264    | 264    | 264    | 5       |
 | OPERATOR_ROLE                                                                 | 305             | 305    | 305    | 305    | 5       |
 | PAYMENTTOKEN_ROLE                                                             | 285             | 285    | 285    | 285    | 5       |
-| cancelOrder                                                                   | 6677            | 17144  | 17144  | 27612  | 2       |
-| fillOrder                                                                     | 4369            | 70555  | 70555  | 136741 | 2       |
+| cancelOrder                                                                   | 6677            | 17248  | 17248  | 27820  | 2       |
+| fillOrder                                                                     | 4369            | 70113  | 70113  | 135858 | 2       |
 | getFeeRatesForOrder                                                           | 3763            | 3763   | 3763   | 3763   | 5       |
 | getOrderEscrow                                                                | 552             | 552    | 552    | 552    | 1       |
 | getOrderId                                                                    | 616             | 616    | 616    | 616    | 3       |
 | grantRole                                                                     | 27566           | 27566  | 27566  | 27566  | 15      |
-| requestOrder                                                                  | 248518          | 248792 | 248878 | 249172 | 5       |
+| requestOrder                                                                  | 248124          | 248268 | 248124 | 248484 | 5       |
 | returnEscrow                                                                  | 3469            | 3469   | 3469   | 3469   | 1       |
 | takeEscrow                                                                    | 27834           | 33400  | 34792  | 34792  | 5       |
 | src/orders/MarketSellProcessor.sol:MarketSellProcessor contract |                 |        |        |        |         |
 |-----------------------------------------------------------------|-----------------|--------|--------|--------|---------|
 | Deployment Cost                                                 | Deployment Size |        |        |        |         |
-| 3437922                                                         | 17513           |        |        |        |         |
+| 3444530                                                         | 17546           |        |        |        |         |
 | Function Name                                                   | min             | avg    | median | max    | # calls |
 | ASSETTOKEN_ROLE                                                 | 306             | 306    | 306    | 306    | 4       |
 | OPERATOR_ROLE                                                   | 283             | 283    | 283    | 283    | 4       |
 | PAYMENTTOKEN_ROLE                                               | 263             | 263    | 263    | 263    | 4       |
 | cancelOrder                                                     | 28201           | 28201  | 28201  | 28201  | 1       |
 | escrowedBalanceOf                                               | 799             | 799    | 799    | 799    | 3       |
-| fillOrder                                                       | 6058            | 67329  | 75338  | 112583 | 4       |
+| fillOrder                                                       | 6058            | 69559  | 76785  | 118609 | 4       |
 | getFeeRatesForOrder                                             | 3741            | 3741   | 3741   | 3741   | 4       |
 | getOrderId                                                      | 660             | 660    | 660    | 660    | 5       |
 | getRemainingOrder                                               | 512             | 512    | 512    | 512    | 4       |
@@ -319,45 +206,11 @@
 | grantRole                                                       | 27589           | 27589  | 27589  | 27589  | 60      |
 | isOrderActive                                                   | 514             | 514    | 514    | 514    | 2       |
 | numOpenOrders                                                   | 404             | 404    | 404    | 404    | 4       |
-| requestOrder                                                    | 220821          | 222598 | 222821 | 223479 | 5       |
+| requestOrder                                                    | 220803          | 222375 | 222803 | 222803 | 5       |
 | src/orders/OrderFees.sol:OrderFees contract |                 |      |        |      |         |
 |---------------------------------------------|-----------------|------|--------|------|---------|
 | Deployment Cost                             | Deployment Size |      |        |      |         |
 | 308804                                      | 1818            |      |        |      |         |
-=======
-| requestOrder                                                  | 221073          | 222073 | 222073 | 223073 | 2       |
-| src/issuer/OrderFees.sol:OrderFees contract |                 |      |        |      |         |
-|---------------------------------------------|-----------------|------|--------|------|---------|
-| Deployment Cost                             | Deployment Size |      |        |      |         |
-| 308804                                      | 1818            |      |        |      |         |
-| Function Name                               | min             | avg  | median | max  | # calls |
-| perOrderFee                                 | 320             | 979  | 320    | 2320 | 88      |
-| percentageFeeRate                           | 352             | 352  | 352    | 352  | 89      |
-| setFees                                     | 7007            | 8007 | 8007   | 9007 | 2       |
-| src/issuer/SellOrderProcessor.sol:SellOrderProcessor contract |                 |        |        |        |         |
-|---------------------------------------------------------------|-----------------|--------|--------|--------|---------|
-| Deployment Cost                                               | Deployment Size |        |        |        |         |
-| 3444530                                                       | 17546           |        |        |        |         |
-| Function Name                                                 | min             | avg    | median | max    | # calls |
-| ASSETTOKEN_ROLE                                               | 306             | 306    | 306    | 306    | 4       |
-| OPERATOR_ROLE                                                 | 283             | 283    | 283    | 283    | 4       |
-| PAYMENTTOKEN_ROLE                                             | 263             | 263    | 263    | 263    | 4       |
-| cancelOrder                                                   | 28408           | 28408  | 28408  | 28408  | 1       |
-| escrowedBalanceOf                                             | 799             | 799    | 799    | 799    | 3       |
-| fillOrder                                                     | 6058            | 68661  | 74920  | 118747 | 4       |
-| getFeeRatesForOrder                                           | 3741            | 3741   | 3741   | 3741   | 4       |
-| getOrderId                                                    | 660             | 660    | 660    | 660    | 5       |
-| getRemainingOrder                                             | 512             | 512    | 512    | 512    | 4       |
-| getTotalReceived                                              | 534             | 534    | 534    | 534    | 2       |
-| grantRole                                                     | 27589           | 27589  | 27589  | 27589  | 60      |
-| isOrderActive                                                 | 514             | 514    | 514    | 514    | 2       |
-| numOpenOrders                                                 | 404             | 404    | 404    | 404    | 4       |
-| requestOrder                                                  | 220803          | 222375 | 222803 | 222803 | 5       |
-| test/OrderFees.t.sol:OrderFeesTest contract |                 |      |        |      |         |
-|---------------------------------------------|-----------------|------|--------|------|---------|
-| Deployment Cost                             | Deployment Size |      |        |      |         |
-| 2825093                                     | 13950           |      |        |      |         |
->>>>>>> 51cfcf95
 | Function Name                               | min             | avg  | median | max  | # calls |
 | perOrderFee                                 | 320             | 994  | 320    | 2320 | 86      |
 | percentageFeeRate                           | 352             | 352  | 352    | 352  | 87      |
@@ -388,11 +241,7 @@
 | DOMAIN_SEPARATOR                                  | 1222            | 1222  | 1222   | 1222  | 43      |
 | allowance                                         | 679             | 2393  | 2679   | 2679  | 7       |
 | approve                                           | 22326           | 22326 | 22326  | 22326 | 6       |
-<<<<<<< HEAD
-| balanceOf                                         | 577             | 1055  | 577    | 2577  | 71      |
-=======
-| balanceOf                                         | 577             | 1052  | 577    | 2577  | 80      |
->>>>>>> 51cfcf95
+| balanceOf                                         | 577             | 1046  | 577    | 2577  | 81      |
 | blackList                                         | 22519           | 22519 | 22519  | 22519 | 1       |
 | blacklist                                         | 22540           | 22540 | 22540  | 22540 | 2       |
 | decimals                                          | 379             | 939   | 379    | 2379  | 100     |
@@ -402,10 +251,5 @@
 | mint                                              | 46604           | 46604 | 46604  | 46604 | 23      |
 | nonces                                            | 599             | 1571  | 599    | 2599  | 37      |
 | permit                                            | 14239           | 49072 | 51239  | 51239 | 18      |
-<<<<<<< HEAD
-| transfer                                          | 2332            | 20448 | 22815  | 24815 | 19      |
-| transferFrom                                      | 5286            | 18911 | 20260  | 29986 | 37      |
-=======
-| transfer                                          | 2332            | 21034 | 22815  | 24815 | 23      |
-| transferFrom                                      | 5286            | 18917 | 20260  | 29986 | 37      |
->>>>>>> 51cfcf95
+| transfer                                          | 2332            | 20279 | 22815  | 24815 | 24      |
+| transferFrom                                      | 5286            | 18911 | 20260  | 29986 | 37      |