--- conflicted
+++ resolved
@@ -79,15 +79,9 @@
 | getTotalReceived                                      | 534             | 534    | 534    | 534    | 1       |
 | grantRole                                             | 27566           | 27566  | 27566  | 27566  | 69      |
 | hasRole                                               | 2728            | 2728   | 2728   | 2728   | 2       |
-<<<<<<< HEAD
-| isOrderActive                                         | 514             | 514    | 514    | 514    | 1       |
-| multicall                                             | 189966          | 202850 | 199557 | 219028 | 3       |
-| numOpenOrders                                         | 360             | 360    | 360    | 360    | 2       |
-=======
 | isOrderActive                                         | 514             | 514    | 514    | 514    | 2       |
 | multicall                                             | 212477          | 238531 | 241677 | 261439 | 3       |
 | numOpenOrders                                         | 360             | 360    | 360    | 360    | 3       |
->>>>>>> 36544bc4
 | orderFees                                             | 449             | 449    | 449    | 449    | 1       |
 | ordersPaused                                          | 405             | 405    | 405    | 405    | 1       |
 | requestCancel                                         | 1644            | 2860   | 3327   | 3610   | 3       |
@@ -109,27 +103,6 @@
 | fillOrder                                               | 77208           | 78311  | 78311  | 79414  | 2       |
 | getFeesForOrder                                         | 4174            | 10174  | 9383   | 17256  | 10      |
 | getOrderIdFromOrderRequest                              | 1259            | 1259   | 1259   | 1259   | 4       |
-<<<<<<< HEAD
-| grantRole                                               | 27588           | 27588  | 27588  | 27588  | 15      |
-| requestOrder                                            | 147864          | 148504 | 147864 | 149464 | 5       |
-| returnEscrow                                            | 854             | 854    | 854    | 854    | 1       |
-| takeEscrow                                              | 26170           | 31076  | 32712  | 32712  | 4       |
-| src/issuer/LimitBuyIssuer.sol:LimitBuyIssuer contract |                 |        |        |        |         |
-|-------------------------------------------------------|-----------------|--------|--------|--------|---------|
-| Deployment Cost                                       | Deployment Size |        |        |        |         |
-| 3101166                                               | 15698           |        |        |        |         |
-| Function Name                                         | min             | avg    | median | max    | # calls |
-| ASSETTOKEN_ROLE                                       | 262             | 262    | 262    | 262    | 2       |
-| OPERATOR_ROLE                                         | 283             | 283    | 283    | 283    | 2       |
-| PAYMENTTOKEN_ROLE                                     | 263             | 263    | 263    | 263    | 2       |
-| fillOrder                                             | 101552          | 101552 | 101552 | 101552 | 1       |
-| getFeesForOrder                                       | 13950           | 14342  | 14342  | 14734  | 2       |
-| getOrderIdFromOrderRequest                            | 1259            | 1259   | 1259   | 1259   | 2       |
-| getRemainingOrder                                     | 512             | 512    | 512    | 512    | 1       |
-| getTotalReceived                                      | 534             | 534    | 534    | 534    | 1       |
-| grantRole                                             | 27566           | 27566  | 27566  | 27566  | 6       |
-| requestOrder                                          | 17171           | 73670  | 73670  | 130170 | 2       |
-=======
 | getRemainingOrder                                       | 534             | 534    | 534    | 534    | 1       |
 | getTotalReceived                                        | 556             | 556    | 556    | 556    | 1       |
 | grantRole                                               | 27610           | 27610  | 27610  | 27610  | 15      |
@@ -149,7 +122,6 @@
 | getOrderIdFromOrderRequest                            | 1259            | 1259  | 1259   | 1259   | 2       |
 | grantRole                                             | 27566           | 27566 | 27566  | 27566  | 6       |
 | requestOrder                                          | 17193           | 82802 | 82802  | 148411 | 2       |
->>>>>>> 36544bc4
 | src/issuer/LimitSellProcessor.sol:LimitSellProcessor contract |                 |        |        |        |         |
 |---------------------------------------------------------------|-----------------|--------|--------|--------|---------|
 | Deployment Cost                                               | Deployment Size |        |        |        |         |
@@ -166,11 +138,7 @@
 | grantRole                                                     | 27611           | 27611  | 27611  | 27611  | 6       |
 | isOrderActive                                                 | 557             | 557    | 557    | 557    | 1       |
 | numOpenOrders                                                 | 404             | 404    | 404    | 404    | 1       |
-<<<<<<< HEAD
-| requestOrder                                                  | 126324          | 127124 | 127124 | 127924 | 2       |
-=======
 | requestOrder                                                  | 144592          | 145392 | 145392 | 146192 | 2       |
->>>>>>> 36544bc4
 | src/issuer/OrderFees.sol:OrderFees contract |                 |       |        |       |         |
 |---------------------------------------------|-----------------|-------|--------|-------|---------|
 | Deployment Cost                             | Deployment Size |       |        |       |         |
@@ -202,11 +170,7 @@
 | grantRole                                                     | 27611           | 27611  | 27611  | 27611  | 15      |
 | isOrderActive                                                 | 557             | 557    | 557    | 557    | 1       |
 | numOpenOrders                                                 | 404             | 404    | 404    | 404    | 2       |
-<<<<<<< HEAD
-| requestOrder                                                  | 126032          | 127232 | 127632 | 127632 | 4       |
-=======
 | requestOrder                                                  | 144300          | 148909 | 145900 | 159536 | 4       |
->>>>>>> 36544bc4
 | setOrderFees                                                  | 7132            | 7132   | 7132   | 7132   | 1       |
 | test/utils/SigUtils.sol:SigUtils contract |                 |      |        |      |         |
 |-------------------------------------------|-----------------|------|--------|------|---------|
