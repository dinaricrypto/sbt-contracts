--- conflicted
+++ resolved
@@ -14,34 +14,34 @@
 | Deployment Cost                            | Deployment Size |         |         |         |         |
 | 4051768                                    | 20545           |         |         |         |         |
 | Function Name                              | min             | avg     | median  | max     | # calls |
-| convert                                    | 2774            | 33060   | 26343   | 70065   | 3       |
+| convert                                    | 2774            | 47224   | 68835   | 70065   | 3       |
 | deployNewToken                             | 3509            | 1952424 | 2196926 | 2196926 | 9       |
 | getAggregateSupply                         | 1460            | 1460    | 1460    | 1460    | 1       |
-| getNumTokens                               | 404             | 404     | 404     | 404     | 1       |
+| getNumTokens                               | 404             | 404     | 404     | 404     | 2       |
 | getSupplyExpansion                         | 1912            | 1912    | 1912    | 1912    | 1       |
-| getTokenAt                                 | 761             | 761     | 761     | 761     | 1       |
+| getTokenAt                                 | 761             | 761     | 761     | 761     | 2       |
 | getTokens                                  | 3367            | 3367    | 3367    | 3367    | 1       |
-| isCurrentToken                             | 718             | 718     | 718     | 718     | 1       |
+| isCurrentToken                             | 718             | 718     | 718     | 718     | 3       |
 | setDisclosures                             | 993             | 13125   | 13125   | 25257   | 2       |
 | setNameSuffix                              | 2992            | 6574    | 6574    | 10156   | 2       |
 | setSymbolSuffix                            | 971             | 4553    | 4553    | 8135    | 2       |
 | setTransferRestrictor                      | 607             | 3618    | 3618    | 6629    | 2       |
-| split                                      | 2794            | 1271097 | 2198537 | 2244009 | 7       |
+| split                                      | 2828            | 1591271 | 2200377 | 2244009 | 7       |
+| splitAmount                                | 662             | 662     | 662     | 662     | 1       |
 | src/TransferRestrictor.sol:TransferRestrictor contract |                 |       |        |       |         |
 |--------------------------------------------------------|-----------------|-------|--------|-------|---------|
 | Deployment Cost                                        | Deployment Size |       |        |       |         |
 | 295565                                                 | 1609            |       |        |       |         |
 | Function Name                                          | min             | avg   | median | max   | # calls |
 | isBlacklisted                                          | 597             | 1503  | 597    | 2597  | 64      |
-| requireNotRestricted                                   | 692             | 2933  | 2859   | 4859  | 50      |
+| requireNotRestricted                                   | 692             | 3023  | 2859   | 4859  | 47      |
 | restrict                                               | 23864           | 25464 | 25864  | 25864 | 5       |
 | unrestrict                                             | 1532            | 1532  | 1532   | 1532  | 1       |
 | src/dShare.sol:dShare contract |                 |       |        |       |         |
 |--------------------------------|-----------------|-------|--------|-------|---------|
 | Deployment Cost                | Deployment Size |       |        |       |         |
-| 2110513                        | 11637           |       |        |       |         |
+| 2436736                        | 12616           |       |        |       |         |
 | Function Name                  | min             | avg   | median | max   | # calls |
-<<<<<<< HEAD
 | BURNER_ROLE                    | 263             | 263   | 263    | 263   | 44      |
 | DEFAULT_ADMIN_ROLE             | 263             | 263   | 263    | 263   | 2       |
 | DOMAIN_SEPARATOR               | 1245            | 1245  | 1245   | 1245  | 18      |
@@ -49,46 +49,30 @@
 | acceptDefaultAdminTransfer     | 502             | 9634  | 726    | 27676 | 3       |
 | allowance                      | 2695            | 2695  | 2695   | 2695  | 1       |
 | approve                        | 22343           | 23743 | 24443  | 24443 | 3       |
-| balanceOf                      | 583             | 1040  | 583    | 2583  | 35      |
+| balanceOf                      | 583             | 1067  | 583    | 2583  | 33      |
 | beginDefaultAdminTransfer      | 26977           | 26977 | 26977  | 26977 | 1       |
-| burn                           | 532             | 7306  | 4783   | 31634 | 10      |
+| burn                           | 532             | 7637  | 4783   | 31634 | 8       |
 | disclosures                    | 1011            | 1112  | 1011   | 1316  | 3       |
 | grantRole                      | 25588           | 26997 | 27588  | 29588 | 149     |
 | hasRole                        | 706             | 1706  | 1706   | 2706  | 2       |
 | increaseAllowance              | 24512           | 24512 | 24512  | 24512 | 6       |
 | isBlacklisted                  | 1708            | 4240  | 1708   | 8208  | 62      |
-| mint                           | 569             | 49798 | 56810  | 59147 | 26      |
+| mint                           | 569             | 51276 | 56810  | 59147 | 25      |
 | name                           | 1263            | 1961  | 1263   | 3263  | 9       |
 | nonces                         | 605             | 1605  | 1605   | 2605  | 2       |
 | owner                          | 460             | 1126  | 460    | 2460  | 9       |
 | permit                         | 51295           | 51295 | 51295  | 51295 | 1       |
-=======
-| BURNER_ROLE                    | 263             | 263   | 263    | 263   | 3       |
-| DEFAULT_ADMIN_ROLE             | 263             | 263   | 263    | 263   | 2       |
-| MINTER_ROLE                    | 306             | 306   | 306    | 306   | 15      |
-| acceptDefaultAdminTransfer     | 502             | 9634  | 726    | 27676 | 3       |
-| approve                        | 4543            | 14493 | 14493  | 24443 | 2       |
-| balanceOf                      | 583             | 1083  | 583    | 2583  | 8       |
-| beginDefaultAdminTransfer      | 26977           | 26977 | 26977  | 26977 | 1       |
-| burn                           | 3580            | 9850  | 4783   | 31634 | 5       |
-| disclosures                    | 1011            | 1275  | 1275   | 1539  | 2       |
-| grantRole                      | 27588           | 28463 | 27588  | 29588 | 16      |
-| hasRole                        | 706             | 1706  | 1706   | 2706  | 2       |
-| mint                           | 8510            | 49578 | 56810  | 59147 | 14      |
-| name                           | 1263            | 1940  | 1294   | 3263  | 6       |
-| owner                          | 460             | 1126  | 460    | 2460  | 6       |
->>>>>>> d1c204a6
 | revokeRole                     | 536             | 536   | 536    | 536   | 1       |
-| setDisclosures                 | 54560           | 54560 | 54560  | 54560 | 1       |
-| setName                        | 2829            | 13083 | 5629   | 31711 | 6       |
-| setSplit                       | 294             | 2177  | 1248   | 4048  | 5       |
-| setSymbol                      | 2807            | 13061 | 5607   | 31689 | 6       |
+| setDisclosures                 | 32153           | 32153 | 32153  | 32153 | 1       |
+| setName                        | 2829            | 15219 | 5629   | 52278 | 7       |
+| setSplit                       | 294             | 2489  | 2648   | 4048  | 6       |
+| setSymbol                      | 2807            | 15197 | 5607   | 52256 | 7       |
 | setTransferRestrictor          | 8947            | 8947  | 8947   | 8947  | 1       |
-| symbol                         | 1284            | 1961  | 1315   | 3284  | 6       |
-| totalSupply                    | 350             | 657   | 350    | 2350  | 13      |
-| transfer                       | 595             | 6787  | 1941   | 22674 | 4       |
-| transferFrom                   | 8881            | 15953 | 15953  | 23025 | 2       |
-| transferRestrictor             | 404             | 404   | 404    | 404   | 2       |
+| symbol                         | 1284            | 1982  | 1284   | 3284  | 9       |
+| totalSupply                    | 350             | 635   | 350    | 2350  | 14      |
+| transfer                       | 595             | 9325  | 2040   | 22674 | 5       |
+| transferFrom                   | 21425           | 23905 | 23025  | 35143 | 10      |
+| transferRestrictor             | 404             | 1204  | 404    | 2404  | 5       |
 | src/dividend/DividendDistribution.sol:DividendDistribution contract |                 |       |        |       |         |
 |---------------------------------------------------------------------|-----------------|-------|--------|-------|---------|
 | Deployment Cost                                                     | Deployment Size |       |        |       |         |
@@ -103,30 +87,16 @@
 | src/forwarder/Forwarder.sol:Forwarder contract |                 |        |        |        |         |
 |------------------------------------------------|-----------------|--------|--------|--------|---------|
 | Deployment Cost                                | Deployment Size |        |        |        |         |
-<<<<<<< HEAD
-| 2498691                                        | 13368           |        |        |        |         |
+| 2604611                                        | 13897           |        |        |        |         |
 | Function Name                                  | min             | avg    | median | max    | # calls |
 | DOMAIN_SEPARATOR                               | 354             | 354    | 354    | 354    | 37      |
 | feeBps                                         | 2404            | 2404   | 2404   | 2404   | 1       |
-| forwardFunctionCall                            | 2606            | 173640 | 63872  | 405953 | 19      |
+| forwardFunctionCall                            | 2606            | 175438 | 63724  | 404878 | 19      |
 | isTrustedOracle                                | 593             | 593    | 593    | 593    | 1       |
-| multicall                                      | 49838           | 239537 | 122828 | 528782 | 18      |
+| multicall                                      | 49768           | 241307 | 122558 | 527553 | 18      |
 | nonces                                         | 2587            | 2587   | 2587   | 2587   | 1       |
 | orderSigner                                    | 544             | 544    | 544    | 544    | 2       |
 | owner                                          | 2366            | 2366   | 2366   | 2366   | 1       |
-=======
-| 2535527                                        | 13546           |        |        |        |         |
-| Function Name                                  | min             | avg    | median | max    | # calls |
-| DOMAIN_SEPARATOR                               | 387             | 387    | 387    | 387    | 33      |
-| feeBps                                         | 2386            | 2386   | 2386   | 2386   | 1       |
-| forwardFunctionCall                            | 2561            | 159604 | 61524  | 380687 | 17      |
-| getSupportedModules                            | 1285            | 1285   | 1285   | 1285   | 1       |
-| isTrustedOracle                                | 615             | 615    | 615    | 615    | 1       |
-| multicall                                      | 47546           | 224809 | 118111 | 503362 | 16      |
-| nonces                                         | 2620            | 2620   | 2620   | 2620   | 1       |
-| orderSigners                                   | 513             | 513    | 513    | 513    | 1       |
-| owner                                          | 2388            | 2388   | 2388   | 2388   | 1       |
->>>>>>> d1c204a6
 | priceRecencyThreshold                          | 357             | 1357   | 1357   | 2357   | 2       |
 | selfPermit                                     | 22046           | 54844  | 56546  | 59046  | 17      |
 | setBuyOrderIssuer                              | 2627            | 22018  | 23834  | 23834  | 20      |
@@ -143,224 +113,116 @@
 | src/issuer/BuyOrderIssuer.sol:BuyOrderIssuer contract |                 |        |        |        |         |
 |-------------------------------------------------------|-----------------|--------|--------|--------|---------|
 | Deployment Cost                                       | Deployment Size |        |        |        |         |
-<<<<<<< HEAD
-| 3571091                                               | 18178           |        |        |        |         |
+| 3572091                                               | 18183           |        |        |        |         |
 | Function Name                                         | min             | avg    | median | max    | # calls |
-| ASSETTOKEN_ROLE                                       | 264             | 264    | 264    | 264    | 63      |
-| FORWARDER_ROLE                                        | 307             | 307    | 307    | 307    | 33      |
+| ASSETTOKEN_ROLE                                       | 262             | 262    | 262    | 262    | 63      |
+| FORWARDER_ROLE                                        | 285             | 285    | 285    | 285    | 33      |
 | OPERATOR_ROLE                                         | 283             | 283    | 283    | 283    | 62      |
-| PAYMENTTOKEN_ROLE                                     | 263             | 263    | 263    | 263    | 63      |
-| cancelOrder                                           | 13989           | 21228  | 20509  | 29188  | 3       |
-| cancelRequested                                       | 536             | 536    | 536    | 536    | 2       |
-| escrowedBalanceOf                                     | 755             | 755    | 755    | 755    | 4       |
-| fillOrder                                             | 20424           | 107052 | 124157 | 159473 | 4       |
-| getFeeRatesForOrder                                   | 614             | 3674   | 3741   | 3741   | 47      |
+| PAYMENTTOKEN_ROLE                                     | 285             | 285    | 285    | 285    | 63      |
+| cancelOrder                                           | 14316           | 21539  | 20553  | 29750  | 3       |
+| cancelRequested                                       | 514             | 514    | 514    | 514    | 2       |
+| escrowedBalanceOf                                     | 799             | 799    | 799    | 799    | 3       |
+| fillOrder                                             | 2910            | 65692  | 49203  | 161453 | 4       |
+| getFeeRatesForOrder                                   | 614             | 4627   | 3741   | 12241  | 54      |
 | getInputValueForOrderValue                            | 683             | 5332   | 5332   | 9982   | 2       |
-| getOrderId                                            | 616             | 616    | 616    | 616    | 17      |
-| getRemainingOrder                                     | 534             | 534    | 534    | 534    | 5       |
-| getTotalReceived                                      | 556             | 556    | 556    | 556    | 2       |
-| grantRole                                             | 27697           | 27697  | 27697  | 27697  | 154     |
-| hasRole                                               | 766             | 1996   | 2766   | 2766   | 13      |
-| isOrderActive                                         | 558             | 558    | 558    | 558    | 3       |
-| multicall                                             | 286653          | 312830 | 316147 | 335691 | 3       |
-| numOpenOrders                                         | 359             | 359    | 359    | 359    | 4       |
-| orderFees                                             | 449             | 449    | 449    | 449    | 1       |
+| getOrderId                                            | 638             | 638    | 638    | 638    | 17      |
+| getRemainingOrder                                     | 557             | 557    | 557    | 557    | 4       |
+| getTotalReceived                                      | 512             | 512    | 512    | 512    | 1       |
+| grantRole                                             | 27675           | 27675  | 27675  | 27675  | 154     |
+| hasRole                                               | 722             | 1952   | 2722   | 2722   | 13      |
+| isOrderActive                                         | 514             | 514    | 514    | 514    | 3       |
+| multicall                                             | 305658          | 318569 | 315252 | 334797 | 3       |
+| numOpenOrders                                         | 360             | 360    | 360    | 360    | 4       |
+| orderFees                                             | 427             | 427    | 427    | 427    | 1       |
 | ordersPaused                                          | 405             | 405    | 405    | 405    | 1       |
-| requestCancel                                         | 841             | 14603  | 22808  | 26808  | 7       |
-| requestOrder                                          | 569             | 156056 | 226386 | 270848 | 23      |
-| revokeRole                                            | 10029           | 10029  | 10029  | 10029  | 1       |
+| requestCancel                                         | 819             | 14581  | 22786  | 26786  | 7       |
+| requestOrder                                          | 591             | 154579 | 221144 | 270106 | 23      |
+| revokeRole                                            | 10012           | 10012  | 10012  | 10012  | 1       |
 | selfPermit                                            | 56575           | 58450  | 59075  | 59075  | 4       |
-| setOrderFees                                          | 7167            | 8361   | 8958   | 8958   | 3       |
-| setOrdersPaused                                       | 6068            | 7934   | 8868   | 8868   | 3       |
+| setOrderFees                                          | 7203            | 8403   | 9003   | 9003   | 3       |
+| setOrdersPaused                                       | 6091            | 7957   | 8891   | 8891   | 3       |
 | setTokenLockCheck                                     | 9001            | 9001   | 9001   | 9001   | 1       |
 | setTreasury                                           | 2822            | 5906   | 5906   | 8991   | 2       |
-| tokenLockCheck                                        | 427             | 427    | 427    | 427    | 1       |
+| tokenLockCheck                                        | 405             | 405    | 405    | 405    | 1       |
 | treasury                                              | 449             | 449    | 449    | 449    | 1       |
 | src/issuer/DirectBuyIssuer.sol:DirectBuyIssuer contract |                 |        |        |        |         |
 |---------------------------------------------------------|-----------------|--------|--------|--------|---------|
 | Deployment Cost                                         | Deployment Size |        |        |        |         |
-| 3841655                                                 | 19537           |        |        |        |         |
-=======
-| 3537642                                               | 18011           |        |        |        |         |
-| Function Name                                         | min             | avg    | median | max    | # calls |
-| ASSETTOKEN_ROLE                                       | 307             | 307    | 307    | 307    | 60      |
-| OPERATOR_ROLE                                         | 283             | 283    | 283    | 283    | 59      |
-| PAYMENTTOKEN_ROLE                                     | 285             | 285    | 285    | 285    | 60      |
-| cancelOrder                                           | 20510           | 24059  | 24059  | 27608  | 2       |
-| cancelRequested                                       | 556             | 556    | 556    | 556    | 2       |
-| escrowedBalanceOf                                     | 799             | 799    | 799    | 799    | 3       |
-| fillOrder                                             | 2867            | 66435  | 49426  | 164022 | 4       |
-| getFeeRatesForOrder                                   | 614             | 4513   | 3741   | 12241  | 51      |
-| getInputValueForOrderValue                            | 683             | 5332   | 5332   | 9982   | 2       |
-| getOrderId                                            | 616             | 616    | 616    | 616    | 16      |
-| getRemainingOrder                                     | 535             | 535    | 535    | 535    | 4       |
-| getTotalReceived                                      | 557             | 557    | 557    | 557    | 1       |
-| grantRole                                             | 27589           | 27589  | 27589  | 27589  | 129     |
-| isOrderActive                                         | 557             | 557    | 557    | 557    | 3       |
-| multicall                                             | 305572          | 318385 | 314872 | 334711 | 3       |
-| numOpenOrders                                         | 404             | 404    | 404    | 404    | 4       |
-| orderFees                                             | 427             | 427    | 427    | 427    | 1       |
-| ordersPaused                                          | 405             | 405    | 405    | 405    | 1       |
-| requestCancel                                         | 819             | 14581  | 22786  | 26786  | 7       |
-| requestOrder                                          | 591             | 154322 | 221058 | 270020 | 22      |
-| selfPermit                                            | 56575           | 58450  | 59075  | 59075  | 4       |
-| setOrderFees                                          | 7168            | 7765   | 7168   | 8960   | 3       |
-| setOrdersPaused                                       | 6026            | 7892   | 8826   | 8826   | 3       |
-| setTokenLockCheck                                     | 7167            | 7167   | 7167   | 7167   | 1       |
-| setTreasury                                           | 2779            | 5863   | 5863   | 8948   | 2       |
-| tokenLockCheck                                        | 405             | 405    | 405    | 405    | 1       |
-| treasury                                              | 427             | 427    | 427    | 427    | 1       |
-| src/issuer/DirectBuyIssuer.sol:DirectBuyIssuer contract |                 |        |        |        |         |
-|---------------------------------------------------------|-----------------|--------|--------|--------|---------|
-| Deployment Cost                                         | Deployment Size |        |        |        |         |
-| 3809614                                                 | 19377           |        |        |        |         |
->>>>>>> d1c204a6
+| 3844055                                                 | 19549           |        |        |        |         |
 | Function Name                                           | min             | avg    | median | max    | # calls |
-| ASSETTOKEN_ROLE                                         | 307             | 307    | 307    | 307    | 5       |
+| ASSETTOKEN_ROLE                                         | 262             | 262    | 262    | 262    | 5       |
 | OPERATOR_ROLE                                           | 305             | 305    | 305    | 305    | 5       |
-<<<<<<< HEAD
-| PAYMENTTOKEN_ROLE                                       | 285             | 285    | 285    | 285    | 5       |
-| cancelOrder                                             | 6712            | 18219  | 18219  | 29727  | 2       |
-| fillOrder                                               | 76201           | 106051 | 106051 | 135901 | 2       |
-| getFeeRatesForOrder                                     | 3763            | 3763   | 3763   | 3763   | 5       |
-| getOrderEscrow                                          | 552             | 552    | 552    | 552    | 2       |
+| PAYMENTTOKEN_ROLE                                       | 263             | 263    | 263    | 263    | 5       |
+| cancelOrder                                             | 6669            | 18258  | 18258  | 29847  | 2       |
+| fillOrder                                               | 4743            | 70882  | 70882  | 137021 | 2       |
+| getFeeRatesForOrder                                     | 3741            | 3741   | 3741   | 3741   | 5       |
+| getOrderEscrow                                          | 552             | 552    | 552    | 552    | 1       |
 | getOrderId                                              | 638             | 638    | 638    | 638    | 3       |
-| getRemainingOrder                                       | 556             | 556    | 556    | 556    | 1       |
-| getTotalReceived                                        | 512             | 512    | 512    | 512    | 1       |
-| grantRole                                               | 27652           | 27652  | 27652  | 27652  | 15      |
-| requestOrder                                            | 248592          | 248709 | 248592 | 248886 | 5       |
-| returnEscrow                                            | 25348           | 25348  | 25348  | 25348  | 1       |
-| takeEscrow                                              | 27868           | 33441  | 34835  | 34835  | 5       |
+| grantRole                                               | 27675           | 27675  | 27675  | 27675  | 15      |
+| requestOrder                                            | 247468          | 247873 | 247828 | 248122 | 5       |
+| returnEscrow                                            | 25272           | 25272  | 25272  | 25272  | 1       |
+| takeEscrow                                              | 5163            | 27434  | 34739  | 34739  | 5       |
 | src/issuer/LimitBuyIssuer.sol:LimitBuyIssuer contract |                 |        |        |        |         |
 |-------------------------------------------------------|-----------------|--------|--------|--------|---------|
 | Deployment Cost                                       | Deployment Size |        |        |        |         |
-| 3626176                                               | 18461           |        |        |        |         |
+| 3626776                                               | 18464           |        |        |        |         |
 | Function Name                                         | min             | avg    | median | max    | # calls |
-| ASSETTOKEN_ROLE                                       | 264             | 264    | 264    | 264    | 2       |
+| ASSETTOKEN_ROLE                                       | 262             | 262    | 262    | 262    | 2       |
 | OPERATOR_ROLE                                         | 283             | 283    | 283    | 283    | 2       |
-| PAYMENTTOKEN_ROLE                                     | 263             | 263    | 263    | 263    | 2       |
-| fillOrder                                             | 6123            | 6123   | 6123   | 6123   | 1       |
+| PAYMENTTOKEN_ROLE                                     | 285             | 285    | 285    | 285    | 2       |
+| fillOrder                                             | 157160          | 157160 | 157160 | 157160 | 1       |
 | getFeeRatesForOrder                                   | 3741            | 3741   | 3741   | 3741   | 2       |
-| getOrderId                                            | 616             | 616    | 616    | 616    | 2       |
-| getRemainingOrder                                     | 534             | 534    | 534    | 534    | 1       |
-| grantRole                                             | 27697           | 27697  | 27697  | 27697  | 6       |
-| isOrderActive                                         | 558             | 558    | 558    | 558    | 1       |
-| numOpenOrders                                         | 359             | 359    | 359    | 359    | 1       |
-| requestOrder                                          | 224296          | 225476 | 225476 | 226656 | 2       |
+| getOrderId                                            | 638             | 638    | 638    | 638    | 2       |
+| getRemainingOrder                                     | 557             | 557    | 557    | 557    | 2       |
+| getTotalReceived                                      | 512             | 512    | 512    | 512    | 1       |
+| grantRole                                             | 27675           | 27675  | 27675  | 27675  | 6       |
+| isOrderActive                                         | 514             | 514    | 514    | 514    | 1       |
+| numOpenOrders                                         | 360             | 360    | 360    | 360    | 1       |
+| requestOrder                                          | 223914          | 224914 | 224914 | 225914 | 2       |
 | src/issuer/LimitSellProcessor.sol:LimitSellProcessor contract |                 |        |        |        |         |
 |---------------------------------------------------------------|-----------------|--------|--------|--------|---------|
 | Deployment Cost                                               | Deployment Size |        |        |        |         |
-| 3535462                                                       | 18008           |        |        |        |         |
-=======
-| PAYMENTTOKEN_ROLE                                       | 263             | 263    | 263    | 263    | 5       |
-| cancelOrder                                             | 6635            | 18259  | 18259  | 29884  | 2       |
-| fillOrder                                               | 140472          | 140472 | 140472 | 140472 | 1       |
-| getFeeRatesForOrder                                     | 3741            | 3741   | 3741   | 3741   | 5       |
-| getOrderEscrow                                          | 552             | 552    | 552    | 552    | 2       |
-| getOrderId                                              | 616             | 616    | 616    | 616    | 3       |
-| getRemainingOrder                                       | 535             | 535    | 535    | 535    | 1       |
-| getTotalReceived                                        | 557             | 557    | 557    | 557    | 1       |
-| grantRole                                               | 27589           | 27589  | 27589  | 27589  | 15      |
-| requestOrder                                            | 247742          | 247742 | 247742 | 247742 | 5       |
-| returnEscrow                                            | 25237           | 25237  | 25237  | 25237  | 1       |
-| takeEscrow                                              | 27757           | 32961  | 34696  | 34696  | 4       |
-| src/issuer/LimitBuyIssuer.sol:LimitBuyIssuer contract |                 |        |        |        |         |
-|-------------------------------------------------------|-----------------|--------|--------|--------|---------|
-| Deployment Cost                                       | Deployment Size |        |        |        |         |
-| 3592335                                               | 18292           |        |        |        |         |
-| Function Name                                         | min             | avg    | median | max    | # calls |
-| ASSETTOKEN_ROLE                                       | 307             | 307    | 307    | 307    | 2       |
-| OPERATOR_ROLE                                         | 283             | 283    | 283    | 283    | 2       |
-| PAYMENTTOKEN_ROLE                                     | 285             | 285    | 285    | 285    | 2       |
-| fillOrder                                             | 6389            | 6389   | 6389   | 6389   | 1       |
-| getFeeRatesForOrder                                   | 3741            | 3741   | 3741   | 3741   | 2       |
-| getOrderId                                            | 616             | 616    | 616    | 616    | 2       |
-| getRemainingOrder                                     | 535             | 535    | 535    | 535    | 1       |
-| grantRole                                             | 27589           | 27589  | 27589  | 27589  | 6       |
-| isOrderActive                                         | 557             | 557    | 557    | 557    | 1       |
-| numOpenOrders                                         | 404             | 404    | 404    | 404    | 1       |
-| requestOrder                                          | 224122          | 224795 | 224795 | 225468 | 2       |
-| src/issuer/LimitSellProcessor.sol:LimitSellProcessor contract |                 |        |        |        |         |
-|---------------------------------------------------------------|-----------------|--------|--------|--------|---------|
-| Deployment Cost                                               | Deployment Size |        |        |        |         |
-| 3499214                                                       | 17827           |        |        |        |         |
->>>>>>> d1c204a6
+| 3532062                                                       | 17991           |        |        |        |         |
 | Function Name                                                 | min             | avg    | median | max    | # calls |
 | ASSETTOKEN_ROLE                                               | 307             | 307    | 307    | 307    | 2       |
 | OPERATOR_ROLE                                                 | 283             | 283    | 283    | 283    | 2       |
-<<<<<<< HEAD
-| PAYMENTTOKEN_ROLE                                             | 263             | 263    | 263    | 263    | 2       |
-| fillOrder                                                     | 91139           | 91139  | 91139  | 91139  | 1       |
-| getOrderId                                                    | 660             | 660    | 660    | 660    | 2       |
-| getRemainingOrder                                             | 512             | 512    | 512    | 512    | 2       |
-| getTotalReceived                                              | 534             | 534    | 534    | 534    | 1       |
-| grantRole                                                     | 27675           | 27675  | 27675  | 27675  | 6       |
-| isOrderActive                                                 | 536             | 536    | 536    | 536    | 1       |
+| PAYMENTTOKEN_ROLE                                             | 285             | 285    | 285    | 285    | 2       |
+| fillOrder                                                     | 2910            | 2910   | 2910   | 2910   | 1       |
+| getOrderId                                                    | 616             | 616    | 616    | 616    | 2       |
+| getRemainingOrder                                             | 535             | 535    | 535    | 535    | 1       |
+| grantRole                                                     | 27653           | 27653  | 27653  | 27653  | 6       |
+| isOrderActive                                                 | 557             | 557    | 557    | 557    | 1       |
 | numOpenOrders                                                 | 404             | 404    | 404    | 404    | 1       |
-| requestOrder                                                  | 221155          | 222155 | 222155 | 223155 | 2       |
-=======
-| PAYMENTTOKEN_ROLE                                             | 285             | 285    | 285    | 285    | 2       |
-| fillOrder                                                     | 6628            | 6628   | 6628   | 6628   | 1       |
-| getOrderId                                                    | 616             | 616    | 616    | 616    | 2       |
-| getRemainingOrder                                             | 513             | 513    | 513    | 513    | 1       |
-| grantRole                                                     | 27567           | 27567  | 27567  | 27567  | 6       |
-| isOrderActive                                                 | 535             | 535    | 535    | 535    | 1       |
-| numOpenOrders                                                 | 404             | 404    | 404    | 404    | 1       |
-| requestOrder                                                  | 220353          | 221353 | 221353 | 222353 | 2       |
->>>>>>> d1c204a6
+| requestOrder                                                  | 220435          | 221435 | 221435 | 222435 | 2       |
 | src/issuer/OrderFees.sol:OrderFees contract |                 |      |        |      |         |
 |---------------------------------------------|-----------------|------|--------|------|---------|
 | Deployment Cost                             | Deployment Size |      |        |      |         |
 | 308804                                      | 1818            |      |        |      |         |
 | Function Name                               | min             | avg  | median | max  | # calls |
-<<<<<<< HEAD
-| perOrderFee                                 | 320             | 979  | 320    | 2320 | 91      |
-| percentageFeeRate                           | 352             | 352  | 352    | 352  | 92      |
-=======
-| perOrderFee                                 | 320             | 932  | 320    | 2320 | 98      |
+| perOrderFee                                 | 320             | 952  | 320    | 2320 | 98      |
 | percentageFeeRate                           | 352             | 352  | 352    | 352  | 99      |
->>>>>>> d1c204a6
 | setFees                                     | 7007            | 8007 | 8007   | 9007 | 2       |
 | src/issuer/SellOrderProcessor.sol:SellOrderProcessor contract |                 |        |        |        |         |
 |---------------------------------------------------------------|-----------------|--------|--------|--------|---------|
 | Deployment Cost                                               | Deployment Size |        |        |        |         |
-<<<<<<< HEAD
-| 3482178                                                       | 17734           |        |        |        |         |
-| Function Name                                                 | min             | avg    | median | max    | # calls |
-| ASSETTOKEN_ROLE                                               | 306             | 306    | 306    | 306    | 4       |
-| FORWARDER_ROLE                                                | 285             | 285    | 285    | 285    | 18      |
-| OPERATOR_ROLE                                                 | 283             | 283    | 283    | 283    | 4       |
-| PAYMENTTOKEN_ROLE                                             | 263             | 263    | 263    | 263    | 4       |
-| cancelOrder                                                   | 30312           | 30312  | 30312  | 30312  | 1       |
-| escrowedBalanceOf                                             | 799             | 799    | 799    | 799    | 3       |
-| fillOrder                                                     | 6101            | 67407  | 75460  | 112608 | 4       |
-| getFeeRatesForOrder                                           | 3741            | 3741   | 3741   | 3741   | 4       |
-| getOrderId                                                    | 660             | 660    | 660    | 660    | 5       |
-| getRemainingOrder                                             | 512             | 512    | 512    | 512    | 4       |
-| getTotalReceived                                              | 534             | 534    | 534    | 534    | 2       |
-| grantRole                                                     | 27675           | 27675  | 27675  | 27675  | 80      |
-| hasRole                                                       | 2766            | 2766   | 2766   | 2766   | 1       |
-| isOrderActive                                                 | 536             | 536    | 536    | 536    | 2       |
-| numOpenOrders                                                 | 404             | 404    | 404    | 404    | 4       |
-| requestOrder                                                  | 220885          | 222457 | 222885 | 222885 | 5       |
-=======
-| 3446330                                                       | 17555           |        |        |        |         |
+| 3479170                                                       | 17719           |        |        |        |         |
 | Function Name                                                 | min             | avg    | median | max    | # calls |
 | ASSETTOKEN_ROLE                                               | 307             | 307    | 307    | 307    | 4       |
+| FORWARDER_ROLE                                                | 263             | 263    | 263    | 263    | 18      |
 | OPERATOR_ROLE                                                 | 283             | 283    | 283    | 283    | 4       |
 | PAYMENTTOKEN_ROLE                                             | 285             | 285    | 285    | 285    | 4       |
-| cancelOrder                                                   | 28575           | 28575  | 28575  | 28575  | 1       |
+| cancelOrder                                                   | 30272           | 30272  | 30272  | 30272  | 1       |
 | escrowedBalanceOf                                             | 777             | 777    | 777    | 777    | 3       |
-| fillOrder                                                     | 6389            | 64264  | 67519  | 115632 | 4       |
+| fillOrder                                                     | 6432            | 66914  | 81404  | 112906 | 3       |
 | getFeeRatesForOrder                                           | 3741            | 3741   | 3741   | 3741   | 4       |
 | getOrderId                                                    | 616             | 616    | 616    | 616    | 5       |
-| getRemainingOrder                                             | 513             | 513    | 513    | 513    | 4       |
-| getTotalReceived                                              | 535             | 535    | 535    | 535    | 2       |
-| grantRole                                                     | 27567           | 27567  | 27567  | 27567  | 60      |
-| isOrderActive                                                 | 535             | 535    | 535    | 535    | 2       |
-| numOpenOrders                                                 | 404             | 404    | 404    | 404    | 4       |
-| requestOrder                                                  | 220083          | 221655 | 222083 | 222083 | 5       |
->>>>>>> d1c204a6
+| getRemainingOrder                                             | 535             | 535    | 535    | 535    | 3       |
+| getTotalReceived                                              | 557             | 557    | 557    | 557    | 1       |
+| grantRole                                                     | 27653           | 27653  | 27653  | 27653  | 80      |
+| hasRole                                                       | 2722            | 2722   | 2722   | 2722   | 1       |
+| isOrderActive                                                 | 557             | 557    | 557    | 557    | 2       |
+| numOpenOrders                                                 | 404             | 404    | 404    | 404    | 3       |
+| requestOrder                                                  | 220165          | 225689 | 222165 | 241927 | 5       |
 | test/OrderFees.t.sol:OrderFeesTest contract |                 |      |        |      |         |
 |---------------------------------------------|-----------------|------|--------|------|---------|
 | Deployment Cost                             | Deployment Size |      |        |      |         |
@@ -372,11 +234,7 @@
 | Deployment Cost                         | Deployment Size |      |        |      |         |
 | 291289                                  | 1592            |      |        |      |         |
 | Function Name                           | min             | avg  | median | max  | # calls |
-<<<<<<< HEAD
-| getHashToSign                           | 3500            | 3563 | 3581   | 3581 | 19      |
-=======
-| getHashToSign                           | 3500            | 3548 | 3563   | 3563 | 17      |
->>>>>>> d1c204a6
+| getHashToSign                           | 3500            | 3549 | 3563   | 3563 | 19      |
 | test/utils/SigPrice.sol:SigPrice contract |                 |      |        |      |         |
 |-------------------------------------------|-----------------|------|--------|------|---------|
 | Deployment Cost                           | Deployment Size |      |        |      |         |
@@ -394,56 +252,18 @@
 | Deployment Cost                                   | Deployment Size |       |        |       |         |
 | 757215                                            | 3969            |       |        |       |         |
 | Function Name                                     | min             | avg   | median | max   | # calls |
-<<<<<<< HEAD
 | DOMAIN_SEPARATOR                                  | 1222            | 1222  | 1222   | 1222  | 45      |
 | allowance                                         | 679             | 2429  | 2679   | 2679  | 8       |
 | approve                                           | 22326           | 22326 | 22326  | 22326 | 7       |
-| balanceOf                                         | 577             | 1036  | 577    | 2577  | 87      |
+| balanceOf                                         | 577             | 1047  | 577    | 2577  | 85      |
 | blackList                                         | 22519           | 22519 | 22519  | 22519 | 1       |
 | blacklist                                         | 22540           | 22540 | 22540  | 22540 | 2       |
-| decimals                                          | 379             | 931   | 379    | 2379  | 105     |
-=======
-| DOMAIN_SEPARATOR                                  | 1222            | 1222  | 1222   | 1222  | 43      |
-| allowance                                         | 679             | 2393  | 2679   | 2679  | 7       |
-| approve                                           | 22326           | 22326 | 22326  | 22326 | 6       |
-| balanceOf                                         | 577             | 1062  | 577    | 2577  | 70      |
-| blackList                                         | 22519           | 22519 | 22519  | 22519 | 1       |
-| blacklist                                         | 22540           | 22540 | 22540  | 22540 | 2       |
-| decimals                                          | 379             | 906   | 379    | 2379  | 110     |
->>>>>>> d1c204a6
+| decimals                                          | 379             | 914   | 379    | 2379  | 112     |
 | increaseAllowance                                 | 24571           | 24571 | 24571  | 24571 | 20      |
 | isBlackListed                                     | 608             | 1608  | 1608   | 2608  | 2       |
 | isBlacklisted                                     | 607             | 1800  | 2607   | 2607  | 62      |
 | mint                                              | 46604           | 46604 | 46604  | 46604 | 23      |
-<<<<<<< HEAD
 | nonces                                            | 599             | 1574  | 599    | 2599  | 41      |
 | permit                                            | 14239           | 49289 | 51239  | 51239 | 20      |
-| transfer                                          | 2332            | 19425 | 22815  | 24815 | 24      |
-| transferFrom                                      | 2740            | 21774 | 20260  | 29986 | 41      |
-=======
-| nonces                                            | 599             | 1571  | 599    | 2599  | 37      |
-| permit                                            | 14239           | 49072 | 51239  | 51239 | 18      |
-| transfer                                          | 2332            | 20065 | 23815  | 24815 | 16      |
-| transferFrom                                      | 2740            | 18441 | 20260  | 29986 | 37      |
-| test/utils/mocks/MockdShare.sol:MockdShare contract |                 |       |        |       |         |
-|-----------------------------------------------------|-----------------|-------|--------|-------|---------|
-| Deployment Cost                                     | Deployment Size |       |        |       |         |
-| 2436736                                             | 12616           |       |        |       |         |
-| Function Name                                       | min             | avg   | median | max   | # calls |
-| BURNER_ROLE                                         | 263             | 263   | 263    | 263   | 38      |
-| DOMAIN_SEPARATOR                                    | 1245            | 1245  | 1245   | 1245  | 16      |
-| MINTER_ROLE                                         | 306             | 306   | 306    | 306   | 90      |
-| allowance                                           | 2695            | 2695  | 2695   | 2695  | 1       |
-| approve                                             | 22343           | 22343 | 22343  | 22343 | 1       |
-| balanceOf                                           | 583             | 1017  | 583    | 2583  | 23      |
-| burn                                                | 3827            | 5797  | 6783   | 6783  | 3       |
-| grantRole                                           | 25588           | 26806 | 27588  | 27588 | 128     |
-| increaseAllowance                                   | 24512           | 24512 | 24512  | 24512 | 6       |
-| isBlacklisted                                       | 1708            | 4215  | 1708   | 8208  | 66      |
-| mint                                                | 50647           | 55200 | 56810  | 56810 | 9       |
-| nonces                                              | 605             | 1605  | 1605   | 2605  | 2       |
-| permit                                              | 51295           | 51295 | 51295  | 51295 | 1       |
-| transfer                                            | 19474           | 19474 | 19474  | 19474 | 1       |
-| transferFrom                                        | 21425           | 24139 | 23025  | 35143 | 8       |
-| transferRestrictor                                  | 2404            | 2404  | 2404   | 2404  | 2       |
->>>>>>> d1c204a6
+| transfer                                          | 2332            | 20604 | 22815  | 24815 | 19      |
+| transferFrom                                      | 2740            | 21762 | 20260  | 29986 | 39      |