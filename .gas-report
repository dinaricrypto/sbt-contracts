| lib/solady/test/utils/mocks/MockERC20.sol:MockERC20 contract |                 |       |        |       |         |
|--------------------------------------------------------------|-----------------|-------|--------|-------|---------|
| Deployment Cost                                              | Deployment Size |       |        |       |         |
| 703805                                                       | 4202            |       |        |       |         |
| Function Name                                                | min             | avg   | median | max   | # calls |
| approve                                                      | 24403           | 24403 | 24403  | 24403 | 3       |
| balanceOf                                                    | 599             | 849   | 599    | 2599  | 8       |
| decimals                                                     | 2335            | 2335  | 2335   | 2335  | 1       |
| mint                                                         | 46581           | 46581 | 46581  | 46581 | 3       |
| transfer                                                     | 18235           | 21514 | 21514  | 24793 | 2       |
| transferFrom                                                 | 18677           | 19743 | 20277  | 20277 | 3       |
| src/TokenManager.sol:TokenManager contract |                 |         |         |         |         |
|--------------------------------------------|-----------------|---------|---------|---------|---------|
| Deployment Cost                            | Deployment Size |         |         |         |         |
| 4051768                                    | 20545           |         |         |         |         |
| Function Name                              | min             | avg     | median  | max     | # calls |
| convert                                    | 2774            | 47224   | 68835   | 70065   | 3       |
| deployNewToken                             | 3509            | 1952424 | 2196926 | 2196926 | 9       |
| getAggregateSupply                         | 1460            | 1460    | 1460    | 1460    | 1       |
| getNumTokens                               | 404             | 404     | 404     | 404     | 2       |
| getSupplyExpansion                         | 1912            | 1912    | 1912    | 1912    | 1       |
| getTokenAt                                 | 761             | 761     | 761     | 761     | 2       |
| getTokens                                  | 3367            | 3367    | 3367    | 3367    | 1       |
| isCurrentToken                             | 718             | 718     | 718     | 718     | 3       |
| setDisclosures                             | 993             | 13125   | 13125   | 25257   | 2       |
| setNameSuffix                              | 2992            | 6574    | 6574    | 10156   | 2       |
| setSymbolSuffix                            | 971             | 4553    | 4553    | 8135    | 2       |
| setTransferRestrictor                      | 607             | 3618    | 3618    | 6629    | 2       |
| split                                      | 2828            | 1591271 | 2200377 | 2244009 | 7       |
| splitAmount                                | 662             | 662     | 662     | 662     | 1       |
| src/TransferRestrictor.sol:TransferRestrictor contract |                 |       |        |       |         |
|--------------------------------------------------------|-----------------|-------|--------|-------|---------|
| Deployment Cost                                        | Deployment Size |       |        |       |         |
| 295565                                                 | 1609            |       |        |       |         |
| Function Name                                          | min             | avg   | median | max   | # calls |
<<<<<<< HEAD
| isBlacklisted                                          | 597             | 1508  | 597    | 2597  | 68      |
| requireNotRestricted                                   | 692             | 2935  | 2859   | 4859  | 49      |
=======
| isBlacklisted                                          | 597             | 1503  | 597    | 2597  | 64      |
| requireNotRestricted                                   | 692             | 3023  | 2859   | 4859  | 47      |
>>>>>>> 080e42a9
| restrict                                               | 23864           | 25464 | 25864  | 25864 | 5       |
| unrestrict                                             | 1532            | 1532  | 1532   | 1532  | 1       |
| src/dShare.sol:dShare contract |                 |       |        |       |         |
|--------------------------------|-----------------|-------|--------|-------|---------|
| Deployment Cost                | Deployment Size |       |        |       |         |
| 2436736                        | 12616           |       |        |       |         |
| Function Name                  | min             | avg   | median | max   | # calls |
<<<<<<< HEAD
| BURNER_ROLE                    | 263             | 263   | 263    | 263   | 41      |
| DEFAULT_ADMIN_ROLE             | 263             | 263   | 263    | 263   | 2       |
| DOMAIN_SEPARATOR               | 1245            | 1245  | 1245   | 1245  | 16      |
| MINTER_ROLE                    | 306             | 306   | 306    | 306   | 105     |
| acceptDefaultAdminTransfer     | 502             | 9634  | 726    | 27676 | 3       |
| allowance                      | 2695            | 2695  | 2695   | 2695  | 1       |
| approve                        | 22343           | 23743 | 24443  | 24443 | 3       |
| balanceOf                      | 583             | 1040  | 583    | 2583  | 35      |
| beginDefaultAdminTransfer      | 26977           | 26977 | 26977  | 26977 | 1       |
| burn                           | 532             | 7306  | 4783   | 31634 | 10      |
| disclosures                    | 1011            | 1112  | 1011   | 1316  | 3       |
| grantRole                      | 25588           | 26990 | 27588  | 29588 | 144     |
| hasRole                        | 706             | 1706  | 1706   | 2706  | 2       |
| increaseAllowance              | 24512           | 24512 | 24512  | 24512 | 6       |
| isBlacklisted                  | 1708            | 4215  | 1708   | 8208  | 66      |
=======
| BURNER_ROLE                    | 263             | 263   | 263    | 263   | 44      |
| DEFAULT_ADMIN_ROLE             | 263             | 263   | 263    | 263   | 2       |
| DOMAIN_SEPARATOR               | 1245            | 1245  | 1245   | 1245  | 18      |
| MINTER_ROLE                    | 306             | 306   | 306    | 306   | 107     |
| acceptDefaultAdminTransfer     | 502             | 9634  | 726    | 27676 | 3       |
| allowance                      | 2695            | 2695  | 2695   | 2695  | 1       |
| approve                        | 22343           | 23743 | 24443  | 24443 | 3       |
| balanceOf                      | 583             | 1067  | 583    | 2583  | 33      |
| beginDefaultAdminTransfer      | 26977           | 26977 | 26977  | 26977 | 1       |
| burn                           | 532             | 7637  | 4783   | 31634 | 8       |
| disclosures                    | 1011            | 1112  | 1011   | 1316  | 3       |
| grantRole                      | 25588           | 26997 | 27588  | 29588 | 149     |
| hasRole                        | 706             | 1706  | 1706   | 2706  | 2       |
| increaseAllowance              | 24512           | 24512 | 24512  | 24512 | 6       |
| isBlacklisted                  | 1708            | 4240  | 1708   | 8208  | 62      |
>>>>>>> 080e42a9
| mint                           | 569             | 51276 | 56810  | 59147 | 25      |
| name                           | 1263            | 1961  | 1263   | 3263  | 9       |
| nonces                         | 605             | 1605  | 1605   | 2605  | 2       |
| owner                          | 460             | 1126  | 460    | 2460  | 9       |
| permit                         | 51295           | 51295 | 51295  | 51295 | 1       |
| revokeRole                     | 536             | 536   | 536    | 536   | 1       |
| setDisclosures                 | 32153           | 32153 | 32153  | 32153 | 1       |
| setName                        | 2829            | 15219 | 5629   | 52278 | 7       |
| setSplit                       | 294             | 2489  | 2648   | 4048  | 6       |
| setSymbol                      | 2807            | 15197 | 5607   | 52256 | 7       |
| setTransferRestrictor          | 8947            | 8947  | 8947   | 8947  | 1       |
| symbol                         | 1284            | 1982  | 1284   | 3284  | 9       |
| totalSupply                    | 350             | 635   | 350    | 2350  | 14      |
| transfer                       | 595             | 9325  | 2040   | 22674 | 5       |
<<<<<<< HEAD
| transferFrom                   | 21425           | 23916 | 23025  | 35143 | 10      |
=======
| transferFrom                   | 21425           | 23905 | 23025  | 35143 | 10      |
>>>>>>> 080e42a9
| transferRestrictor             | 404             | 1204  | 404    | 2404  | 5       |
| src/dividend/DividendDistribution.sol:DividendDistribution contract |                 |       |        |       |         |
|---------------------------------------------------------------------|-----------------|-------|--------|-------|---------|
| Deployment Cost                                                     | Deployment Size |       |        |       |         |
| 1517340                                                             | 7970            |       |        |       |         |
| Function Name                                                       | min             | avg   | median | max   | # calls |
| DISTRIBUTOR_ROLE                                                    | 283             | 283   | 283    | 283   | 7       |
| createDistribution                                                  | 31623           | 79811 | 95608  | 96408 | 4       |
| distribute                                                          | 988             | 20735 | 29616  | 31602 | 3       |
| distributions                                                       | 823             | 823   | 823    | 823   | 2       |
| grantRole                                                           | 27567           | 27567 | 27567  | 27567 | 4       |
| reclaimDistribution                                                 | 891             | 14265 | 12347  | 31476 | 4       |
| src/forwarder/Forwarder.sol:Forwarder contract |                 |        |        |        |         |
|------------------------------------------------|-----------------|--------|--------|--------|---------|
| Deployment Cost                                | Deployment Size |        |        |        |         |
<<<<<<< HEAD
| 2381548                                        | 12777           |        |        |        |         |
| Function Name                                  | min             | avg    | median | max    | # calls |
| DOMAIN_SEPARATOR                               | 409             | 409    | 409    | 409    | 33      |
| feeBps                                         | 2341            | 2341   | 2341   | 2341   | 1       |
| forwardFunctionCall                            | 2583            | 156768 | 51412  | 379220 | 17      |
| isSupportedModule                              | 571             | 571    | 571    | 571    | 2       |
| isTrustedOracle                                | 570             | 570    | 570    | 570    | 1       |
| multicall                                      | 47708           | 221719 | 109950 | 496864 | 16      |
| nonces                                         | 2577            | 2577   | 2577   | 2577   | 1       |
| orderSigners                                   | 535             | 535    | 535    | 535    | 1       |
| owner                                          | 2410            | 2410   | 2410   | 2410   | 1       |
| priceRecencyThreshold                          | 357             | 1357   | 1357   | 2357   | 2       |
| selfPermit                                     | 22024           | 54595  | 56524  | 59024  | 15      |
| setCancellationFee                             | 554             | 16599  | 23622  | 25622  | 3       |
| setFeeBps                                      | 575             | 19307  | 21580  | 21580  | 18      |
| setPriceRecencyThreshold                       | 587             | 2591   | 2591   | 4596   | 2       |
| setRelayer                                     | 2739            | 23233  | 24321  | 26321  | 18      |
| setSupportedModule                             | 1895            | 23034  | 24268  | 26268  | 34      |
| setTrustedOracle                               | 695             | 22966  | 24277  | 24277  | 18      |
| src/orders/LimitBuyProcessor.sol:LimitBuyProcessor contract |                 |        |        |        |         |
|-------------------------------------------------------------|-----------------|--------|--------|--------|---------|
| Deployment Cost                                             | Deployment Size |        |        |        |         |
| 3587727                                                     | 18269           |        |        |        |         |
| Function Name                                               | min             | avg    | median | max    | # calls |
| ASSETTOKEN_ROLE                                             | 307             | 307    | 307    | 307    | 2       |
| OPERATOR_ROLE                                               | 283             | 283    | 283    | 283    | 2       |
| PAYMENTTOKEN_ROLE                                           | 285             | 285    | 285    | 285    | 2       |
| fillOrder                                                   | 6389            | 6389   | 6389   | 6389   | 1       |
| getFeeRatesForOrder                                         | 3741            | 3741   | 3741   | 3741   | 2       |
| getOrderId                                                  | 616             | 616    | 616    | 616    | 2       |
| getRemainingOrder                                           | 535             | 535    | 535    | 535    | 1       |
| grantRole                                                   | 27589           | 27589  | 27589  | 27589  | 6       |
| isOrderActive                                               | 557             | 557    | 557    | 557    | 1       |
| numOpenOrders                                               | 404             | 404    | 404    | 404    | 1       |
| requestOrder                                                | 223828          | 224648 | 224648 | 225468 | 2       |
| src/orders/LimitSellProcessor.sol:LimitSellProcessor contract |                 |        |        |        |         |
|---------------------------------------------------------------|-----------------|--------|--------|--------|---------|
| Deployment Cost                                               | Deployment Size |        |        |        |         |
| 3494614                                                       | 17804           |        |        |        |         |
=======
| 2604611                                        | 13897           |        |        |        |         |
| Function Name                                  | min             | avg    | median | max    | # calls |
| DOMAIN_SEPARATOR                               | 354             | 354    | 354    | 354    | 37      |
| feeBps                                         | 2404            | 2404   | 2404   | 2404   | 1       |
| forwardFunctionCall                            | 2606            | 175438 | 63724  | 404878 | 19      |
| isTrustedOracle                                | 593             | 593    | 593    | 593    | 1       |
| multicall                                      | 49768           | 241307 | 122558 | 527553 | 18      |
| nonces                                         | 2587            | 2587   | 2587   | 2587   | 1       |
| orderSigner                                    | 544             | 544    | 544    | 544    | 2       |
| owner                                          | 2366            | 2366   | 2366   | 2366   | 1       |
| priceRecencyThreshold                          | 357             | 1357   | 1357   | 2357   | 2       |
| selfPermit                                     | 22046           | 54844  | 56546  | 59046  | 17      |
| setBuyOrderIssuer                              | 2627            | 22018  | 23834  | 23834  | 20      |
| setCancellationGasCost                         | 531             | 16583  | 23610  | 25610  | 3       |
| setDirectBuyIssuer                             | 2650            | 13253  | 13253  | 23857  | 2       |
| setFeeBps                                      | 567             | 19645  | 21697  | 21697  | 20      |
| setLimitBuyIssuer                              | 23879           | 23879  | 23879  | 23879  | 1       |
| setLimitSellProcessor                          | 23880           | 23880  | 23880  | 23880  | 1       |
| setPriceRecencyThreshold                       | 587             | 2591   | 2591   | 4596   | 2       |
| setRelayer                                     | 2761            | 23363  | 24343  | 26343  | 20      |
| setSellOrderProcessor                          | 2629            | 21819  | 23836  | 23836  | 19      |
| setTrustedOracle                               | 718             | 23110  | 24289  | 24289  | 20      |
| supportedProcessors                            | 938             | 938    | 938    | 938    | 1       |
| src/issuer/BuyOrderIssuer.sol:BuyOrderIssuer contract |                 |        |        |        |         |
|-------------------------------------------------------|-----------------|--------|--------|--------|---------|
| Deployment Cost                                       | Deployment Size |        |        |        |         |
| 3572091                                               | 18183           |        |        |        |         |
| Function Name                                         | min             | avg    | median | max    | # calls |
| ASSETTOKEN_ROLE                                       | 262             | 262    | 262    | 262    | 63      |
| FORWARDER_ROLE                                        | 285             | 285    | 285    | 285    | 33      |
| OPERATOR_ROLE                                         | 283             | 283    | 283    | 283    | 62      |
| PAYMENTTOKEN_ROLE                                     | 285             | 285    | 285    | 285    | 63      |
| cancelOrder                                           | 14316           | 21539  | 20553  | 29750  | 3       |
| cancelRequested                                       | 514             | 514    | 514    | 514    | 2       |
| escrowedBalanceOf                                     | 799             | 799    | 799    | 799    | 3       |
| fillOrder                                             | 2910            | 65692  | 49203  | 161453 | 4       |
| getFeeRatesForOrder                                   | 614             | 4627   | 3741   | 12241  | 54      |
| getInputValueForOrderValue                            | 683             | 5332   | 5332   | 9982   | 2       |
| getOrderId                                            | 638             | 638    | 638    | 638    | 17      |
| getRemainingOrder                                     | 557             | 557    | 557    | 557    | 4       |
| getTotalReceived                                      | 512             | 512    | 512    | 512    | 1       |
| grantRole                                             | 27675           | 27675  | 27675  | 27675  | 154     |
| hasRole                                               | 722             | 1952   | 2722   | 2722   | 13      |
| isOrderActive                                         | 514             | 514    | 514    | 514    | 3       |
| multicall                                             | 305658          | 318569 | 315252 | 334797 | 3       |
| numOpenOrders                                         | 360             | 360    | 360    | 360    | 4       |
| orderFees                                             | 427             | 427    | 427    | 427    | 1       |
| ordersPaused                                          | 405             | 405    | 405    | 405    | 1       |
| requestCancel                                         | 819             | 14581  | 22786  | 26786  | 7       |
| requestOrder                                          | 591             | 154579 | 221144 | 270106 | 23      |
| revokeRole                                            | 10012           | 10012  | 10012  | 10012  | 1       |
| selfPermit                                            | 56575           | 58450  | 59075  | 59075  | 4       |
| setOrderFees                                          | 7203            | 8403   | 9003   | 9003   | 3       |
| setOrdersPaused                                       | 6091            | 7957   | 8891   | 8891   | 3       |
| setTokenLockCheck                                     | 9001            | 9001   | 9001   | 9001   | 1       |
| setTreasury                                           | 2822            | 5906   | 5906   | 8991   | 2       |
| tokenLockCheck                                        | 405             | 405    | 405    | 405    | 1       |
| treasury                                              | 449             | 449    | 449    | 449    | 1       |
| src/issuer/DirectBuyIssuer.sol:DirectBuyIssuer contract |                 |        |        |        |         |
|---------------------------------------------------------|-----------------|--------|--------|--------|---------|
| Deployment Cost                                         | Deployment Size |        |        |        |         |
| 3844055                                                 | 19549           |        |        |        |         |
| Function Name                                           | min             | avg    | median | max    | # calls |
| ASSETTOKEN_ROLE                                         | 262             | 262    | 262    | 262    | 5       |
| OPERATOR_ROLE                                           | 305             | 305    | 305    | 305    | 5       |
| PAYMENTTOKEN_ROLE                                       | 263             | 263    | 263    | 263    | 5       |
| cancelOrder                                             | 6669            | 18258  | 18258  | 29847  | 2       |
| fillOrder                                               | 4743            | 70882  | 70882  | 137021 | 2       |
| getFeeRatesForOrder                                     | 3741            | 3741   | 3741   | 3741   | 5       |
| getOrderEscrow                                          | 552             | 552    | 552    | 552    | 1       |
| getOrderId                                              | 638             | 638    | 638    | 638    | 3       |
| grantRole                                               | 27675           | 27675  | 27675  | 27675  | 15      |
| requestOrder                                            | 247468          | 247873 | 247828 | 248122 | 5       |
| returnEscrow                                            | 25272           | 25272  | 25272  | 25272  | 1       |
| takeEscrow                                              | 5163            | 27434  | 34739  | 34739  | 5       |
| src/issuer/LimitBuyIssuer.sol:LimitBuyIssuer contract |                 |        |        |        |         |
|-------------------------------------------------------|-----------------|--------|--------|--------|---------|
| Deployment Cost                                       | Deployment Size |        |        |        |         |
| 3626776                                               | 18464           |        |        |        |         |
| Function Name                                         | min             | avg    | median | max    | # calls |
| ASSETTOKEN_ROLE                                       | 262             | 262    | 262    | 262    | 2       |
| OPERATOR_ROLE                                         | 283             | 283    | 283    | 283    | 2       |
| PAYMENTTOKEN_ROLE                                     | 285             | 285    | 285    | 285    | 2       |
| fillOrder                                             | 157160          | 157160 | 157160 | 157160 | 1       |
| getFeeRatesForOrder                                   | 3741            | 3741   | 3741   | 3741   | 2       |
| getOrderId                                            | 638             | 638    | 638    | 638    | 2       |
| getRemainingOrder                                     | 557             | 557    | 557    | 557    | 2       |
| getTotalReceived                                      | 512             | 512    | 512    | 512    | 1       |
| grantRole                                             | 27675           | 27675  | 27675  | 27675  | 6       |
| isOrderActive                                         | 514             | 514    | 514    | 514    | 1       |
| numOpenOrders                                         | 360             | 360    | 360    | 360    | 1       |
| requestOrder                                          | 223914          | 224914 | 224914 | 225914 | 2       |
| src/issuer/LimitSellProcessor.sol:LimitSellProcessor contract |                 |        |        |        |         |
|---------------------------------------------------------------|-----------------|--------|--------|--------|---------|
| Deployment Cost                                               | Deployment Size |        |        |        |         |
| 3532062                                                       | 17991           |        |        |        |         |
>>>>>>> 080e42a9
| Function Name                                                 | min             | avg    | median | max    | # calls |
| ASSETTOKEN_ROLE                                               | 307             | 307    | 307    | 307    | 2       |
| OPERATOR_ROLE                                                 | 283             | 283    | 283    | 283    | 2       |
| PAYMENTTOKEN_ROLE                                             | 285             | 285    | 285    | 285    | 2       |
<<<<<<< HEAD
| fillOrder                                                     | 113098          | 113098 | 113098 | 113098 | 1       |
| getOrderId                                                    | 616             | 616    | 616    | 616    | 2       |
| getRemainingOrder                                             | 513             | 513    | 513    | 513    | 2       |
| getTotalReceived                                              | 535             | 535    | 535    | 535    | 1       |
| grantRole                                                     | 27567           | 27567  | 27567  | 27567  | 6       |
| isOrderActive                                                 | 535             | 535    | 535    | 535    | 1       |
| numOpenOrders                                                 | 404             | 404    | 404    | 404    | 1       |
| requestOrder                                                  | 220353          | 221353 | 221353 | 222353 | 2       |
| src/orders/MarketBuyProcessor.sol:MarketBuyProcessor contract |                 |        |        |        |         |
|---------------------------------------------------------------|-----------------|--------|--------|--------|---------|
| Deployment Cost                                               | Deployment Size |        |        |        |         |
| 3533042                                                       | 17988           |        |        |        |         |
| Function Name                                                 | min             | avg    | median | max    | # calls |
| ASSETTOKEN_ROLE                                               | 307             | 307    | 307    | 307    | 60      |
| OPERATOR_ROLE                                                 | 283             | 283    | 283    | 283    | 59      |
| PAYMENTTOKEN_ROLE                                             | 285             | 285    | 285    | 285    | 60      |
| cancelOrder                                                   | 20510           | 23915  | 23915  | 27320  | 2       |
| cancelRequested                                               | 556             | 556    | 556    | 556    | 2       |
| escrowedBalanceOf                                             | 799             | 799    | 799    | 799    | 4       |
| fillOrder                                                     | 5260            | 103666 | 124798 | 159808 | 4       |
| getFeeRatesForOrder                                           | 614             | 4513   | 3741   | 12241  | 51      |
| getInputValueForOrderValue                                    | 683             | 5332   | 5332   | 9982   | 2       |
| getOrderId                                                    | 616             | 616    | 616    | 616    | 16      |
| getRemainingOrder                                             | 535             | 535    | 535    | 535    | 5       |
| getTotalReceived                                              | 557             | 557    | 557    | 557    | 2       |
| grantRole                                                     | 27589           | 27589  | 27589  | 27589  | 129     |
| isOrderActive                                                 | 557             | 557    | 557    | 557    | 3       |
| multicall                                                     | 305572          | 318385 | 314872 | 334711 | 3       |
| numOpenOrders                                                 | 404             | 404    | 404    | 404    | 4       |
| orderFees                                                     | 427             | 427    | 427    | 427    | 1       |
| ordersPaused                                                  | 405             | 405    | 405    | 405    | 1       |
| requestCancel                                                 | 819             | 14581  | 22786  | 26786  | 7       |
| requestOrder                                                  | 591             | 154306 | 221058 | 270020 | 22      |
| selfPermit                                                    | 56575           | 58450  | 59075  | 59075  | 4       |
| setOrderFees                                                  | 7168            | 8362   | 8960   | 8960   | 3       |
| setOrdersPaused                                               | 6026            | 7892   | 8826   | 8826   | 3       |
| setTokenLockCheck                                             | 8958            | 8958   | 8958   | 8958   | 1       |
| setTreasury                                                   | 2779            | 5863   | 5863   | 8948   | 2       |
| tokenLockCheck                                                | 405             | 405    | 405    | 405    | 1       |
| treasury                                                      | 427             | 427    | 427    | 427    | 1       |
| src/orders/MarketBuyUnlockedProcessor.sol:MarketBuyUnlockedProcessor contract |                 |        |        |        |         |
|-------------------------------------------------------------------------------|-----------------|--------|--------|--------|---------|
| Deployment Cost                                                               | Deployment Size |        |        |        |         |
| 3805006                                                                       | 19354           |        |        |        |         |
| Function Name                                                                 | min             | avg    | median | max    | # calls |
| ASSETTOKEN_ROLE                                                               | 307             | 307    | 307    | 307    | 5       |
| OPERATOR_ROLE                                                                 | 305             | 305    | 305    | 305    | 5       |
| PAYMENTTOKEN_ROLE                                                             | 263             | 263    | 263    | 263    | 5       |
| cancelOrder                                                                   | 6635            | 17247  | 17247  | 27859  | 2       |
| fillOrder                                                                     | 4373            | 70315  | 70315  | 136258 | 2       |
| getFeeRatesForOrder                                                           | 3741            | 3741   | 3741   | 3741   | 5       |
| getOrderEscrow                                                                | 552             | 552    | 552    | 552    | 1       |
| getOrderId                                                                    | 616             | 616    | 616    | 616    | 3       |
| grantRole                                                                     | 27589           | 27589  | 27589  | 27589  | 15      |
| requestOrder                                                                  | 247382          | 247584 | 247382 | 248036 | 5       |
| returnEscrow                                                                  | 25237           | 25237  | 25237  | 25237  | 1       |
| takeEscrow                                                                    | 5120            | 27393  | 34696  | 34696  | 5       |
| src/orders/MarketSellProcessor.sol:MarketSellProcessor contract |                 |        |        |        |         |
|-----------------------------------------------------------------|-----------------|--------|--------|--------|---------|
| Deployment Cost                                                 | Deployment Size |        |        |        |         |
| 3441730                                                         | 17532           |        |        |        |         |
| Function Name                                                   | min             | avg    | median | max    | # calls |
| ASSETTOKEN_ROLE                                                 | 307             | 307    | 307    | 307    | 4       |
| OPERATOR_ROLE                                                   | 283             | 283    | 283    | 283    | 4       |
| PAYMENTTOKEN_ROLE                                               | 285             | 285    | 285    | 285    | 4       |
| cancelOrder                                                     | 28368           | 28368  | 28368  | 28368  | 1       |
| escrowedBalanceOf                                               | 777             | 777    | 777    | 777    | 3       |
| fillOrder                                                       | 6389            | 69954  | 77114  | 119201 | 4       |
| getFeeRatesForOrder                                             | 3741            | 3741   | 3741   | 3741   | 4       |
| getOrderId                                                      | 616             | 616    | 616    | 616    | 5       |
| getRemainingOrder                                               | 513             | 513    | 513    | 513    | 4       |
| getTotalReceived                                                | 535             | 535    | 535    | 535    | 2       |
| grantRole                                                       | 27567           | 27567  | 27567  | 27567  | 60      |
| isOrderActive                                                   | 535             | 535    | 535    | 535    | 2       |
| numOpenOrders                                                   | 404             | 404    | 404    | 404    | 4       |
| requestOrder                                                    | 220083          | 221655 | 222083 | 222083 | 5       |
| src/orders/OrderFees.sol:OrderFees contract |                 |      |        |      |         |
=======
| fillOrder                                                     | 2910            | 2910   | 2910   | 2910   | 1       |
| getOrderId                                                    | 616             | 616    | 616    | 616    | 2       |
| getRemainingOrder                                             | 535             | 535    | 535    | 535    | 1       |
| grantRole                                                     | 27653           | 27653  | 27653  | 27653  | 6       |
| isOrderActive                                                 | 557             | 557    | 557    | 557    | 1       |
| numOpenOrders                                                 | 404             | 404    | 404    | 404    | 1       |
| requestOrder                                                  | 220435          | 221435 | 221435 | 222435 | 2       |
| src/issuer/OrderFees.sol:OrderFees contract |                 |      |        |      |         |
|---------------------------------------------|-----------------|------|--------|------|---------|
| Deployment Cost                             | Deployment Size |      |        |      |         |
| 308804                                      | 1818            |      |        |      |         |
| Function Name                               | min             | avg  | median | max  | # calls |
| perOrderFee                                 | 320             | 952  | 320    | 2320 | 98      |
| percentageFeeRate                           | 352             | 352  | 352    | 352  | 99      |
| setFees                                     | 7007            | 8007 | 8007   | 9007 | 2       |
| src/issuer/SellOrderProcessor.sol:SellOrderProcessor contract |                 |        |        |        |         |
|---------------------------------------------------------------|-----------------|--------|--------|--------|---------|
| Deployment Cost                                               | Deployment Size |        |        |        |         |
| 3479170                                                       | 17719           |        |        |        |         |
| Function Name                                                 | min             | avg    | median | max    | # calls |
| ASSETTOKEN_ROLE                                               | 307             | 307    | 307    | 307    | 4       |
| FORWARDER_ROLE                                                | 263             | 263    | 263    | 263    | 18      |
| OPERATOR_ROLE                                                 | 283             | 283    | 283    | 283    | 4       |
| PAYMENTTOKEN_ROLE                                             | 285             | 285    | 285    | 285    | 4       |
| cancelOrder                                                   | 30272           | 30272  | 30272  | 30272  | 1       |
| escrowedBalanceOf                                             | 777             | 777    | 777    | 777    | 3       |
| fillOrder                                                     | 6432            | 66914  | 81404  | 112906 | 3       |
| getFeeRatesForOrder                                           | 3741            | 3741   | 3741   | 3741   | 4       |
| getOrderId                                                    | 616             | 616    | 616    | 616    | 5       |
| getRemainingOrder                                             | 535             | 535    | 535    | 535    | 3       |
| getTotalReceived                                              | 557             | 557    | 557    | 557    | 1       |
| grantRole                                                     | 27653           | 27653  | 27653  | 27653  | 80      |
| hasRole                                                       | 2722            | 2722   | 2722   | 2722   | 1       |
| isOrderActive                                                 | 557             | 557    | 557    | 557    | 2       |
| numOpenOrders                                                 | 404             | 404    | 404    | 404    | 3       |
| requestOrder                                                  | 220165          | 225689 | 222165 | 241927 | 5       |
| test/OrderFees.t.sol:OrderFeesTest contract |                 |      |        |      |         |
>>>>>>> 080e42a9
|---------------------------------------------|-----------------|------|--------|------|---------|
| Deployment Cost                             | Deployment Size |      |        |      |         |
| 308804                                      | 1818            |      |        |      |         |
| Function Name                               | min             | avg  | median | max  | # calls |
| perOrderFee                                 | 320             | 972  | 320    | 2320 | 92      |
| percentageFeeRate                           | 352             | 352  | 352    | 352  | 93      |
| setFees                                     | 2584            | 4795 | 4795   | 7007 | 2       |
| test/utils/SigMeta.sol:SigMeta contract |                 |      |        |      |         |
|-----------------------------------------|-----------------|------|--------|------|---------|
| Deployment Cost                         | Deployment Size |      |        |      |         |
| 291289                                  | 1592            |      |        |      |         |
| Function Name                           | min             | avg  | median | max  | # calls |
| getHashToSign                           | 3500            | 3549 | 3563   | 3563 | 19      |
| test/utils/SigPrice.sol:SigPrice contract |                 |      |        |      |         |
|-------------------------------------------|-----------------|------|--------|------|---------|
| Deployment Cost                           | Deployment Size |      |        |      |         |
| 169772                                    | 985             |      |        |      |         |
| Function Name                             | min             | avg  | median | max  | # calls |
| getTypedDataHashForPriceAttestation       | 1559            | 1559 | 1559   | 1559 | 15      |
| test/utils/SigUtils.sol:SigUtils contract |                 |      |        |      |         |
|-------------------------------------------|-----------------|------|--------|------|---------|
| Deployment Cost                           | Deployment Size |      |        |      |         |
| 147808                                    | 754             |      |        |      |         |
| Function Name                             | min             | avg  | median | max  | # calls |
| getTypedDataHash                          | 1265            | 2901 | 3265   | 3265 | 22      |
| test/utils/mocks/MockToken.sol:MockToken contract |                 |       |        |       |         |
|---------------------------------------------------|-----------------|-------|--------|-------|---------|
| Deployment Cost                                   | Deployment Size |       |        |       |         |
| 757215                                            | 3969            |       |        |       |         |
| Function Name                                     | min             | avg   | median | max   | # calls |
<<<<<<< HEAD
| DOMAIN_SEPARATOR                                  | 1222            | 1222  | 1222   | 1222  | 43      |
| allowance                                         | 679             | 2393  | 2679   | 2679  | 7       |
| approve                                           | 22326           | 22326 | 22326  | 22326 | 6       |
| balanceOf                                         | 577             | 1050  | 577    | 2577  | 76      |
| blackList                                         | 22519           | 22519 | 22519  | 22519 | 1       |
| blacklist                                         | 22540           | 22540 | 22540  | 22540 | 2       |
| decimals                                          | 379             | 926   | 379    | 2379  | 106     |
=======
| DOMAIN_SEPARATOR                                  | 1222            | 1222  | 1222   | 1222  | 45      |
| allowance                                         | 679             | 2429  | 2679   | 2679  | 8       |
| approve                                           | 22326           | 22326 | 22326  | 22326 | 7       |
| balanceOf                                         | 577             | 1047  | 577    | 2577  | 85      |
| blackList                                         | 22519           | 22519 | 22519  | 22519 | 1       |
| blacklist                                         | 22540           | 22540 | 22540  | 22540 | 2       |
| decimals                                          | 379             | 914   | 379    | 2379  | 112     |
>>>>>>> 080e42a9
| increaseAllowance                                 | 24571           | 24571 | 24571  | 24571 | 20      |
| isBlackListed                                     | 608             | 1608  | 1608   | 2608  | 2       |
| isBlacklisted                                     | 607             | 1800  | 2607   | 2607  | 62      |
| mint                                              | 46604           | 46604 | 46604  | 46604 | 23      |
<<<<<<< HEAD
| nonces                                            | 599             | 1571  | 599    | 2599  | 37      |
| permit                                            | 14239           | 49072 | 51239  | 51239 | 18      |
| transfer                                          | 2332            | 19957 | 22815  | 24815 | 22      |
| transferFrom                                      | 2740            | 18492 | 20260  | 29986 | 38      |
=======
| nonces                                            | 599             | 1574  | 599    | 2599  | 41      |
| permit                                            | 14239           | 49289 | 51239  | 51239 | 20      |
| transfer                                          | 2332            | 20604 | 22815  | 24815 | 19      |
| transferFrom                                      | 2740            | 21762 | 20260  | 29986 | 39      |
>>>>>>> 080e42a9
<|MERGE_RESOLUTION|>--- conflicted
+++ resolved
@@ -33,13 +33,8 @@
 | Deployment Cost                                        | Deployment Size |       |        |       |         |
 | 295565                                                 | 1609            |       |        |       |         |
 | Function Name                                          | min             | avg   | median | max   | # calls |
-<<<<<<< HEAD
-| isBlacklisted                                          | 597             | 1508  | 597    | 2597  | 68      |
-| requireNotRestricted                                   | 692             | 2935  | 2859   | 4859  | 49      |
-=======
 | isBlacklisted                                          | 597             | 1503  | 597    | 2597  | 64      |
-| requireNotRestricted                                   | 692             | 3023  | 2859   | 4859  | 47      |
->>>>>>> 080e42a9
+| requireNotRestricted                                   | 692             | 2933  | 2859   | 4859  | 50      |
 | restrict                                               | 23864           | 25464 | 25864  | 25864 | 5       |
 | unrestrict                                             | 1532            | 1532  | 1532   | 1532  | 1       |
 | src/dShare.sol:dShare contract |                 |       |        |       |         |
@@ -47,23 +42,6 @@
 | Deployment Cost                | Deployment Size |       |        |       |         |
 | 2436736                        | 12616           |       |        |       |         |
 | Function Name                  | min             | avg   | median | max   | # calls |
-<<<<<<< HEAD
-| BURNER_ROLE                    | 263             | 263   | 263    | 263   | 41      |
-| DEFAULT_ADMIN_ROLE             | 263             | 263   | 263    | 263   | 2       |
-| DOMAIN_SEPARATOR               | 1245            | 1245  | 1245   | 1245  | 16      |
-| MINTER_ROLE                    | 306             | 306   | 306    | 306   | 105     |
-| acceptDefaultAdminTransfer     | 502             | 9634  | 726    | 27676 | 3       |
-| allowance                      | 2695            | 2695  | 2695   | 2695  | 1       |
-| approve                        | 22343           | 23743 | 24443  | 24443 | 3       |
-| balanceOf                      | 583             | 1040  | 583    | 2583  | 35      |
-| beginDefaultAdminTransfer      | 26977           | 26977 | 26977  | 26977 | 1       |
-| burn                           | 532             | 7306  | 4783   | 31634 | 10      |
-| disclosures                    | 1011            | 1112  | 1011   | 1316  | 3       |
-| grantRole                      | 25588           | 26990 | 27588  | 29588 | 144     |
-| hasRole                        | 706             | 1706  | 1706   | 2706  | 2       |
-| increaseAllowance              | 24512           | 24512 | 24512  | 24512 | 6       |
-| isBlacklisted                  | 1708            | 4215  | 1708   | 8208  | 66      |
-=======
 | BURNER_ROLE                    | 263             | 263   | 263    | 263   | 44      |
 | DEFAULT_ADMIN_ROLE             | 263             | 263   | 263    | 263   | 2       |
 | DOMAIN_SEPARATOR               | 1245            | 1245  | 1245   | 1245  | 18      |
@@ -71,16 +49,15 @@
 | acceptDefaultAdminTransfer     | 502             | 9634  | 726    | 27676 | 3       |
 | allowance                      | 2695            | 2695  | 2695   | 2695  | 1       |
 | approve                        | 22343           | 23743 | 24443  | 24443 | 3       |
-| balanceOf                      | 583             | 1067  | 583    | 2583  | 33      |
+| balanceOf                      | 583             | 1069  | 583    | 2583  | 37      |
 | beginDefaultAdminTransfer      | 26977           | 26977 | 26977  | 26977 | 1       |
-| burn                           | 532             | 7637  | 4783   | 31634 | 8       |
+| burn                           | 532             | 7306  | 4783   | 31634 | 10      |
 | disclosures                    | 1011            | 1112  | 1011   | 1316  | 3       |
 | grantRole                      | 25588           | 26997 | 27588  | 29588 | 149     |
 | hasRole                        | 706             | 1706  | 1706   | 2706  | 2       |
 | increaseAllowance              | 24512           | 24512 | 24512  | 24512 | 6       |
 | isBlacklisted                  | 1708            | 4240  | 1708   | 8208  | 62      |
->>>>>>> 080e42a9
-| mint                           | 569             | 51276 | 56810  | 59147 | 25      |
+| mint                           | 569             | 51252 | 56810  | 59147 | 26      |
 | name                           | 1263            | 1961  | 1263   | 3263  | 9       |
 | nonces                         | 605             | 1605  | 1605   | 2605  | 2       |
 | owner                          | 460             | 1126  | 460    | 2460  | 9       |
@@ -94,11 +71,7 @@
 | symbol                         | 1284            | 1982  | 1284   | 3284  | 9       |
 | totalSupply                    | 350             | 635   | 350    | 2350  | 14      |
 | transfer                       | 595             | 9325  | 2040   | 22674 | 5       |
-<<<<<<< HEAD
 | transferFrom                   | 21425           | 23916 | 23025  | 35143 | 10      |
-=======
-| transferFrom                   | 21425           | 23905 | 23025  | 35143 | 10      |
->>>>>>> 080e42a9
 | transferRestrictor             | 404             | 1204  | 404    | 2404  | 5       |
 | src/dividend/DividendDistribution.sol:DividendDistribution contract |                 |       |        |       |         |
 |---------------------------------------------------------------------|-----------------|-------|--------|-------|---------|
@@ -114,271 +87,138 @@
 | src/forwarder/Forwarder.sol:Forwarder contract |                 |        |        |        |         |
 |------------------------------------------------|-----------------|--------|--------|--------|---------|
 | Deployment Cost                                | Deployment Size |        |        |        |         |
-<<<<<<< HEAD
-| 2381548                                        | 12777           |        |        |        |         |
+| 2492484                                        | 13337           |        |        |        |         |
 | Function Name                                  | min             | avg    | median | max    | # calls |
-| DOMAIN_SEPARATOR                               | 409             | 409    | 409    | 409    | 33      |
-| feeBps                                         | 2341            | 2341   | 2341   | 2341   | 1       |
-| forwardFunctionCall                            | 2583            | 156768 | 51412  | 379220 | 17      |
-| isSupportedModule                              | 571             | 571    | 571    | 571    | 2       |
-| isTrustedOracle                                | 570             | 570    | 570    | 570    | 1       |
-| multicall                                      | 47708           | 221719 | 109950 | 496864 | 16      |
-| nonces                                         | 2577            | 2577   | 2577   | 2577   | 1       |
-| orderSigners                                   | 535             | 535    | 535    | 535    | 1       |
-| owner                                          | 2410            | 2410   | 2410   | 2410   | 1       |
-| priceRecencyThreshold                          | 357             | 1357   | 1357   | 2357   | 2       |
-| selfPermit                                     | 22024           | 54595  | 56524  | 59024  | 15      |
-| setCancellationFee                             | 554             | 16599  | 23622  | 25622  | 3       |
-| setFeeBps                                      | 575             | 19307  | 21580  | 21580  | 18      |
-| setPriceRecencyThreshold                       | 587             | 2591   | 2591   | 4596   | 2       |
-| setRelayer                                     | 2739            | 23233  | 24321  | 26321  | 18      |
-| setSupportedModule                             | 1895            | 23034  | 24268  | 26268  | 34      |
-| setTrustedOracle                               | 695             | 22966  | 24277  | 24277  | 18      |
+| DOMAIN_SEPARATOR                               | 376             | 376    | 376    | 376    | 37      |
+| feeBps                                         | 2359            | 2359   | 2359   | 2359   | 1       |
+| forwardFunctionCall                            | 2561            | 172838 | 58039  | 403396 | 19      |
+| isSupportedModule                              | 615             | 615    | 615    | 615    | 2       |
+| isTrustedOracle                                | 615             | 615    | 615    | 615    | 1       |
+| multicall                                      | 49863           | 238511 | 118224 | 521032 | 18      |
+| nonces                                         | 2609            | 2609   | 2609   | 2609   | 1       |
+| orderSigner                                    | 566             | 566    | 566    | 566    | 2       |
+| owner                                          | 2388            | 2388   | 2388   | 2388   | 1       |
+| priceRecencyThreshold                          | 379             | 1379   | 1379   | 2379   | 2       |
+| selfPermit                                     | 22046           | 54844  | 56546  | 59046  | 17      |
+| setCancellationGasCost                         | 553             | 16605  | 23632  | 25632  | 3       |
+| setFeeBps                                      | 567             | 19645  | 21697  | 21697  | 20      |
+| setPriceRecencyThreshold                       | 609             | 2613   | 2613   | 4618   | 2       |
+| setRelayer                                     | 2694            | 23296  | 24276  | 26276  | 20      |
+| setSupportedModule                             | 1912            | 23186  | 24290  | 26290  | 38      |
+| setTrustedOracle                               | 740             | 23142  | 24322  | 24322  | 20      |
 | src/orders/LimitBuyProcessor.sol:LimitBuyProcessor contract |                 |        |        |        |         |
 |-------------------------------------------------------------|-----------------|--------|--------|--------|---------|
 | Deployment Cost                                             | Deployment Size |        |        |        |         |
-| 3587727                                                     | 18269           |        |        |        |         |
+| 3626776                                                     | 18464           |        |        |        |         |
 | Function Name                                               | min             | avg    | median | max    | # calls |
-| ASSETTOKEN_ROLE                                             | 307             | 307    | 307    | 307    | 2       |
+| ASSETTOKEN_ROLE                                             | 262             | 262    | 262    | 262    | 2       |
 | OPERATOR_ROLE                                               | 283             | 283    | 283    | 283    | 2       |
 | PAYMENTTOKEN_ROLE                                           | 285             | 285    | 285    | 285    | 2       |
-| fillOrder                                                   | 6389            | 6389   | 6389   | 6389   | 1       |
+| fillOrder                                                   | 156146          | 156146 | 156146 | 156146 | 1       |
 | getFeeRatesForOrder                                         | 3741            | 3741   | 3741   | 3741   | 2       |
-| getOrderId                                                  | 616             | 616    | 616    | 616    | 2       |
-| getRemainingOrder                                           | 535             | 535    | 535    | 535    | 1       |
-| grantRole                                                   | 27589           | 27589  | 27589  | 27589  | 6       |
-| isOrderActive                                               | 557             | 557    | 557    | 557    | 1       |
-| numOpenOrders                                               | 404             | 404    | 404    | 404    | 1       |
-| requestOrder                                                | 223828          | 224648 | 224648 | 225468 | 2       |
+| getOrderId                                                  | 638             | 638    | 638    | 638    | 2       |
+| getRemainingOrder                                           | 557             | 557    | 557    | 557    | 2       |
+| getTotalReceived                                            | 512             | 512    | 512    | 512    | 1       |
+| grantRole                                                   | 27675           | 27675  | 27675  | 27675  | 6       |
+| isOrderActive                                               | 514             | 514    | 514    | 514    | 1       |
+| numOpenOrders                                               | 360             | 360    | 360    | 360    | 1       |
+| requestOrder                                                | 223914          | 224734 | 224734 | 225554 | 2       |
 | src/orders/LimitSellProcessor.sol:LimitSellProcessor contract |                 |        |        |        |         |
 |---------------------------------------------------------------|-----------------|--------|--------|--------|---------|
 | Deployment Cost                                               | Deployment Size |        |        |        |         |
-| 3494614                                                       | 17804           |        |        |        |         |
-=======
-| 2604611                                        | 13897           |        |        |        |         |
-| Function Name                                  | min             | avg    | median | max    | # calls |
-| DOMAIN_SEPARATOR                               | 354             | 354    | 354    | 354    | 37      |
-| feeBps                                         | 2404            | 2404   | 2404   | 2404   | 1       |
-| forwardFunctionCall                            | 2606            | 175438 | 63724  | 404878 | 19      |
-| isTrustedOracle                                | 593             | 593    | 593    | 593    | 1       |
-| multicall                                      | 49768           | 241307 | 122558 | 527553 | 18      |
-| nonces                                         | 2587            | 2587   | 2587   | 2587   | 1       |
-| orderSigner                                    | 544             | 544    | 544    | 544    | 2       |
-| owner                                          | 2366            | 2366   | 2366   | 2366   | 1       |
-| priceRecencyThreshold                          | 357             | 1357   | 1357   | 2357   | 2       |
-| selfPermit                                     | 22046           | 54844  | 56546  | 59046  | 17      |
-| setBuyOrderIssuer                              | 2627            | 22018  | 23834  | 23834  | 20      |
-| setCancellationGasCost                         | 531             | 16583  | 23610  | 25610  | 3       |
-| setDirectBuyIssuer                             | 2650            | 13253  | 13253  | 23857  | 2       |
-| setFeeBps                                      | 567             | 19645  | 21697  | 21697  | 20      |
-| setLimitBuyIssuer                              | 23879           | 23879  | 23879  | 23879  | 1       |
-| setLimitSellProcessor                          | 23880           | 23880  | 23880  | 23880  | 1       |
-| setPriceRecencyThreshold                       | 587             | 2591   | 2591   | 4596   | 2       |
-| setRelayer                                     | 2761            | 23363  | 24343  | 26343  | 20      |
-| setSellOrderProcessor                          | 2629            | 21819  | 23836  | 23836  | 19      |
-| setTrustedOracle                               | 718             | 23110  | 24289  | 24289  | 20      |
-| supportedProcessors                            | 938             | 938    | 938    | 938    | 1       |
-| src/issuer/BuyOrderIssuer.sol:BuyOrderIssuer contract |                 |        |        |        |         |
-|-------------------------------------------------------|-----------------|--------|--------|--------|---------|
-| Deployment Cost                                       | Deployment Size |        |        |        |         |
-| 3572091                                               | 18183           |        |        |        |         |
-| Function Name                                         | min             | avg    | median | max    | # calls |
-| ASSETTOKEN_ROLE                                       | 262             | 262    | 262    | 262    | 63      |
-| FORWARDER_ROLE                                        | 285             | 285    | 285    | 285    | 33      |
-| OPERATOR_ROLE                                         | 283             | 283    | 283    | 283    | 62      |
-| PAYMENTTOKEN_ROLE                                     | 285             | 285    | 285    | 285    | 63      |
-| cancelOrder                                           | 14316           | 21539  | 20553  | 29750  | 3       |
-| cancelRequested                                       | 514             | 514    | 514    | 514    | 2       |
-| escrowedBalanceOf                                     | 799             | 799    | 799    | 799    | 3       |
-| fillOrder                                             | 2910            | 65692  | 49203  | 161453 | 4       |
-| getFeeRatesForOrder                                   | 614             | 4627   | 3741   | 12241  | 54      |
-| getInputValueForOrderValue                            | 683             | 5332   | 5332   | 9982   | 2       |
-| getOrderId                                            | 638             | 638    | 638    | 638    | 17      |
-| getRemainingOrder                                     | 557             | 557    | 557    | 557    | 4       |
-| getTotalReceived                                      | 512             | 512    | 512    | 512    | 1       |
-| grantRole                                             | 27675           | 27675  | 27675  | 27675  | 154     |
-| hasRole                                               | 722             | 1952   | 2722   | 2722   | 13      |
-| isOrderActive                                         | 514             | 514    | 514    | 514    | 3       |
-| multicall                                             | 305658          | 318569 | 315252 | 334797 | 3       |
-| numOpenOrders                                         | 360             | 360    | 360    | 360    | 4       |
-| orderFees                                             | 427             | 427    | 427    | 427    | 1       |
-| ordersPaused                                          | 405             | 405    | 405    | 405    | 1       |
-| requestCancel                                         | 819             | 14581  | 22786  | 26786  | 7       |
-| requestOrder                                          | 591             | 154579 | 221144 | 270106 | 23      |
-| revokeRole                                            | 10012           | 10012  | 10012  | 10012  | 1       |
-| selfPermit                                            | 56575           | 58450  | 59075  | 59075  | 4       |
-| setOrderFees                                          | 7203            | 8403   | 9003   | 9003   | 3       |
-| setOrdersPaused                                       | 6091            | 7957   | 8891   | 8891   | 3       |
-| setTokenLockCheck                                     | 9001            | 9001   | 9001   | 9001   | 1       |
-| setTreasury                                           | 2822            | 5906   | 5906   | 8991   | 2       |
-| tokenLockCheck                                        | 405             | 405    | 405    | 405    | 1       |
-| treasury                                              | 449             | 449    | 449    | 449    | 1       |
-| src/issuer/DirectBuyIssuer.sol:DirectBuyIssuer contract |                 |        |        |        |         |
-|---------------------------------------------------------|-----------------|--------|--------|--------|---------|
-| Deployment Cost                                         | Deployment Size |        |        |        |         |
-| 3844055                                                 | 19549           |        |        |        |         |
-| Function Name                                           | min             | avg    | median | max    | # calls |
-| ASSETTOKEN_ROLE                                         | 262             | 262    | 262    | 262    | 5       |
-| OPERATOR_ROLE                                           | 305             | 305    | 305    | 305    | 5       |
-| PAYMENTTOKEN_ROLE                                       | 263             | 263    | 263    | 263    | 5       |
-| cancelOrder                                             | 6669            | 18258  | 18258  | 29847  | 2       |
-| fillOrder                                               | 4743            | 70882  | 70882  | 137021 | 2       |
-| getFeeRatesForOrder                                     | 3741            | 3741   | 3741   | 3741   | 5       |
-| getOrderEscrow                                          | 552             | 552    | 552    | 552    | 1       |
-| getOrderId                                              | 638             | 638    | 638    | 638    | 3       |
-| grantRole                                               | 27675           | 27675  | 27675  | 27675  | 15      |
-| requestOrder                                            | 247468          | 247873 | 247828 | 248122 | 5       |
-| returnEscrow                                            | 25272           | 25272  | 25272  | 25272  | 1       |
-| takeEscrow                                              | 5163            | 27434  | 34739  | 34739  | 5       |
-| src/issuer/LimitBuyIssuer.sol:LimitBuyIssuer contract |                 |        |        |        |         |
-|-------------------------------------------------------|-----------------|--------|--------|--------|---------|
-| Deployment Cost                                       | Deployment Size |        |        |        |         |
-| 3626776                                               | 18464           |        |        |        |         |
-| Function Name                                         | min             | avg    | median | max    | # calls |
-| ASSETTOKEN_ROLE                                       | 262             | 262    | 262    | 262    | 2       |
-| OPERATOR_ROLE                                         | 283             | 283    | 283    | 283    | 2       |
-| PAYMENTTOKEN_ROLE                                     | 285             | 285    | 285    | 285    | 2       |
-| fillOrder                                             | 157160          | 157160 | 157160 | 157160 | 1       |
-| getFeeRatesForOrder                                   | 3741            | 3741   | 3741   | 3741   | 2       |
-| getOrderId                                            | 638             | 638    | 638    | 638    | 2       |
-| getRemainingOrder                                     | 557             | 557    | 557    | 557    | 2       |
-| getTotalReceived                                      | 512             | 512    | 512    | 512    | 1       |
-| grantRole                                             | 27675           | 27675  | 27675  | 27675  | 6       |
-| isOrderActive                                         | 514             | 514    | 514    | 514    | 1       |
-| numOpenOrders                                         | 360             | 360    | 360    | 360    | 1       |
-| requestOrder                                          | 223914          | 224914 | 224914 | 225914 | 2       |
-| src/issuer/LimitSellProcessor.sol:LimitSellProcessor contract |                 |        |        |        |         |
-|---------------------------------------------------------------|-----------------|--------|--------|--------|---------|
-| Deployment Cost                                               | Deployment Size |        |        |        |         |
 | 3532062                                                       | 17991           |        |        |        |         |
->>>>>>> 080e42a9
 | Function Name                                                 | min             | avg    | median | max    | # calls |
 | ASSETTOKEN_ROLE                                               | 307             | 307    | 307    | 307    | 2       |
 | OPERATOR_ROLE                                                 | 283             | 283    | 283    | 283    | 2       |
 | PAYMENTTOKEN_ROLE                                             | 285             | 285    | 285    | 285    | 2       |
-<<<<<<< HEAD
-| fillOrder                                                     | 113098          | 113098 | 113098 | 113098 | 1       |
+| fillOrder                                                     | 91503           | 91503  | 91503  | 91503  | 1       |
 | getOrderId                                                    | 616             | 616    | 616    | 616    | 2       |
-| getRemainingOrder                                             | 513             | 513    | 513    | 513    | 2       |
-| getTotalReceived                                              | 535             | 535    | 535    | 535    | 1       |
-| grantRole                                                     | 27567           | 27567  | 27567  | 27567  | 6       |
-| isOrderActive                                                 | 535             | 535    | 535    | 535    | 1       |
-| numOpenOrders                                                 | 404             | 404    | 404    | 404    | 1       |
-| requestOrder                                                  | 220353          | 221353 | 221353 | 222353 | 2       |
-| src/orders/MarketBuyProcessor.sol:MarketBuyProcessor contract |                 |        |        |        |         |
-|---------------------------------------------------------------|-----------------|--------|--------|--------|---------|
-| Deployment Cost                                               | Deployment Size |        |        |        |         |
-| 3533042                                                       | 17988           |        |        |        |         |
-| Function Name                                                 | min             | avg    | median | max    | # calls |
-| ASSETTOKEN_ROLE                                               | 307             | 307    | 307    | 307    | 60      |
-| OPERATOR_ROLE                                                 | 283             | 283    | 283    | 283    | 59      |
-| PAYMENTTOKEN_ROLE                                             | 285             | 285    | 285    | 285    | 60      |
-| cancelOrder                                                   | 20510           | 23915  | 23915  | 27320  | 2       |
-| cancelRequested                                               | 556             | 556    | 556    | 556    | 2       |
-| escrowedBalanceOf                                             | 799             | 799    | 799    | 799    | 4       |
-| fillOrder                                                     | 5260            | 103666 | 124798 | 159808 | 4       |
-| getFeeRatesForOrder                                           | 614             | 4513   | 3741   | 12241  | 51      |
-| getInputValueForOrderValue                                    | 683             | 5332   | 5332   | 9982   | 2       |
-| getOrderId                                                    | 616             | 616    | 616    | 616    | 16      |
-| getRemainingOrder                                             | 535             | 535    | 535    | 535    | 5       |
-| getTotalReceived                                              | 557             | 557    | 557    | 557    | 2       |
-| grantRole                                                     | 27589           | 27589  | 27589  | 27589  | 129     |
-| isOrderActive                                                 | 557             | 557    | 557    | 557    | 3       |
-| multicall                                                     | 305572          | 318385 | 314872 | 334711 | 3       |
-| numOpenOrders                                                 | 404             | 404    | 404    | 404    | 4       |
-| orderFees                                                     | 427             | 427    | 427    | 427    | 1       |
-| ordersPaused                                                  | 405             | 405    | 405    | 405    | 1       |
-| requestCancel                                                 | 819             | 14581  | 22786  | 26786  | 7       |
-| requestOrder                                                  | 591             | 154306 | 221058 | 270020 | 22      |
-| selfPermit                                                    | 56575           | 58450  | 59075  | 59075  | 4       |
-| setOrderFees                                                  | 7168            | 8362   | 8960   | 8960   | 3       |
-| setOrdersPaused                                               | 6026            | 7892   | 8826   | 8826   | 3       |
-| setTokenLockCheck                                             | 8958            | 8958   | 8958   | 8958   | 1       |
-| setTreasury                                                   | 2779            | 5863   | 5863   | 8948   | 2       |
-| tokenLockCheck                                                | 405             | 405    | 405    | 405    | 1       |
-| treasury                                                      | 427             | 427    | 427    | 427    | 1       |
-| src/orders/MarketBuyUnlockedProcessor.sol:MarketBuyUnlockedProcessor contract |                 |        |        |        |         |
-|-------------------------------------------------------------------------------|-----------------|--------|--------|--------|---------|
-| Deployment Cost                                                               | Deployment Size |        |        |        |         |
-| 3805006                                                                       | 19354           |        |        |        |         |
-| Function Name                                                                 | min             | avg    | median | max    | # calls |
-| ASSETTOKEN_ROLE                                                               | 307             | 307    | 307    | 307    | 5       |
-| OPERATOR_ROLE                                                                 | 305             | 305    | 305    | 305    | 5       |
-| PAYMENTTOKEN_ROLE                                                             | 263             | 263    | 263    | 263    | 5       |
-| cancelOrder                                                                   | 6635            | 17247  | 17247  | 27859  | 2       |
-| fillOrder                                                                     | 4373            | 70315  | 70315  | 136258 | 2       |
-| getFeeRatesForOrder                                                           | 3741            | 3741   | 3741   | 3741   | 5       |
-| getOrderEscrow                                                                | 552             | 552    | 552    | 552    | 1       |
-| getOrderId                                                                    | 616             | 616    | 616    | 616    | 3       |
-| grantRole                                                                     | 27589           | 27589  | 27589  | 27589  | 15      |
-| requestOrder                                                                  | 247382          | 247584 | 247382 | 248036 | 5       |
-| returnEscrow                                                                  | 25237           | 25237  | 25237  | 25237  | 1       |
-| takeEscrow                                                                    | 5120            | 27393  | 34696  | 34696  | 5       |
-| src/orders/MarketSellProcessor.sol:MarketSellProcessor contract |                 |        |        |        |         |
-|-----------------------------------------------------------------|-----------------|--------|--------|--------|---------|
-| Deployment Cost                                                 | Deployment Size |        |        |        |         |
-| 3441730                                                         | 17532           |        |        |        |         |
-| Function Name                                                   | min             | avg    | median | max    | # calls |
-| ASSETTOKEN_ROLE                                                 | 307             | 307    | 307    | 307    | 4       |
-| OPERATOR_ROLE                                                   | 283             | 283    | 283    | 283    | 4       |
-| PAYMENTTOKEN_ROLE                                               | 285             | 285    | 285    | 285    | 4       |
-| cancelOrder                                                     | 28368           | 28368  | 28368  | 28368  | 1       |
-| escrowedBalanceOf                                               | 777             | 777    | 777    | 777    | 3       |
-| fillOrder                                                       | 6389            | 69954  | 77114  | 119201 | 4       |
-| getFeeRatesForOrder                                             | 3741            | 3741   | 3741   | 3741   | 4       |
-| getOrderId                                                      | 616             | 616    | 616    | 616    | 5       |
-| getRemainingOrder                                               | 513             | 513    | 513    | 513    | 4       |
-| getTotalReceived                                                | 535             | 535    | 535    | 535    | 2       |
-| grantRole                                                       | 27567           | 27567  | 27567  | 27567  | 60      |
-| isOrderActive                                                   | 535             | 535    | 535    | 535    | 2       |
-| numOpenOrders                                                   | 404             | 404    | 404    | 404    | 4       |
-| requestOrder                                                    | 220083          | 221655 | 222083 | 222083 | 5       |
-| src/orders/OrderFees.sol:OrderFees contract |                 |      |        |      |         |
-=======
-| fillOrder                                                     | 2910            | 2910   | 2910   | 2910   | 1       |
-| getOrderId                                                    | 616             | 616    | 616    | 616    | 2       |
-| getRemainingOrder                                             | 535             | 535    | 535    | 535    | 1       |
+| getRemainingOrder                                             | 535             | 535    | 535    | 535    | 2       |
+| getTotalReceived                                              | 557             | 557    | 557    | 557    | 1       |
 | grantRole                                                     | 27653           | 27653  | 27653  | 27653  | 6       |
 | isOrderActive                                                 | 557             | 557    | 557    | 557    | 1       |
 | numOpenOrders                                                 | 404             | 404    | 404    | 404    | 1       |
 | requestOrder                                                  | 220435          | 221435 | 221435 | 222435 | 2       |
-| src/issuer/OrderFees.sol:OrderFees contract |                 |      |        |      |         |
+| src/orders/MarketBuyProcessor.sol:MarketBuyProcessor contract |                 |        |        |        |         |
+|---------------------------------------------------------------|-----------------|--------|--------|--------|---------|
+| Deployment Cost                                               | Deployment Size |        |        |        |         |
+| 3572091                                                       | 18183           |        |        |        |         |
+| Function Name                                                 | min             | avg    | median | max    | # calls |
+| ASSETTOKEN_ROLE                                               | 262             | 262    | 262    | 262    | 63      |
+| FORWARDER_ROLE                                                | 285             | 285    | 285    | 285    | 32      |
+| OPERATOR_ROLE                                                 | 283             | 283    | 283    | 283    | 62      |
+| PAYMENTTOKEN_ROLE                                             | 285             | 285    | 285    | 285    | 63      |
+| cancelOrder                                                   | 14334           | 21467  | 20553  | 29515  | 3       |
+| cancelRequested                                               | 514             | 514    | 514    | 514    | 2       |
+| escrowedBalanceOf                                             | 799             | 799    | 799    | 799    | 4       |
+| fillOrder                                                     | 5303            | 104076 | 125216 | 160571 | 4       |
+| getFeeRatesForOrder                                           | 614             | 4627   | 3741   | 12241  | 54      |
+| getInputValueForOrderValue                                    | 683             | 5332   | 5332   | 9982   | 2       |
+| getOrderId                                                    | 638             | 638    | 638    | 638    | 17      |
+| getRemainingOrder                                             | 557             | 557    | 557    | 557    | 5       |
+| getTotalReceived                                              | 512             | 512    | 512    | 512    | 2       |
+| grantRole                                                     | 27675           | 27675  | 27675  | 27675  | 154     |
+| hasRole                                                       | 722             | 2055   | 2722   | 2722   | 12      |
+| isOrderActive                                                 | 514             | 514    | 514    | 514    | 3       |
+| multicall                                                     | 305658          | 318471 | 314958 | 334797 | 3       |
+| numOpenOrders                                                 | 360             | 360    | 360    | 360    | 4       |
+| orderFees                                                     | 427             | 427    | 427    | 427    | 1       |
+| ordersPaused                                                  | 405             | 405    | 405    | 405    | 1       |
+| requestCancel                                                 | 819             | 14581  | 22786  | 26786  | 7       |
+| requestOrder                                                  | 591             | 154597 | 221144 | 270106 | 23      |
+| revokeRole                                                    | 10012           | 10012  | 10012  | 10012  | 1       |
+| selfPermit                                                    | 56575           | 58450  | 59075  | 59075  | 4       |
+| setOrderFees                                                  | 7203            | 8403   | 9003   | 9003   | 3       |
+| setOrdersPaused                                               | 6091            | 7957   | 8891   | 8891   | 3       |
+| setTokenLockCheck                                             | 9001            | 9001   | 9001   | 9001   | 1       |
+| setTreasury                                                   | 2822            | 5906   | 5906   | 8991   | 2       |
+| tokenLockCheck                                                | 405             | 405    | 405    | 405    | 1       |
+| treasury                                                      | 449             | 449    | 449    | 449    | 1       |
+| src/orders/MarketBuyUnlockedProcessor.sol:MarketBuyUnlockedProcessor contract |                 |        |        |        |         |
+|-------------------------------------------------------------------------------|-----------------|--------|--------|--------|---------|
+| Deployment Cost                                                               | Deployment Size |        |        |        |         |
+| 3844055                                                                       | 19549           |        |        |        |         |
+| Function Name                                                                 | min             | avg    | median | max    | # calls |
+| ASSETTOKEN_ROLE                                                               | 262             | 262    | 262    | 262    | 5       |
+| OPERATOR_ROLE                                                                 | 305             | 305    | 305    | 305    | 5       |
+| PAYMENTTOKEN_ROLE                                                             | 263             | 263    | 263    | 263    | 5       |
+| cancelOrder                                                                   | 6669            | 18361  | 18361  | 30054  | 2       |
+| fillOrder                                                                     | 4416            | 70718  | 70718  | 137021 | 2       |
+| getFeeRatesForOrder                                                           | 3741            | 3741   | 3741   | 3741   | 5       |
+| getOrderEscrow                                                                | 552             | 552    | 552    | 552    | 1       |
+| getOrderId                                                                    | 638             | 638    | 638    | 638    | 3       |
+| grantRole                                                                     | 27675           | 27675  | 27675  | 27675  | 15      |
+| requestOrder                                                                  | 247828          | 247945 | 247828 | 248122 | 5       |
+| returnEscrow                                                                  | 3412            | 3412   | 3412   | 3412   | 1       |
+| takeEscrow                                                                    | 27792           | 33349  | 34739  | 34739  | 5       |
+| src/orders/MarketSellProcessor.sol:MarketSellProcessor contract |                 |        |        |        |         |
+|-----------------------------------------------------------------|-----------------|--------|--------|--------|---------|
+| Deployment Cost                                                 | Deployment Size |        |        |        |         |
+| 3479170                                                         | 17719           |        |        |        |         |
+| Function Name                                                   | min             | avg    | median | max    | # calls |
+| ASSETTOKEN_ROLE                                                 | 307             | 307    | 307    | 307    | 4       |
+| FORWARDER_ROLE                                                  | 263             | 263    | 263    | 263    | 18      |
+| OPERATOR_ROLE                                                   | 283             | 283    | 283    | 283    | 4       |
+| PAYMENTTOKEN_ROLE                                               | 285             | 285    | 285    | 285    | 4       |
+| cancelOrder                                                     | 30064           | 30064  | 30064  | 30064  | 1       |
+| escrowedBalanceOf                                               | 777             | 777    | 777    | 777    | 3       |
+| fillOrder                                                       | 6432            | 67741  | 75813  | 112906 | 4       |
+| getFeeRatesForOrder                                             | 3741            | 3741   | 3741   | 3741   | 4       |
+| getOrderId                                                      | 616             | 616    | 616    | 616    | 5       |
+| getRemainingOrder                                               | 535             | 535    | 535    | 535    | 4       |
+| getTotalReceived                                                | 557             | 557    | 557    | 557    | 2       |
+| grantRole                                                       | 27653           | 27653  | 27653  | 27653  | 80      |
+| hasRole                                                         | 2722            | 2722   | 2722   | 2722   | 1       |
+| isOrderActive                                                   | 557             | 557    | 557    | 557    | 2       |
+| numOpenOrders                                                   | 404             | 404    | 404    | 404    | 4       |
+| requestOrder                                                    | 220165          | 221737 | 222165 | 222165 | 5       |
+| src/orders/OrderFees.sol:OrderFees contract |                 |      |        |      |         |
 |---------------------------------------------|-----------------|------|--------|------|---------|
 | Deployment Cost                             | Deployment Size |      |        |      |         |
 | 308804                                      | 1818            |      |        |      |         |
 | Function Name                               | min             | avg  | median | max  | # calls |
-| perOrderFee                                 | 320             | 952  | 320    | 2320 | 98      |
-| percentageFeeRate                           | 352             | 352  | 352    | 352  | 99      |
-| setFees                                     | 7007            | 8007 | 8007   | 9007 | 2       |
-| src/issuer/SellOrderProcessor.sol:SellOrderProcessor contract |                 |        |        |        |         |
-|---------------------------------------------------------------|-----------------|--------|--------|--------|---------|
-| Deployment Cost                                               | Deployment Size |        |        |        |         |
-| 3479170                                                       | 17719           |        |        |        |         |
-| Function Name                                                 | min             | avg    | median | max    | # calls |
-| ASSETTOKEN_ROLE                                               | 307             | 307    | 307    | 307    | 4       |
-| FORWARDER_ROLE                                                | 263             | 263    | 263    | 263    | 18      |
-| OPERATOR_ROLE                                                 | 283             | 283    | 283    | 283    | 4       |
-| PAYMENTTOKEN_ROLE                                             | 285             | 285    | 285    | 285    | 4       |
-| cancelOrder                                                   | 30272           | 30272  | 30272  | 30272  | 1       |
-| escrowedBalanceOf                                             | 777             | 777    | 777    | 777    | 3       |
-| fillOrder                                                     | 6432            | 66914  | 81404  | 112906 | 3       |
-| getFeeRatesForOrder                                           | 3741            | 3741   | 3741   | 3741   | 4       |
-| getOrderId                                                    | 616             | 616    | 616    | 616    | 5       |
-| getRemainingOrder                                             | 535             | 535    | 535    | 535    | 3       |
-| getTotalReceived                                              | 557             | 557    | 557    | 557    | 1       |
-| grantRole                                                     | 27653           | 27653  | 27653  | 27653  | 80      |
-| hasRole                                                       | 2722            | 2722   | 2722   | 2722   | 1       |
-| isOrderActive                                                 | 557             | 557    | 557    | 557    | 2       |
-| numOpenOrders                                                 | 404             | 404    | 404    | 404    | 3       |
-| requestOrder                                                  | 220165          | 225689 | 222165 | 241927 | 5       |
-| test/OrderFees.t.sol:OrderFeesTest contract |                 |      |        |      |         |
->>>>>>> 080e42a9
-|---------------------------------------------|-----------------|------|--------|------|---------|
-| Deployment Cost                             | Deployment Size |      |        |      |         |
-| 308804                                      | 1818            |      |        |      |         |
-| Function Name                               | min             | avg  | median | max  | # calls |
-| perOrderFee                                 | 320             | 972  | 320    | 2320 | 92      |
-| percentageFeeRate                           | 352             | 352  | 352    | 352  | 93      |
+| perOrderFee                                 | 320             | 965  | 320    | 2320 | 96      |
+| percentageFeeRate                           | 352             | 352  | 352    | 352  | 97      |
 | setFees                                     | 2584            | 4795 | 4795   | 7007 | 2       |
 | test/utils/SigMeta.sol:SigMeta contract |                 |      |        |      |         |
 |-----------------------------------------|-----------------|------|--------|------|---------|
@@ -403,35 +243,18 @@
 | Deployment Cost                                   | Deployment Size |       |        |       |         |
 | 757215                                            | 3969            |       |        |       |         |
 | Function Name                                     | min             | avg   | median | max   | # calls |
-<<<<<<< HEAD
-| DOMAIN_SEPARATOR                                  | 1222            | 1222  | 1222   | 1222  | 43      |
-| allowance                                         | 679             | 2393  | 2679   | 2679  | 7       |
-| approve                                           | 22326           | 22326 | 22326  | 22326 | 6       |
-| balanceOf                                         | 577             | 1050  | 577    | 2577  | 76      |
-| blackList                                         | 22519           | 22519 | 22519  | 22519 | 1       |
-| blacklist                                         | 22540           | 22540 | 22540  | 22540 | 2       |
-| decimals                                          | 379             | 926   | 379    | 2379  | 106     |
-=======
 | DOMAIN_SEPARATOR                                  | 1222            | 1222  | 1222   | 1222  | 45      |
 | allowance                                         | 679             | 2429  | 2679   | 2679  | 8       |
 | approve                                           | 22326           | 22326 | 22326  | 22326 | 7       |
-| balanceOf                                         | 577             | 1047  | 577    | 2577  | 85      |
+| balanceOf                                         | 577             | 1033  | 577    | 2577  | 92      |
 | blackList                                         | 22519           | 22519 | 22519  | 22519 | 1       |
 | blacklist                                         | 22540           | 22540 | 22540  | 22540 | 2       |
 | decimals                                          | 379             | 914   | 379    | 2379  | 112     |
->>>>>>> 080e42a9
 | increaseAllowance                                 | 24571           | 24571 | 24571  | 24571 | 20      |
 | isBlackListed                                     | 608             | 1608  | 1608   | 2608  | 2       |
 | isBlacklisted                                     | 607             | 1800  | 2607   | 2607  | 62      |
 | mint                                              | 46604           | 46604 | 46604  | 46604 | 23      |
-<<<<<<< HEAD
-| nonces                                            | 599             | 1571  | 599    | 2599  | 37      |
-| permit                                            | 14239           | 49072 | 51239  | 51239 | 18      |
-| transfer                                          | 2332            | 19957 | 22815  | 24815 | 22      |
-| transferFrom                                      | 2740            | 18492 | 20260  | 29986 | 38      |
-=======
 | nonces                                            | 599             | 1574  | 599    | 2599  | 41      |
 | permit                                            | 14239           | 49289 | 51239  | 51239 | 20      |
-| transfer                                          | 2332            | 20604 | 22815  | 24815 | 19      |
-| transferFrom                                      | 2740            | 21762 | 20260  | 29986 | 39      |
->>>>>>> 080e42a9
+| transfer                                          | 2332            | 20254 | 22815  | 24815 | 24      |
+| transferFrom                                      | 18660           | 22249 | 20260  | 29986 | 40      |