| lib/solady/test/utils/mocks/MockERC20.sol:MockERC20 contract |                 |       |        |       |         |
|--------------------------------------------------------------|-----------------|-------|--------|-------|---------|
| Deployment Cost                                              | Deployment Size |       |        |       |         |
| 703805                                                       | 4202            |       |        |       |         |
| Function Name                                                | min             | avg   | median | max   | # calls |
| DOMAIN_SEPARATOR                                             | 1244            | 1244  | 1244   | 1244  | 3       |
| allowance                                                    | 2678            | 2678  | 2678   | 2678  | 1       |
| approve                                                      | 22303           | 23878 | 24403  | 24403 | 4       |
| balanceOf                                                    | 599             | 974   | 599    | 2599  | 16      |
<<<<<<< HEAD
| decimals                                                     | 335             | 1335  | 1335   | 2335  | 2       |
| mint                                                         | 46581           | 46581 | 46581  | 46581 | 4       |
| nonces                                                       | 533             | 1533  | 1533   | 2533  | 2       |
| permit                                                       | 51238           | 51238 | 51238  | 51238 | 1       |
| transfer                                                     | 18235           | 20954 | 19835  | 24793 | 3       |
=======
| decimals                                                     | 335             | 1001  | 335    | 2335  | 3       |
| mint                                                         | 46581           | 46581 | 46581  | 46581 | 3       |
| nonces                                                       | 533             | 1533  | 1533   | 2533  | 2       |
| permit                                                       | 51238           | 51238 | 51238  | 51238 | 1       |
| transfer                                                     | 18235           | 21514 | 21514  | 24793 | 2       |
>>>>>>> 37f35622
| transferFrom                                                 | 18677           | 20943 | 20277  | 25208 | 5       |
| src/TokenLockCheck.sol:TokenLockCheck contract |                 |       |        |       |         |
|------------------------------------------------|-----------------|-------|--------|-------|---------|
| Deployment Cost                                | Deployment Size |       |        |       |         |
| 423361                                         | 3073            |       |        |       |         |
| Function Name                                  | min             | avg   | median | max   | # calls |
| isTransferLocked                               | 738             | 4244  | 2738   | 14607 | 152     |
| setAsDShare                                    | 16704           | 27130 | 27604  | 27604 | 23      |
| src/TokenManager.sol:TokenManager contract |                 |         |         |         |         |
|--------------------------------------------|-----------------|---------|---------|---------|---------|
| Deployment Cost                            | Deployment Size |         |         |         |         |
| 4051768                                    | 20545           |         |         |         |         |
| Function Name                              | min             | avg     | median  | max     | # calls |
| convert                                    | 2774            | 47224   | 68835   | 70065   | 3       |
| deployNewToken                             | 3509            | 1952424 | 2196926 | 2196926 | 9       |
| getAggregateSupply                         | 1460            | 1460    | 1460    | 1460    | 1       |
| getNumTokens                               | 404             | 404     | 404     | 404     | 2       |
| getSupplyExpansion                         | 1912            | 1912    | 1912    | 1912    | 1       |
| getTokenAt                                 | 761             | 761     | 761     | 761     | 2       |
| getTokens                                  | 3367            | 3367    | 3367    | 3367    | 1       |
| isCurrentToken                             | 718             | 718     | 718     | 718     | 3       |
| setDisclosures                             | 993             | 13125   | 13125   | 25257   | 2       |
| setNameSuffix                              | 2992            | 6574    | 6574    | 10156   | 2       |
| setSymbolSuffix                            | 971             | 4553    | 4553    | 8135    | 2       |
| setTransferRestrictor                      | 607             | 3618    | 3618    | 6629    | 2       |
| split                                      | 2828            | 1591271 | 2200377 | 2244009 | 7       |
| splitAmount                                | 662             | 662     | 662     | 662     | 1       |
| src/TransferRestrictor.sol:TransferRestrictor contract |                 |       |        |       |         |
|--------------------------------------------------------|-----------------|-------|--------|-------|---------|
| Deployment Cost                                        | Deployment Size |       |        |       |         |
| 295565                                                 | 1609            |       |        |       |         |
| Function Name                                          | min             | avg   | median | max   | # calls |
| isBlacklisted                                          | 597             | 1974  | 2597   | 2597  | 45      |
<<<<<<< HEAD
| requireNotRestricted                                   | 692             | 2882  | 2859   | 4859  | 74      |
=======
| requireNotRestricted                                   | 692             | 2883  | 2859   | 4859  | 73      |
>>>>>>> 37f35622
| restrict                                               | 23864           | 25530 | 25864  | 25864 | 6       |
| unrestrict                                             | 1532            | 1532  | 1532   | 1532  | 2       |
| src/dShare.sol:dShare contract |                 |       |        |       |         |
|--------------------------------|-----------------|-------|--------|-------|---------|
| Deployment Cost                | Deployment Size |       |        |       |         |
| 2110513                        | 11637           |       |        |       |         |
| Function Name                  | min             | avg   | median | max   | # calls |
| BURNER_ROLE                    | 263             | 263   | 263    | 263   | 3       |
| DEFAULT_ADMIN_ROLE             | 263             | 263   | 263    | 263   | 2       |
| MINTER_ROLE                    | 306             | 306   | 306    | 306   | 15      |
| acceptDefaultAdminTransfer     | 502             | 9634  | 726    | 27676 | 3       |
| allowance                      | 695             | 695   | 695    | 695   | 1       |
| approve                        | 24443           | 24443 | 24443  | 24443 | 8       |
| balanceOf                      | 583             | 1303  | 583    | 2583  | 25      |
| beginDefaultAdminTransfer      | 26977           | 26977 | 26977  | 26977 | 1       |
| burn                           | 532             | 8148  | 4181   | 31634 | 6       |
| disclosures                    | 1011            | 1187  | 1011   | 1539  | 3       |
| grantRole                      | 27588           | 28463 | 27588  | 29588 | 16      |
| hasRole                        | 706             | 1706  | 1706   | 2706  | 2       |
<<<<<<< HEAD
| mint                           | 569             | 49310 | 56810  | 59147 | 21      |
| name                           | 1263            | 1936  | 1263   | 3263  | 9       |
=======
| mint                           | 569             | 50925 | 56810  | 59147 | 20      |
| name                           | 1263            | 1961  | 1263   | 3263  | 9       |
>>>>>>> 37f35622
| owner                          | 460             | 1126  | 460    | 2460  | 9       |
| revokeRole                     | 536             | 536   | 536    | 536   | 1       |
| setDisclosures                 | 54560           | 54560 | 54560  | 54560 | 1       |
| setName                        | 2829            | 15219 | 5629   | 52278 | 7       |
| setSplit                       | 294             | 2489  | 2648   | 4048  | 6       |
| setSymbol                      | 2807            | 11996 | 5607   | 31689 | 7       |
| setTransferRestrictor          | 8947            | 8947  | 8947   | 8947  | 1       |
<<<<<<< HEAD
| symbol                         | 1284            | 2037  | 1284   | 3284  | 11      |
| totalSupply                    | 350             | 635   | 350    | 2350  | 14      |
| transfer                       | 595             | 12681 | 19474  | 22674 | 7       |
=======
| symbol                         | 1284            | 2016  | 1284   | 3284  | 11      |
| totalSupply                    | 350             | 635   | 350    | 2350  | 14      |
| transfer                       | 595             | 11016 | 10757  | 22674 | 6       |
>>>>>>> 37f35622
| transferFrom                   | 21425           | 21882 | 21425  | 23025 | 7       |
| transferRestrictor             | 404             | 404   | 404    | 404   | 13      |
| src/dividend/DividendDistribution.sol:DividendDistribution contract |                 |       |        |       |         |
|---------------------------------------------------------------------|-----------------|-------|--------|-------|---------|
| Deployment Cost                                                     | Deployment Size |       |        |       |         |
| 1517340                                                             | 7970            |       |        |       |         |
| Function Name                                                       | min             | avg   | median | max   | # calls |
| DISTRIBUTOR_ROLE                                                    | 283             | 283   | 283    | 283   | 14      |
| createDistribution                                                  | 31623           | 79811 | 95608  | 96408 | 4       |
| distribute                                                          | 988             | 20735 | 29616  | 31602 | 3       |
| distributions                                                       | 823             | 823   | 823    | 823   | 2       |
| grantRole                                                           | 27567           | 27567 | 27567  | 27567 | 7       |
| reclaimDistribution                                                 | 891             | 14265 | 12347  | 31476 | 4       |
| src/dividend/DualDistributor.sol:DualDistributor contract |                 |       |        |       |         |
|-----------------------------------------------------------|-----------------|-------|--------|-------|---------|
| Deployment Cost                                           | Deployment Size |       |        |       |         |
| 1489592                                                   | 7770            |       |        |       |         |
| Function Name                                             | min             | avg   | median | max   | # calls |
| DISTRIBUTOR_ROLE                                          | 305             | 305   | 305    | 305   | 3       |
| USDC                                                      | 404             | 1404  | 1404   | 2404  | 2       |
| addDShareXdSharePair                                      | 23112           | 26620 | 25112  | 31637 | 3       |
| dShareToXdShare                                           | 603             | 603   | 603    | 603   | 1       |
| distribute                                                | 1857            | 22035 | 18319  | 49646 | 4       |
| dividendDistrubtion                                       | 426             | 1426  | 1426   | 2426  | 2       |
| grantRole                                                 | 27589           | 27589 | 27589  | 27589 | 3       |
| setNewDividendAddress                                     | 5817            | 18687 | 18687  | 31557 | 2       |
| setUSDC                                                   | 7816            | 19686 | 19686  | 31556 | 2       |
| src/forwarder/Forwarder.sol:Forwarder contract |                 |        |        |        |         |
|------------------------------------------------|-----------------|--------|--------|--------|---------|
| Deployment Cost                                | Deployment Size |        |        |        |         |
| 2416994                                        | 12960           |        |        |        |         |
| Function Name                                  | min             | avg    | median | max    | # calls |
| DOMAIN_SEPARATOR                               | 376             | 376    | 376    | 376    | 47      |
| feeBps                                         | 2359            | 2359   | 2359   | 2359   | 1       |
<<<<<<< HEAD
| forwardFunctionCall                            | 2567            | 214308 | 237409 | 406955 | 26      |
| isSupportedModule                              | 615             | 615    | 615    | 615    | 2       |
| isTrustedOracle                                | 615             | 615    | 615    | 615    | 1       |
| multicall                                      | 50203           | 285154 | 416038 | 538138 | 25      |
=======
| forwardFunctionCall                            | 2567            | 215527 | 238643 | 409310 | 26      |
| isSupportedModule                              | 615             | 615    | 615    | 615    | 2       |
| isTrustedOracle                                | 615             | 615    | 615    | 615    | 1       |
| multicall                                      | 50258           | 286422 | 418460 | 540560 | 25      |
>>>>>>> 37f35622
| nonces                                         | 2609            | 2609   | 2609   | 2609   | 1       |
| orderSigner                                    | 566             | 566    | 566    | 566    | 2       |
| owner                                          | 2388            | 2388   | 2388   | 2388   | 1       |
| priceRecencyThreshold                          | 379             | 1379   | 1379   | 2379   | 2       |
| selfPermit                                     | 22046           | 55486  | 56546  | 59046  | 25      |
| setCancellationGasCost                         | 553             | 9972   | 5732   | 23632  | 3       |
| setFeeBps                                      | 567             | 20055  | 21697  | 21697  | 25      |
| setPriceRecencyThreshold                       | 609             | 2613   | 2613   | 4618   | 2       |
| setRelayer                                     | 2694            | 23492  | 24276  | 26276  | 25      |
| setSupportedModule                             | 1912            | 23663  | 24290  | 26290  | 67      |
| setTrustedOracle                               | 740             | 23378  | 24322  | 24322  | 25      |
| src/orders/BuyProcessor.sol:BuyProcessor contract |                 |        |        |        |         |
|---------------------------------------------------|-----------------|--------|--------|--------|---------|
| Deployment Cost                                   | Deployment Size |        |        |        |         |
| 3552982                                           | 18369           |        |        |        |         |
| Function Name                                     | min             | avg    | median | max    | # calls |
| ASSETTOKEN_ROLE                                   | 307             | 307    | 307    | 307    | 92      |
| FORWARDER_ROLE                                    | 263             | 263    | 263    | 263    | 40      |
| OPERATOR_ROLE                                     | 305             | 305    | 305    | 305    | 91      |
<<<<<<< HEAD
| PAYMENTTOKEN_ROLE                                 | 285             | 285    | 285    | 285    | 92      |
| cancelOrder                                       | 14249           | 21480  | 20556  | 29637  | 3       |
| cancelRequested                                   | 520             | 520    | 520    | 520    | 3       |
| escrowedBalanceOf                                 | 799             | 799    | 799    | 799    | 5       |
| estimateTotalFeesForOrder                         | 2678            | 4343   | 2678   | 9472   | 35      |
| fillOrder                                         | 5303            | 83361  | 91892  | 158588 | 5       |
| getFeeRatesForOrder                               | 2278            | 2711   | 2278   | 8778   | 30      |
| getOrderId                                        | 638             | 638    | 638    | 638    | 24      |
| getRemainingOrder                                 | 557             | 557    | 557    | 557    | 7       |
| getTotalReceived                                  | 512             | 512    | 512    | 512    | 2       |
=======
| PAYMENTTOKEN_ROLE                                 | 263             | 263    | 263    | 263    | 92      |
| cancelOrder                                       | 18429           | 31586  | 30367  | 45962  | 3       |
| cancelRequested                                   | 556             | 556    | 556    | 556    | 3       |
| escrowedBalanceOf                                 | 799             | 799    | 799    | 799    | 5       |
| estimateTotalFeesForOrder                         | 2678            | 4335   | 2678   | 9178   | 35      |
| fillOrder                                         | 5281            | 117874 | 154923 | 161629 | 5       |
| getFeeRatesForOrder                               | 2278            | 2711   | 2278   | 8778   | 30      |
| getOrderId                                        | 616             | 616    | 616    | 616    | 26      |
| getOrderStatus                                    | 566             | 566    | 566    | 566    | 9       |
| getTotalReceived                                  | 557             | 557    | 557    | 557    | 4       |
| getUnfilledAmount                                 | 506             | 506    | 506    | 506    | 8       |
>>>>>>> 37f35622
| grantRole                                         | 27675           | 27675  | 27675  | 27675  | 174     |
| hasRole                                           | 767             | 2100   | 2767   | 2767   | 15      |
| multicall                                         | 304323          | 312748 | 309759 | 324162 | 3       |
| numOpenOrders                                     | 404             | 404    | 404    | 404    | 6       |
| ordersPaused                                      | 405             | 405    | 405    | 405    | 1       |
| perOrderFee                                       | 421             | 421    | 421    | 421    | 1       |
| percentageFeeRate                                 | 441             | 441    | 441    | 441    | 2       |
<<<<<<< HEAD
| requestCancel                                     | 822             | 15615  | 22798  | 26798  | 8       |
| requestOrder                                      | 569             | 159846 | 210610 | 257072 | 27      |
=======
| requestCancel                                     | 863             | 15650  | 22830  | 26830  | 8       |
| requestOrder                                      | 569             | 161524 | 213009 | 259471 | 27      |
>>>>>>> 37f35622
| revokeRole                                        | 10012           | 10012  | 10012  | 10012  | 1       |
| selfPermit                                        | 56597           | 58472  | 59097  | 59097  | 4       |
| setFees                                           | 9318            | 9318   | 9318   | 9318   | 1       |
| setOrdersPaused                                   | 6091            | 7957   | 8891   | 8891   | 3       |
| setTokenLockCheck                                 | 9001            | 9001   | 9001   | 9001   | 1       |
| setTreasury                                       | 2844            | 5928   | 5928   | 9013   | 2       |
| tokenLockCheck                                    | 450             | 450    | 450    | 450    | 1       |
| treasury                                          | 427             | 427    | 427    | 427    | 1       |
| src/orders/BuyUnlockedProcessor.sol:BuyUnlockedProcessor contract |                 |        |        |        |         |
|-------------------------------------------------------------------|-----------------|--------|--------|--------|---------|
| Deployment Cost                                                   | Deployment Size |        |        |        |         |
| 3824159                                                           | 19733           |        |        |        |         |
| Function Name                                                     | min             | avg    | median | max    | # calls |
| ASSETTOKEN_ROLE                                                   | 307             | 307    | 307    | 307    | 5       |
| FORWARDER_ROLE                                                    | 285             | 285    | 285    | 285    | 21      |
| OPERATOR_ROLE                                                     | 305             | 305    | 305    | 305    | 5       |
<<<<<<< HEAD
| PAYMENTTOKEN_ROLE                                                 | 263             | 263    | 263    | 263    | 5       |
| cancelOrder                                                       | 6654            | 18406  | 18406  | 30159  | 2       |
| estimateTotalFeesForOrder                                         | 6723            | 6723   | 6723   | 6723   | 2       |
| fillOrder                                                         | 4746            | 44542  | 44542  | 84338  | 2       |
| getFeeRatesForOrder                                               | 2322            | 2322   | 2322   | 2322   | 5       |
| getOrderEscrow                                                    | 552             | 552    | 552    | 552    | 2       |
| getOrderId                                                        | 638             | 638    | 638    | 638    | 7       |
=======
| PAYMENTTOKEN_ROLE                                                 | 308             | 308    | 308    | 308    | 5       |
| cancelOrder                                                       | 22775           | 34420  | 34420  | 46066  | 2       |
| estimateTotalFeesForOrder                                         | 6723            | 6723   | 6723   | 6723   | 2       |
| fillOrder                                                         | 5009            | 44834  | 44834  | 84660  | 2       |
| getFeeRatesForOrder                                               | 2322            | 2322   | 2322   | 2322   | 5       |
| getOrderEscrow                                                    | 552             | 552    | 552    | 552    | 3       |
| getOrderId                                                        | 616             | 616    | 616    | 616    | 8       |
| getOrderStatus                                                    | 566             | 566    | 566    | 566    | 1       |
>>>>>>> 37f35622
| grantRole                                                         | 27697           | 27697  | 27697  | 27697  | 91      |
| hasRole                                                           | 2745            | 2745   | 2745   | 2745   | 2       |
| requestOrder                                                      | 235234          | 236746 | 237234 | 237528 | 7       |
| returnEscrow                                                      | 3450            | 14376  | 14376  | 25302  | 2       |
| takeEscrow                                                        | 27792           | 32754  | 34739  | 34739  | 7       |
| src/orders/SellProcessor.sol:SellProcessor contract |                 |        |        |        |         |
|-----------------------------------------------------|-----------------|--------|--------|--------|---------|
| Deployment Cost                                     | Deployment Size |        |        |        |         |
| 3587831                                             | 18543           |        |        |        |         |
| Function Name                                       | min             | avg    | median | max    | # calls |
| ASSETTOKEN_ROLE                                     | 307             | 307    | 307    | 307    | 6       |
| FORWARDER_ROLE                                      | 263             | 263    | 263    | 263    | 25      |
| OPERATOR_ROLE                                       | 305             | 305    | 305    | 305    | 6       |
<<<<<<< HEAD
| PAYMENTTOKEN_ROLE                                   | 285             | 285    | 285    | 285    | 6       |
| cancelOrder                                         | 30274           | 30274  | 30274  | 30274  | 1       |
| escrowedBalanceOf                                   | 799             | 799    | 799    | 799    | 4       |
| fillOrder                                           | 6435            | 77075  | 111687 | 117708 | 5       |
| getFeeRatesForOrder                                 | 2278            | 2278   | 2278   | 2278   | 4       |
| getOrderId                                          | 638             | 638    | 638    | 638    | 10      |
| getRemainingOrder                                   | 557             | 557    | 557    | 557    | 7       |
| getTotalReceived                                    | 512             | 512    | 512    | 512    | 3       |
| grantRole                                           | 27675           | 27675  | 27675  | 27675  | 106     |
| hasRole                                             | 2722            | 2722   | 2722   | 2722   | 3       |
| isOrderActive                                       | 557             | 557    | 557    | 557    | 4       |
| numOpenOrders                                       | 360             | 360    | 360    | 360    | 6       |
| requestOrder                                        | 214556          | 217502 | 217991 | 218508 | 9       |
| src/xdShare.sol:xdShare contract |                 |       |        |       |         |
|----------------------------------|-----------------|-------|--------|-------|---------|
| Deployment Cost                  | Deployment Size |       |        |       |         |
| 1389495                          | 7139            |       |        |       |         |
| Function Name                    | min             | avg   | median | max   | # calls |
| asset                            | 271             | 271   | 271    | 271   | 1       |
| balanceOf                        | 595             | 1483  | 595    | 2595  | 9       |
| decimals                         | 401             | 401   | 401    | 401   | 1       |
| deposit                          | 5885            | 50308 | 64316  | 66716 | 4       |
| isBlacklisted                    | 2346            | 2346  | 2346   | 2346  | 1       |
| isLocked                         | 439             | 439   | 439    | 439   | 2       |
| lock                             | 4197            | 5397  | 6197   | 6197  | 5       |
| mint                             | 5910            | 46994 | 66736  | 68336 | 3       |
| name                             | 7390            | 7390  | 7390   | 7390  | 1       |
| redeem                           | 2277            | 14724 | 14724  | 27171 | 2       |
| symbol                           | 2880            | 2880  | 2880   | 2880  | 1       |
| transfer                         | 2585            | 4792  | 4792   | 7000  | 2       |
| unlock                           | 1092            | 1092  | 1092   | 1092  | 5       |
| withdraw                         | 3540            | 15860 | 15860  | 28181 | 2       |
| test/BuyProcessor.t.sol:BuyProcessorTest contract |                 |      |        |      |         |
|---------------------------------------------------|-----------------|------|--------|------|---------|
| Deployment Cost                                   | Deployment Size |      |        |      |         |
| 16052689                                          | 79970           |      |        |      |         |
| Function Name                                     | min             | avg  | median | max  | # calls |
| wrapFlatFeeForOrder                               | 1288            | 1288 | 1288   | 1288 | 1       |
=======
| PAYMENTTOKEN_ROLE                                   | 263             | 263    | 263    | 263    | 6       |
| cancelOrder                                         | 46800           | 46800  | 46800  | 46800  | 1       |
| escrowedBalanceOf                                   | 799             | 799    | 799    | 799    | 4       |
| fillOrder                                           | 6704            | 79583  | 93007  | 112099 | 5       |
| getFeeRatesForOrder                                 | 2278            | 2278   | 2278   | 2278   | 4       |
| getOrderId                                          | 616             | 616    | 616    | 616    | 11      |
| getOrderStatus                                      | 566             | 566    | 566    | 566    | 7       |
| getTotalReceived                                    | 557             | 557    | 557    | 557    | 5       |
| getUnfilledAmount                                   | 506             | 506    | 506    | 506    | 7       |
| grantRole                                           | 27675           | 27675  | 27675  | 27675  | 106     |
| hasRole                                             | 2767            | 2767   | 2767   | 2767   | 3       |
| numOpenOrders                                       | 404             | 404    | 404    | 404    | 6       |
| requestOrder                                        | 216955          | 219901 | 220390 | 220907 | 9       |
| src/xdShare.sol:xdShare contract |                 |       |        |       |         |
|----------------------------------|-----------------|-------|--------|-------|---------|
| Deployment Cost                  | Deployment Size |       |        |       |         |
| 1380081                          | 7092            |       |        |       |         |
| Function Name                    | min             | avg   | median | max   | # calls |
| asset                            | 248             | 248   | 248    | 248   | 1       |
| balanceOf                        | 572             | 1460  | 572    | 2572  | 9       |
| decimals                         | 401             | 401   | 401    | 401   | 1       |
| deposit                          | 5907            | 50327 | 64334  | 66734 | 4       |
| isBlacklisted                    | 2346            | 2346  | 2346   | 2346  | 1       |
| lock                             | 4197            | 5197  | 5197   | 6197  | 4       |
| mint                             | 5932            | 47013 | 66754  | 68354 | 3       |
| name                             | 7390            | 7390  | 7390   | 7390  | 1       |
| redeem                           | 2277            | 14724 | 14724  | 27171 | 2       |
| symbol                           | 2902            | 2902  | 2902   | 2902  | 1       |
| transfer                         | 2585            | 14742 | 14742  | 26900 | 2       |
| unlock                           | 1092            | 1092  | 1092   | 1092  | 4       |
| withdraw                         | 3540            | 15860 | 15860  | 28181 | 2       |
>>>>>>> 37f35622
| test/utils/SigMeta.sol:SigMeta contract |                 |      |        |      |         |
|-----------------------------------------|-----------------|------|--------|------|---------|
| Deployment Cost                         | Deployment Size |      |        |      |         |
| 291289                                  | 1592            |      |        |      |         |
| Function Name                           | min             | avg  | median | max  | # calls |
| getHashToSign                           | 3500            | 3550 | 3563   | 3563 | 25      |
| test/utils/SigPrice.sol:SigPrice contract |                 |      |        |      |         |
|-------------------------------------------|-----------------|------|--------|------|---------|
| Deployment Cost                           | Deployment Size |      |        |      |         |
| 169772                                    | 985             |      |        |      |         |
| Function Name                             | min             | avg  | median | max  | # calls |
| getTypedDataHashForPriceAttestation       | 1559            | 1559 | 1559   | 1559 | 20      |
| test/utils/SigUtils.sol:SigUtils contract |                 |      |        |      |         |
|-------------------------------------------|-----------------|------|--------|------|---------|
| Deployment Cost                           | Deployment Size |      |        |      |         |
| 147808                                    | 754             |      |        |      |         |
| Function Name                             | min             | avg  | median | max  | # calls |
| getTypedDataHash                          | 1265            | 2979 | 3265   | 3265 | 28      |
| test/utils/mocks/MockToken.sol:MockToken contract |                 |       |        |       |         |
|---------------------------------------------------|-----------------|-------|--------|-------|---------|
| Deployment Cost                                   | Deployment Size |       |        |       |         |
| 757215                                            | 3969            |       |        |       |         |
| Function Name                                     | min             | avg   | median | max   | # calls |
| DOMAIN_SEPARATOR                                  | 1222            | 1222  | 1222   | 1222  | 48      |
| allowance                                         | 679             | 2512  | 2679   | 2679  | 12      |
| approve                                           | 22326           | 22326 | 22326  | 22326 | 11      |
<<<<<<< HEAD
| balanceOf                                         | 577             | 1054  | 577    | 2577  | 109     |
=======
| balanceOf                                         | 577             | 1046  | 577    | 2577  | 115     |
>>>>>>> 37f35622
| blackList                                         | 20519           | 20519 | 20519  | 20519 | 1       |
| blacklist                                         | 20540           | 21540 | 21540  | 22540 | 2       |
| decimals                                          | 379             | 931   | 379    | 2379  | 134     |
| increaseAllowance                                 | 24571           | 24571 | 24571  | 24571 | 21      |
| isBlackListed                                     | 608             | 2281  | 2608   | 2608  | 98      |
| isBlacklisted                                     | 607             | 2357  | 2607   | 2607  | 80      |
| mint                                              | 46604           | 46604 | 46604  | 46604 | 23      |
| nonces                                            | 599             | 1580  | 599    | 2599  | 53      |
| permit                                            | 14239           | 49739 | 51239  | 51239 | 26      |
<<<<<<< HEAD
| transfer                                          | 2332            | 20338 | 23815  | 24815 | 24      |
=======
| transfer                                          | 2332            | 20761 | 24815  | 24815 | 27      |
>>>>>>> 37f35622
| transferFrom                                      | 2740            | 21851 | 20260  | 29986 | 55      |
| test/utils/mocks/MockdShare.sol:MockdShare contract |                 |       |        |       |         |
|-----------------------------------------------------|-----------------|-------|--------|-------|---------|
| Deployment Cost                                     | Deployment Size |       |        |       |         |
| 2436736                                             | 12616           |       |        |       |         |
| Function Name                                       | min             | avg   | median | max   | # calls |
| BURNER_ROLE                                         | 263             | 263   | 263    | 263   | 45      |
| DOMAIN_SEPARATOR                                    | 1245            | 1245  | 1245   | 1245  | 20      |
| MINTER_ROLE                                         | 306             | 306   | 306    | 306   | 90      |
| allowance                                           | 2695            | 2695  | 2695   | 2695  | 2       |
| approve                                             | 22343           | 22343 | 22343  | 22343 | 2       |
<<<<<<< HEAD
| balanceOf                                           | 583             | 1027  | 583    | 2583  | 27      |
=======
| balanceOf                                           | 583             | 1065  | 583    | 2583  | 29      |
>>>>>>> 37f35622
| burn                                                | 3827            | 6044  | 6783   | 6783  | 4       |
| grantRole                                           | 25588           | 26832 | 27588  | 27588 | 135     |
| increaseAllowance                                   | 24512           | 24512 | 24512  | 24512 | 6       |
| isBlacklisted                                       | 1708            | 4148  | 3708   | 8208  | 42      |
<<<<<<< HEAD
| mint                                                | 19347           | 51414 | 56810  | 56810 | 10      |
=======
| mint                                                | 19347           | 51935 | 56810  | 57147 | 11      |
>>>>>>> 37f35622
| nonces                                              | 605             | 1605  | 1605   | 2605  | 4       |
| permit                                              | 51295           | 51295 | 51295  | 51295 | 2       |
| transfer                                            | 19474           | 19474 | 19474  | 19474 | 1       |
| transferFrom                                        | 21425           | 25128 | 23025  | 35143 | 10      |
| transferRestrictor                                  | 2404            | 2404  | 2404   | 2404  | 2       |<|MERGE_RESOLUTION|>--- conflicted
+++ resolved
@@ -7,19 +7,11 @@
 | allowance                                                    | 2678            | 2678  | 2678   | 2678  | 1       |
 | approve                                                      | 22303           | 23878 | 24403  | 24403 | 4       |
 | balanceOf                                                    | 599             | 974   | 599    | 2599  | 16      |
-<<<<<<< HEAD
 | decimals                                                     | 335             | 1335  | 1335   | 2335  | 2       |
 | mint                                                         | 46581           | 46581 | 46581  | 46581 | 4       |
 | nonces                                                       | 533             | 1533  | 1533   | 2533  | 2       |
 | permit                                                       | 51238           | 51238 | 51238  | 51238 | 1       |
 | transfer                                                     | 18235           | 20954 | 19835  | 24793 | 3       |
-=======
-| decimals                                                     | 335             | 1001  | 335    | 2335  | 3       |
-| mint                                                         | 46581           | 46581 | 46581  | 46581 | 3       |
-| nonces                                                       | 533             | 1533  | 1533   | 2533  | 2       |
-| permit                                                       | 51238           | 51238 | 51238  | 51238 | 1       |
-| transfer                                                     | 18235           | 21514 | 21514  | 24793 | 2       |
->>>>>>> 37f35622
 | transferFrom                                                 | 18677           | 20943 | 20277  | 25208 | 5       |
 | src/TokenLockCheck.sol:TokenLockCheck contract |                 |       |        |       |         |
 |------------------------------------------------|-----------------|-------|--------|-------|---------|
@@ -53,11 +45,7 @@
 | 295565                                                 | 1609            |       |        |       |         |
 | Function Name                                          | min             | avg   | median | max   | # calls |
 | isBlacklisted                                          | 597             | 1974  | 2597   | 2597  | 45      |
-<<<<<<< HEAD
 | requireNotRestricted                                   | 692             | 2882  | 2859   | 4859  | 74      |
-=======
-| requireNotRestricted                                   | 692             | 2883  | 2859   | 4859  | 73      |
->>>>>>> 37f35622
 | restrict                                               | 23864           | 25530 | 25864  | 25864 | 6       |
 | unrestrict                                             | 1532            | 1532  | 1532   | 1532  | 2       |
 | src/dShare.sol:dShare contract |                 |       |        |       |         |
@@ -77,13 +65,8 @@
 | disclosures                    | 1011            | 1187  | 1011   | 1539  | 3       |
 | grantRole                      | 27588           | 28463 | 27588  | 29588 | 16      |
 | hasRole                        | 706             | 1706  | 1706   | 2706  | 2       |
-<<<<<<< HEAD
 | mint                           | 569             | 49310 | 56810  | 59147 | 21      |
 | name                           | 1263            | 1936  | 1263   | 3263  | 9       |
-=======
-| mint                           | 569             | 50925 | 56810  | 59147 | 20      |
-| name                           | 1263            | 1961  | 1263   | 3263  | 9       |
->>>>>>> 37f35622
 | owner                          | 460             | 1126  | 460    | 2460  | 9       |
 | revokeRole                     | 536             | 536   | 536    | 536   | 1       |
 | setDisclosures                 | 54560           | 54560 | 54560  | 54560 | 1       |
@@ -91,15 +74,9 @@
 | setSplit                       | 294             | 2489  | 2648   | 4048  | 6       |
 | setSymbol                      | 2807            | 11996 | 5607   | 31689 | 7       |
 | setTransferRestrictor          | 8947            | 8947  | 8947   | 8947  | 1       |
-<<<<<<< HEAD
 | symbol                         | 1284            | 2037  | 1284   | 3284  | 11      |
 | totalSupply                    | 350             | 635   | 350    | 2350  | 14      |
 | transfer                       | 595             | 12681 | 19474  | 22674 | 7       |
-=======
-| symbol                         | 1284            | 2016  | 1284   | 3284  | 11      |
-| totalSupply                    | 350             | 635   | 350    | 2350  | 14      |
-| transfer                       | 595             | 11016 | 10757  | 22674 | 6       |
->>>>>>> 37f35622
 | transferFrom                   | 21425           | 21882 | 21425  | 23025 | 7       |
 | transferRestrictor             | 404             | 404   | 404    | 404   | 13      |
 | src/dividend/DividendDistribution.sol:DividendDistribution contract |                 |       |        |       |         |
@@ -134,17 +111,10 @@
 | Function Name                                  | min             | avg    | median | max    | # calls |
 | DOMAIN_SEPARATOR                               | 376             | 376    | 376    | 376    | 47      |
 | feeBps                                         | 2359            | 2359   | 2359   | 2359   | 1       |
-<<<<<<< HEAD
 | forwardFunctionCall                            | 2567            | 214308 | 237409 | 406955 | 26      |
 | isSupportedModule                              | 615             | 615    | 615    | 615    | 2       |
 | isTrustedOracle                                | 615             | 615    | 615    | 615    | 1       |
 | multicall                                      | 50203           | 285154 | 416038 | 538138 | 25      |
-=======
-| forwardFunctionCall                            | 2567            | 215527 | 238643 | 409310 | 26      |
-| isSupportedModule                              | 615             | 615    | 615    | 615    | 2       |
-| isTrustedOracle                                | 615             | 615    | 615    | 615    | 1       |
-| multicall                                      | 50258           | 286422 | 418460 | 540560 | 25      |
->>>>>>> 37f35622
 | nonces                                         | 2609            | 2609   | 2609   | 2609   | 1       |
 | orderSigner                                    | 566             | 566    | 566    | 566    | 2       |
 | owner                                          | 2388            | 2388   | 2388   | 2388   | 1       |
@@ -164,7 +134,6 @@
 | ASSETTOKEN_ROLE                                   | 307             | 307    | 307    | 307    | 92      |
 | FORWARDER_ROLE                                    | 263             | 263    | 263    | 263    | 40      |
 | OPERATOR_ROLE                                     | 305             | 305    | 305    | 305    | 91      |
-<<<<<<< HEAD
 | PAYMENTTOKEN_ROLE                                 | 285             | 285    | 285    | 285    | 92      |
 | cancelOrder                                       | 14249           | 21480  | 20556  | 29637  | 3       |
 | cancelRequested                                   | 520             | 520    | 520    | 520    | 3       |
@@ -175,19 +144,6 @@
 | getOrderId                                        | 638             | 638    | 638    | 638    | 24      |
 | getRemainingOrder                                 | 557             | 557    | 557    | 557    | 7       |
 | getTotalReceived                                  | 512             | 512    | 512    | 512    | 2       |
-=======
-| PAYMENTTOKEN_ROLE                                 | 263             | 263    | 263    | 263    | 92      |
-| cancelOrder                                       | 18429           | 31586  | 30367  | 45962  | 3       |
-| cancelRequested                                   | 556             | 556    | 556    | 556    | 3       |
-| escrowedBalanceOf                                 | 799             | 799    | 799    | 799    | 5       |
-| estimateTotalFeesForOrder                         | 2678            | 4335   | 2678   | 9178   | 35      |
-| fillOrder                                         | 5281            | 117874 | 154923 | 161629 | 5       |
-| getFeeRatesForOrder                               | 2278            | 2711   | 2278   | 8778   | 30      |
-| getOrderId                                        | 616             | 616    | 616    | 616    | 26      |
-| getOrderStatus                                    | 566             | 566    | 566    | 566    | 9       |
-| getTotalReceived                                  | 557             | 557    | 557    | 557    | 4       |
-| getUnfilledAmount                                 | 506             | 506    | 506    | 506    | 8       |
->>>>>>> 37f35622
 | grantRole                                         | 27675           | 27675  | 27675  | 27675  | 174     |
 | hasRole                                           | 767             | 2100   | 2767   | 2767   | 15      |
 | multicall                                         | 304323          | 312748 | 309759 | 324162 | 3       |
@@ -195,13 +151,8 @@
 | ordersPaused                                      | 405             | 405    | 405    | 405    | 1       |
 | perOrderFee                                       | 421             | 421    | 421    | 421    | 1       |
 | percentageFeeRate                                 | 441             | 441    | 441    | 441    | 2       |
-<<<<<<< HEAD
 | requestCancel                                     | 822             | 15615  | 22798  | 26798  | 8       |
 | requestOrder                                      | 569             | 159846 | 210610 | 257072 | 27      |
-=======
-| requestCancel                                     | 863             | 15650  | 22830  | 26830  | 8       |
-| requestOrder                                      | 569             | 161524 | 213009 | 259471 | 27      |
->>>>>>> 37f35622
 | revokeRole                                        | 10012           | 10012  | 10012  | 10012  | 1       |
 | selfPermit                                        | 56597           | 58472  | 59097  | 59097  | 4       |
 | setFees                                           | 9318            | 9318   | 9318   | 9318   | 1       |
@@ -218,7 +169,6 @@
 | ASSETTOKEN_ROLE                                                   | 307             | 307    | 307    | 307    | 5       |
 | FORWARDER_ROLE                                                    | 285             | 285    | 285    | 285    | 21      |
 | OPERATOR_ROLE                                                     | 305             | 305    | 305    | 305    | 5       |
-<<<<<<< HEAD
 | PAYMENTTOKEN_ROLE                                                 | 263             | 263    | 263    | 263    | 5       |
 | cancelOrder                                                       | 6654            | 18406  | 18406  | 30159  | 2       |
 | estimateTotalFeesForOrder                                         | 6723            | 6723   | 6723   | 6723   | 2       |
@@ -226,16 +176,6 @@
 | getFeeRatesForOrder                                               | 2322            | 2322   | 2322   | 2322   | 5       |
 | getOrderEscrow                                                    | 552             | 552    | 552    | 552    | 2       |
 | getOrderId                                                        | 638             | 638    | 638    | 638    | 7       |
-=======
-| PAYMENTTOKEN_ROLE                                                 | 308             | 308    | 308    | 308    | 5       |
-| cancelOrder                                                       | 22775           | 34420  | 34420  | 46066  | 2       |
-| estimateTotalFeesForOrder                                         | 6723            | 6723   | 6723   | 6723   | 2       |
-| fillOrder                                                         | 5009            | 44834  | 44834  | 84660  | 2       |
-| getFeeRatesForOrder                                               | 2322            | 2322   | 2322   | 2322   | 5       |
-| getOrderEscrow                                                    | 552             | 552    | 552    | 552    | 3       |
-| getOrderId                                                        | 616             | 616    | 616    | 616    | 8       |
-| getOrderStatus                                                    | 566             | 566    | 566    | 566    | 1       |
->>>>>>> 37f35622
 | grantRole                                                         | 27697           | 27697  | 27697  | 27697  | 91      |
 | hasRole                                                           | 2745            | 2745   | 2745   | 2745   | 2       |
 | requestOrder                                                      | 235234          | 236746 | 237234 | 237528 | 7       |
@@ -249,7 +189,6 @@
 | ASSETTOKEN_ROLE                                     | 307             | 307    | 307    | 307    | 6       |
 | FORWARDER_ROLE                                      | 263             | 263    | 263    | 263    | 25      |
 | OPERATOR_ROLE                                       | 305             | 305    | 305    | 305    | 6       |
-<<<<<<< HEAD
 | PAYMENTTOKEN_ROLE                                   | 285             | 285    | 285    | 285    | 6       |
 | cancelOrder                                         | 30274           | 30274  | 30274  | 30274  | 1       |
 | escrowedBalanceOf                                   | 799             | 799    | 799    | 799    | 4       |
@@ -288,39 +227,6 @@
 | 16052689                                          | 79970           |      |        |      |         |
 | Function Name                                     | min             | avg  | median | max  | # calls |
 | wrapFlatFeeForOrder                               | 1288            | 1288 | 1288   | 1288 | 1       |
-=======
-| PAYMENTTOKEN_ROLE                                   | 263             | 263    | 263    | 263    | 6       |
-| cancelOrder                                         | 46800           | 46800  | 46800  | 46800  | 1       |
-| escrowedBalanceOf                                   | 799             | 799    | 799    | 799    | 4       |
-| fillOrder                                           | 6704            | 79583  | 93007  | 112099 | 5       |
-| getFeeRatesForOrder                                 | 2278            | 2278   | 2278   | 2278   | 4       |
-| getOrderId                                          | 616             | 616    | 616    | 616    | 11      |
-| getOrderStatus                                      | 566             | 566    | 566    | 566    | 7       |
-| getTotalReceived                                    | 557             | 557    | 557    | 557    | 5       |
-| getUnfilledAmount                                   | 506             | 506    | 506    | 506    | 7       |
-| grantRole                                           | 27675           | 27675  | 27675  | 27675  | 106     |
-| hasRole                                             | 2767            | 2767   | 2767   | 2767   | 3       |
-| numOpenOrders                                       | 404             | 404    | 404    | 404    | 6       |
-| requestOrder                                        | 216955          | 219901 | 220390 | 220907 | 9       |
-| src/xdShare.sol:xdShare contract |                 |       |        |       |         |
-|----------------------------------|-----------------|-------|--------|-------|---------|
-| Deployment Cost                  | Deployment Size |       |        |       |         |
-| 1380081                          | 7092            |       |        |       |         |
-| Function Name                    | min             | avg   | median | max   | # calls |
-| asset                            | 248             | 248   | 248    | 248   | 1       |
-| balanceOf                        | 572             | 1460  | 572    | 2572  | 9       |
-| decimals                         | 401             | 401   | 401    | 401   | 1       |
-| deposit                          | 5907            | 50327 | 64334  | 66734 | 4       |
-| isBlacklisted                    | 2346            | 2346  | 2346   | 2346  | 1       |
-| lock                             | 4197            | 5197  | 5197   | 6197  | 4       |
-| mint                             | 5932            | 47013 | 66754  | 68354 | 3       |
-| name                             | 7390            | 7390  | 7390   | 7390  | 1       |
-| redeem                           | 2277            | 14724 | 14724  | 27171 | 2       |
-| symbol                           | 2902            | 2902  | 2902   | 2902  | 1       |
-| transfer                         | 2585            | 14742 | 14742  | 26900 | 2       |
-| unlock                           | 1092            | 1092  | 1092   | 1092  | 4       |
-| withdraw                         | 3540            | 15860 | 15860  | 28181 | 2       |
->>>>>>> 37f35622
 | test/utils/SigMeta.sol:SigMeta contract |                 |      |        |      |         |
 |-----------------------------------------|-----------------|------|--------|------|---------|
 | Deployment Cost                         | Deployment Size |      |        |      |         |
@@ -347,11 +253,7 @@
 | DOMAIN_SEPARATOR                                  | 1222            | 1222  | 1222   | 1222  | 48      |
 | allowance                                         | 679             | 2512  | 2679   | 2679  | 12      |
 | approve                                           | 22326           | 22326 | 22326  | 22326 | 11      |
-<<<<<<< HEAD
 | balanceOf                                         | 577             | 1054  | 577    | 2577  | 109     |
-=======
-| balanceOf                                         | 577             | 1046  | 577    | 2577  | 115     |
->>>>>>> 37f35622
 | blackList                                         | 20519           | 20519 | 20519  | 20519 | 1       |
 | blacklist                                         | 20540           | 21540 | 21540  | 22540 | 2       |
 | decimals                                          | 379             | 931   | 379    | 2379  | 134     |
@@ -361,11 +263,7 @@
 | mint                                              | 46604           | 46604 | 46604  | 46604 | 23      |
 | nonces                                            | 599             | 1580  | 599    | 2599  | 53      |
 | permit                                            | 14239           | 49739 | 51239  | 51239 | 26      |
-<<<<<<< HEAD
 | transfer                                          | 2332            | 20338 | 23815  | 24815 | 24      |
-=======
-| transfer                                          | 2332            | 20761 | 24815  | 24815 | 27      |
->>>>>>> 37f35622
 | transferFrom                                      | 2740            | 21851 | 20260  | 29986 | 55      |
 | test/utils/mocks/MockdShare.sol:MockdShare contract |                 |       |        |       |         |
 |-----------------------------------------------------|-----------------|-------|--------|-------|---------|
@@ -377,20 +275,12 @@
 | MINTER_ROLE                                         | 306             | 306   | 306    | 306   | 90      |
 | allowance                                           | 2695            | 2695  | 2695   | 2695  | 2       |
 | approve                                             | 22343           | 22343 | 22343  | 22343 | 2       |
-<<<<<<< HEAD
 | balanceOf                                           | 583             | 1027  | 583    | 2583  | 27      |
-=======
-| balanceOf                                           | 583             | 1065  | 583    | 2583  | 29      |
->>>>>>> 37f35622
 | burn                                                | 3827            | 6044  | 6783   | 6783  | 4       |
 | grantRole                                           | 25588           | 26832 | 27588  | 27588 | 135     |
 | increaseAllowance                                   | 24512           | 24512 | 24512  | 24512 | 6       |
 | isBlacklisted                                       | 1708            | 4148  | 3708   | 8208  | 42      |
-<<<<<<< HEAD
 | mint                                                | 19347           | 51414 | 56810  | 56810 | 10      |
-=======
-| mint                                                | 19347           | 51935 | 56810  | 57147 | 11      |
->>>>>>> 37f35622
 | nonces                                              | 605             | 1605  | 1605   | 2605  | 4       |
 | permit                                              | 51295           | 51295 | 51295  | 51295 | 2       |
 | transfer                                            | 19474           | 19474 | 19474  | 19474 | 1       |
