--- conflicted
+++ resolved
@@ -14,11 +14,7 @@
 | Deployment Cost                            | Deployment Size |         |         |         |         |
 | 4051768                                    | 20545           |         |         |         |         |
 | Function Name                              | min             | avg     | median  | max     | # calls |
-<<<<<<< HEAD
 | convert                                    | 2774            | 47199   | 68835   | 69988   | 3       |
-=======
-| convert                                    | 2774            | 47224   | 68835   | 70065   | 3       |
->>>>>>> bdc8ba05
 | deployNewToken                             | 3509            | 1952424 | 2196926 | 2196926 | 9       |
 | getAggregateSupply                         | 1460            | 1460    | 1460    | 1460    | 1       |
 | getNumTokens                               | 404             | 404     | 404     | 404     | 2       |
@@ -37,13 +33,8 @@
 | Deployment Cost                                        | Deployment Size |       |        |       |         |
 | 295565                                                 | 1609            |       |        |       |         |
 | Function Name                                          | min             | avg   | median | max   | # calls |
-<<<<<<< HEAD
 | isBlacklisted                                          | 597             | 1508  | 597    | 2597  | 68      |
 | requireNotRestricted                                   | 692             | 2980  | 2859   | 4859  | 47      |
-=======
-| isBlacklisted                                          | 597             | 1347  | 597    | 2597  | 56      |
-| requireNotRestricted                                   | 692             | 2895  | 2859   | 4859  | 47      |
->>>>>>> bdc8ba05
 | restrict                                               | 23864           | 25464 | 25864  | 25864 | 5       |
 | unrestrict                                             | 1532            | 1532  | 1532   | 1532  | 1       |
 | src/dShare.sol:dShare contract |                 |       |        |       |         |
@@ -51,7 +42,6 @@
 | Deployment Cost                | Deployment Size |       |        |       |         |
 | 2436736                        | 12616           |       |        |       |         |
 | Function Name                  | min             | avg   | median | max   | # calls |
-<<<<<<< HEAD
 | BURNER_ROLE                    | 263             | 263   | 263    | 263   | 41      |
 | DEFAULT_ADMIN_ROLE             | 263             | 263   | 263    | 263   | 2       |
 | DOMAIN_SEPARATOR               | 1245            | 1245  | 1245   | 1245  | 16      |
@@ -83,19 +73,6 @@
 | transfer                       | 595             | 9325  | 2040   | 22674 | 5       |
 | transferFrom                   | 21425           | 23916 | 23025  | 35143 | 10      |
 | transferRestrictor             | 404             | 1204  | 404    | 2404  | 5       |
-=======
-| BURNER_ROLE                    | 263             | 263   | 263    | 263   | 6       |
-| MINTER_ROLE                    | 306             | 306   | 306    | 306   | 74      |
-| balanceOf                      | 583             | 1004  | 583    | 2583  | 19      |
-| burn                           | 3827            | 6044  | 6783   | 6783  | 4       |
-| grantRole                      | 25588           | 26738 | 27588  | 27588 | 80      |
-| increaseAllowance              | 24512           | 24512 | 24512  | 24512 | 6       |
-| isBlacklisted                  | 1708            | 4069  | 1708   | 8208  | 54      |
-| mint                           | 50647           | 54744 | 56810  | 56810 | 10      |
-| transfer                       | 19474           | 19474 | 19474  | 19474 | 1       |
-| transferFrom                   | 21425           | 22491 | 23025  | 23025 | 6       |
-| transferRestrictor             | 2404            | 2404  | 2404   | 2404  | 2       |
->>>>>>> bdc8ba05
 | src/dividend/DividendDistribution.sol:DividendDistribution contract |                 |       |        |       |         |
 |---------------------------------------------------------------------|-----------------|-------|--------|-------|---------|
 | Deployment Cost                                                     | Deployment Size |       |        |       |         |
@@ -138,7 +115,6 @@
 | Deployment Cost                                       | Deployment Size |        |        |        |         |
 | 3586676                                               | 18179           |        |        |        |         |
 | Function Name                                         | min             | avg    | median | max    | # calls |
-<<<<<<< HEAD
 | ASSETTOKEN_ROLE                                       | 306             | 306    | 306    | 306    | 60      |
 | OPERATOR_ROLE                                         | 283             | 283    | 283    | 283    | 59      |
 | PAYMENTTOKEN_ROLE                                     | 263             | 263    | 263    | 263    | 60      |
@@ -162,32 +138,6 @@
 | selfPermit                                            | 56575           | 58450  | 59075  | 59075  | 4       |
 | setOrderFees                                          | 7132            | 8320   | 8915   | 8915   | 3       |
 | setOrdersPaused                                       | 6070            | 7936   | 8870   | 8870   | 3       |
-=======
-| ASSETTOKEN_ROLE                                       | 306             | 306    | 306    | 306    | 28      |
-| OPERATOR_ROLE                                         | 305             | 305    | 305    | 305    | 27      |
-| PAYMENTTOKEN_ROLE                                     | 263             | 263    | 263    | 263    | 28      |
-| cancelOrder                                           | 20466           | 23978  | 23978  | 27491  | 2       |
-| cancelRequested                                       | 536             | 536    | 536    | 536    | 1       |
-| escrowedBalanceOf                                     | 799             | 799    | 799    | 799    | 3       |
-| estimateTotalFees                                     | 564             | 886    | 928    | 928    | 35      |
-| fillOrder                                             | 20359           | 107055 | 124223 | 159416 | 4       |
-| getFeeRatesForOrder                                   | 614             | 3771   | 3884   | 3884   | 29      |
-| getInputValueForOrderValue                            | 728             | 5138   | 5138   | 9548   | 2       |
-| getOrderId                                            | 638             | 638    | 638    | 638    | 5       |
-| getRemainingOrder                                     | 557             | 557    | 557    | 557    | 4       |
-| getTotalReceived                                      | 512             | 512    | 512    | 512    | 2       |
-| grantRole                                             | 27589           | 27589  | 27589  | 27589  | 81      |
-| isOrderActive                                         | 514             | 514    | 514    | 514    | 2       |
-| multicall                                             | 286553          | 312632 | 315753 | 335591 | 3       |
-| numOpenOrders                                         | 404             | 404    | 404    | 404    | 3       |
-| orderFees                                             | 449             | 449    | 449    | 449    | 1       |
-| ordersPaused                                          | 405             | 405    | 405    | 405    | 1       |
-| requestCancel                                         | 841             | 7449   | 3074   | 22808  | 4       |
-| requestOrder                                          | 547             | 143466 | 224330 | 270974 | 16      |
-| selfPermit                                            | 56422           | 58297  | 58922  | 58922  | 4       |
-| setOrderFees                                          | 7168            | 8362   | 8960   | 8960   | 3       |
-| setOrdersPaused                                       | 6048            | 7448   | 7448   | 8848   | 2       |
->>>>>>> bdc8ba05
 | setTokenLockCheck                                     | 8958            | 8958   | 8958   | 8958   | 1       |
 | setTreasury                                           | 2779            | 5863   | 5863   | 8948   | 2       |
 | tokenLockCheck                                        | 427             | 427    | 427    | 427    | 1       |
@@ -197,7 +147,6 @@
 | Deployment Cost                                         | Deployment Size |        |        |        |         |
 | 3915542                                                 | 19837           |        |        |        |         |
 | Function Name                                           | min             | avg    | median | max    | # calls |
-<<<<<<< HEAD
 | ASSETTOKEN_ROLE                                         | 328             | 328    | 328    | 328    | 5       |
 | OPERATOR_ROLE                                           | 305             | 305    | 305    | 305    | 5       |
 | PAYMENTTOKEN_ROLE                                       | 285             | 285    | 285    | 285    | 5       |
@@ -210,21 +159,6 @@
 | requestOrder                                            | 248518          | 248734 | 248878 | 248878 | 5       |
 | returnEscrow                                            | 25313           | 25313  | 25313  | 25313  | 1       |
 | takeEscrow                                              | 5221            | 25659  | 31313  | 34792  | 4       |
-=======
-| ASSETTOKEN_ROLE                                         | 264             | 264    | 264    | 264    | 5       |
-| OPERATOR_ROLE                                           | 327             | 327    | 327    | 327    | 5       |
-| PAYMENTTOKEN_ROLE                                       | 307             | 307    | 307    | 307    | 5       |
-| cancelOrder                                             | 6695            | 17267  | 17267  | 27840  | 2       |
-| estimateTotalFees                                       | 542             | 869    | 906    | 906    | 10      |
-| fillOrder                                               | 4369            | 70265  | 70265  | 136161 | 2       |
-| getFeeRatesForOrder                                     | 3906            | 3906   | 3906   | 3906   | 5       |
-| getOrderEscrow                                          | 552             | 552    | 552    | 552    | 1       |
-| getOrderId                                              | 616             | 616    | 616    | 616    | 3       |
-| grantRole                                               | 27566           | 27566  | 27566  | 27566  | 15      |
-| requestOrder                                            | 248687          | 248978 | 249051 | 249051 | 5       |
-| returnEscrow                                            | 3469            | 3469   | 3469   | 3469   | 1       |
-| takeEscrow                                              | 27855           | 33425  | 34818  | 34818  | 5       |
->>>>>>> bdc8ba05
 | src/issuer/LimitBuyIssuer.sol:LimitBuyIssuer contract |                 |        |        |        |         |
 |-------------------------------------------------------|-----------------|--------|--------|--------|---------|
 | Deployment Cost                                       | Deployment Size |        |        |        |         |
@@ -233,7 +167,6 @@
 | ASSETTOKEN_ROLE                                       | 306             | 306    | 306    | 306    | 2       |
 | OPERATOR_ROLE                                         | 283             | 283    | 283    | 283    | 2       |
 | PAYMENTTOKEN_ROLE                                     | 263             | 263    | 263    | 263    | 2       |
-<<<<<<< HEAD
 | fillOrder                                             | 156019          | 156019 | 156019 | 156019 | 1       |
 | getFeeRatesForOrder                                   | 3741            | 3741   | 3741   | 3741   | 2       |
 | getOrderId                                            | 660             | 660    | 660    | 660    | 2       |
@@ -243,17 +176,6 @@
 | isOrderActive                                         | 536             | 536    | 536    | 536    | 1       |
 | numOpenOrders                                         | 404             | 404    | 404    | 404    | 1       |
 | requestOrder                                          | 224631          | 225631 | 225631 | 226631 | 2       |
-=======
-| estimateTotalFees                                     | 564             | 564    | 564    | 564    | 2       |
-| fillOrder                                             | 6058            | 6058   | 6058   | 6058   | 1       |
-| getFeeRatesForOrder                                   | 3884            | 3884   | 3884   | 3884   | 2       |
-| getOrderId                                            | 638             | 638    | 638    | 638    | 2       |
-| getRemainingOrder                                     | 557             | 557    | 557    | 557    | 1       |
-| grantRole                                             | 27589           | 27589  | 27589  | 27589  | 6       |
-| isOrderActive                                         | 514             | 514    | 514    | 514    | 1       |
-| numOpenOrders                                         | 404             | 404    | 404    | 404    | 1       |
-| requestOrder                                          | 224418          | 225418 | 225418 | 226418 | 2       |
->>>>>>> bdc8ba05
 | src/issuer/LimitSellProcessor.sol:LimitSellProcessor contract |                 |        |        |        |         |
 |---------------------------------------------------------------|-----------------|--------|--------|--------|---------|
 | Deployment Cost                                               | Deployment Size |        |        |        |         |
@@ -268,30 +190,16 @@
 | getTotalReceived                                              | 512             | 512    | 512    | 512    | 1       |
 | grantRole                                                     | 27589           | 27589  | 27589  | 27589  | 6       |
 | isOrderActive                                                 | 514             | 514    | 514    | 514    | 1       |
-<<<<<<< HEAD
 | numOpenOrders                                                 | 382             | 382    | 382    | 382    | 1       |
 | requestOrder                                                  | 221135          | 222464 | 222464 | 223793 | 2       |
-=======
-| numOpenOrders                                                 | 404             | 404    | 404    | 404    | 1       |
-| requestOrder                                                  | 221228          | 222410 | 222410 | 223592 | 2       |
->>>>>>> bdc8ba05
 | src/issuer/OrderFees.sol:OrderFees contract |                 |      |        |      |         |
 |---------------------------------------------|-----------------|------|--------|------|---------|
 | Deployment Cost                             | Deployment Size |      |        |      |         |
 | 308804                                      | 1818            |      |        |      |         |
 | Function Name                               | min             | avg  | median | max  | # calls |
-<<<<<<< HEAD
 | perOrderFee                                 | 320             | 979  | 320    | 2320 | 88      |
 | percentageFeeRate                           | 352             | 352  | 352    | 352  | 89      |
 | setFees                                     | 7007            | 8007 | 8007   | 9007 | 2       |
-=======
-| flatFeeForOrder                             | 1083            | 3368 | 1834   | 8290 | 64      |
-| perOrderFee                                 | 343             | 1343 | 1343   | 2343 | 2       |
-| percentageFeeForValue                       | 490             | 839  | 1014   | 1014 | 3       |
-| percentageFeeRate                           | 397             | 397  | 397    | 397  | 62      |
-| recoverInputValueFromRemaining              | 490             | 966  | 966    | 1443 | 2       |
-| setFees                                     | 7334            | 8334 | 8334   | 9334 | 2       |
->>>>>>> bdc8ba05
 | src/issuer/SellOrderProcessor.sol:SellOrderProcessor contract |                 |        |        |        |         |
 |---------------------------------------------------------------|-----------------|--------|--------|--------|---------|
 | Deployment Cost                                               | Deployment Size |        |        |        |         |
@@ -300,21 +208,12 @@
 | ASSETTOKEN_ROLE                                               | 284             | 284    | 284    | 284    | 4       |
 | OPERATOR_ROLE                                                 | 283             | 283    | 283    | 283    | 4       |
 | PAYMENTTOKEN_ROLE                                             | 263             | 263    | 263    | 263    | 4       |
-<<<<<<< HEAD
 | cancelOrder                                                   | 28616           | 28616  | 28616  | 28616  | 1       |
 | escrowedBalanceOf                                             | 799             | 799    | 799    | 799    | 3       |
 | fillOrder                                                     | 6058            | 67329  | 75338  | 112583 | 4       |
 | getFeeRatesForOrder                                           | 3741            | 3741   | 3741   | 3741   | 4       |
 | getOrderId                                                    | 638             | 638    | 638    | 638    | 5       |
 | getRemainingOrder                                             | 557             | 557    | 557    | 557    | 4       |
-=======
-| cancelOrder                                                   | 28408           | 28408  | 28408  | 28408  | 1       |
-| escrowedBalanceOf                                             | 799             | 799    | 799    | 799    | 2       |
-| fillOrder                                                     | 6058            | 67375  | 75430  | 112583 | 4       |
-| getFeeRatesForOrder                                           | 3878            | 3878   | 3878   | 3878   | 4       |
-| getOrderId                                                    | 638             | 638    | 638    | 638    | 3       |
-| getRemainingOrder                                             | 557             | 557    | 557    | 557    | 3       |
->>>>>>> bdc8ba05
 | getTotalReceived                                              | 512             | 512    | 512    | 512    | 2       |
 | grantRole                                                     | 27589           | 27589  | 27589  | 27589  | 60      |
 | isOrderActive                                                 | 514             | 514    | 514    | 514    | 2       |
@@ -349,7 +248,6 @@
 | Deployment Cost                                   | Deployment Size |       |        |       |         |
 | 757215                                            | 3969            |       |        |       |         |
 | Function Name                                     | min             | avg   | median | max   | # calls |
-<<<<<<< HEAD
 | DOMAIN_SEPARATOR                                  | 1222            | 1222  | 1222   | 1222  | 43      |
 | allowance                                         | 679             | 2393  | 2679   | 2679  | 7       |
 | approve                                           | 22326           | 22326 | 22326  | 22326 | 6       |
@@ -364,50 +262,4 @@
 | nonces                                            | 599             | 1571  | 599    | 2599  | 37      |
 | permit                                            | 14239           | 49072 | 51239  | 51239 | 18      |
 | transfer                                          | 2332            | 21183 | 22815  | 24815 | 16      |
-| transferFrom                                      | 2740            | 18437 | 20260  | 29986 | 37      |
-=======
-| DOMAIN_SEPARATOR                                  | 1222            | 1222  | 1222   | 1222  | 27      |
-| allowance                                         | 679             | 679   | 679    | 679   | 1       |
-| balanceOf                                         | 577             | 945   | 577    | 2577  | 38      |
-| blackList                                         | 22519           | 22519 | 22519  | 22519 | 1       |
-| blacklist                                         | 22540           | 22540 | 22540  | 22540 | 2       |
-| decimals                                          | 379             | 1120  | 379    | 2379  | 62      |
-| increaseAllowance                                 | 24571           | 24571 | 24571  | 24571 | 20      |
-| isBlackListed                                     | 608             | 1608  | 1608   | 2608  | 2       |
-| isBlacklisted                                     | 607             | 1607  | 1607   | 2607  | 54      |
-| mint                                              | 46604           | 46604 | 46604  | 46604 | 23      |
-| nonces                                            | 599             | 1487  | 599    | 2599  | 9       |
-| permit                                            | 51239           | 51239 | 51239  | 51239 | 4       |
-| transfer                                          | 2332            | 20769 | 22815  | 24815 | 21      |
-| transferFrom                                      | 18660           | 20871 | 20260  | 29986 | 20      |
-| test/utils/mocks/MockdShare.sol:MockdShare contract |                 |       |        |       |         |
-|-----------------------------------------------------|-----------------|-------|--------|-------|---------|
-| Deployment Cost                                     | Deployment Size |       |        |       |         |
-| 2090511                                             | 11605           |       |        |       |         |
-| Function Name                                       | min             | avg   | median | max   | # calls |
-| BURNER_ROLE                                         | 263             | 263   | 263    | 263   | 3       |
-| DEFAULT_ADMIN_ROLE                                  | 263             | 263   | 263    | 263   | 2       |
-| MINTER_ROLE                                         | 306             | 306   | 306    | 306   | 15      |
-| acceptDefaultAdminTransfer                          | 502             | 9634  | 726    | 27676 | 3       |
-| approve                                             | 24443           | 24443 | 24443  | 24443 | 2       |
-| balanceOf                                           | 583             | 1083  | 583    | 2583  | 8       |
-| beginDefaultAdminTransfer                           | 26977           | 26977 | 26977  | 26977 | 1       |
-| burn                                                | 532             | 8148  | 4181   | 31634 | 6       |
-| disclosures                                         | 1011            | 1112  | 1011   | 1316  | 3       |
-| grantRole                                           | 27588           | 28463 | 27588  | 29588 | 16      |
-| hasRole                                             | 706             | 1706  | 1706   | 2706  | 2       |
-| mint                                                | 569             | 48964 | 56810  | 59147 | 15      |
-| name                                                | 1263            | 1986  | 1263   | 3263  | 9       |
-| owner                                               | 460             | 1126  | 460    | 2460  | 9       |
-| revokeRole                                          | 536             | 536   | 536    | 536   | 1       |
-| setDisclosures                                      | 32153           | 32153 | 32153  | 32153 | 1       |
-| setName                                             | 2829            | 18425 | 5629   | 74725 | 7       |
-| setSplit                                            | 294             | 2489  | 2648   | 4048  | 6       |
-| setSymbol                                           | 2807            | 11996 | 5607   | 31689 | 7       |
-| setTransferRestrictor                               | 8947            | 8947  | 8947   | 8947  | 1       |
-| symbol                                              | 1284            | 1957  | 1284   | 3284  | 9       |
-| totalSupply                                         | 350             | 635   | 350    | 2350  | 14      |
-| transfer                                            | 595             | 6787  | 1941   | 22674 | 4       |
-| transferFrom                                        | 23025           | 23025 | 23025  | 23025 | 2       |
-| transferRestrictor                                  | 404             | 404   | 404    | 404   | 3       |
->>>>>>> bdc8ba05
+| transferFrom                                      | 2740            | 18437 | 20260  | 29986 | 37      |