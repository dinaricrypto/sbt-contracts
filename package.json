--- conflicted
+++ resolved
@@ -16,13 +16,6 @@
     "build": "forge build",
     "test": "forge test -vvv",
     "test:contract": "forge test -vvv --match-contract",
-<<<<<<< HEAD
-    "build:hh": "hardhat compile --force",
-    "test:hh": "hardhat typechain && hardhat test",
-    "lint:ts": "eslint . --ext js,ts",
-    "lint:fix": "eslint . --ext js,ts --fix",
-=======
->>>>>>> c0003af2
     "coverage": "forge coverage --report lcov && genhtml --branch-coverage --dark-mode -o ./coverage/ lcov.info",
     "snapshot": "forge snapshot",
     "gas": "forge test --gas-report --fuzz-seed 1 | grep '^|' > .gas-report",
