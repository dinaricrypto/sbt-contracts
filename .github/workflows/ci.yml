--- conflicted
+++ resolved
@@ -78,15 +78,14 @@
           submodules: recursive
       
       - uses: actions/setup-node@v4
+        with:
+          node-version: '20'
       - run: corepack enable
       - uses: actions/setup-node@v4
         with:
+          node-version: '20'
           cache: yarn
-<<<<<<< HEAD
       - run: yarn install  
-=======
-      - run: yarn install
->>>>>>> ee7d7c6f
       
       - name: Install Foundry
         uses: foundry-rs/foundry-toolchain@v1
@@ -111,15 +110,11 @@
           submodules: recursive
       
       - uses: actions/setup-node@v4
-        with:
-          node-version: '20'
       - run: corepack enable
       - uses: actions/setup-node@v4
         with:
-          node-version: '20'
           cache: yarn
       - run: yarn install
-  
       
       - name: Install Foundry
         uses: foundry-rs/foundry-toolchain@v1
