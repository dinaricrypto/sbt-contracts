// SPDX-License-Identifier: GPL-3.0-or-later
pragma solidity 0.8.19;

import {Initializable} from "openzeppelin-contracts-upgradeable/contracts/proxy/utils/Initializable.sol";
import {UUPSUpgradeable} from "openzeppelin-contracts-upgradeable/contracts/proxy/utils/UUPSUpgradeable.sol";
import {AccessControlDefaultAdminRulesUpgradeable} from
    "openzeppelin-contracts-upgradeable/contracts/access/AccessControlDefaultAdminRulesUpgradeable.sol";
import {ReentrancyGuardUpgradeable} from
    "openzeppelin-contracts-upgradeable/contracts/security/ReentrancyGuardUpgradeable.sol";
import {Multicall} from "openzeppelin-contracts/contracts/utils/Multicall.sol";
import {SelfPermit} from "../common/SelfPermit.sol";
import {IOrderBridge} from "./IOrderBridge.sol";
import {IOrderFees} from "./IOrderFees.sol";
import {ITransferRestrictor} from "../ITransferRestrictor.sol";
import {BridgedERC20} from "../BridgedERC20.sol";

/// @notice Base contract managing orders for bridged assets
/// @author Dinari (https://github.com/dinaricrypto/sbt-contracts/blob/main/src/issuer/OrderProcessor.sol)
/// Orders are submitted by users and filled by operators
/// Handling of fees is left to the inheriting contract
/// Each inheritor can craft a unique order processing flow
/// It is recommended that implementations offer a single process for all orders
///   This maintains clarity for users and for interpreting contract token balances
/// Specifies a generic order request struct such that
///   inheriting contracts must implement unique request methods to handle multiple order processes simultaneously
/// TODO: Design - Fee contract required and specified here, but not used. Should fee contract be specified in inheritor?
///   or should fee handling primitives be specified here?
/// Order lifecycle (fulfillment):
///   1. User requests an order (requestOrder)
///   2. [Optional] Operator partially fills the order (fillOrder)
///   3. Operator completely fulfills the order (fillOrder)
/// Order lifecycle (cancellation):
///   1. User requests an order (requestOrder)
///   2. [Optional] Operator partially fills the order (fillOrder)
///   3. [Optional] User requests cancellation (requestCancel)
///   4. Operator cancels the order (cancelOrder)
abstract contract OrderProcessor is
    Initializable,
    UUPSUpgradeable,
    AccessControlDefaultAdminRulesUpgradeable,
    ReentrancyGuardUpgradeable,
    Multicall,
    SelfPermit,
    IOrderBridge
{
    /// ------------------ Types ------------------ ///

    // Order request format
    struct OrderRequest {
        // Recipient of order fills
        address recipient;
        // Bridged asset token
        address assetToken;
        // Payment token
        address paymentToken;
        // Amount of incoming order token to be used for fills
        uint256 quantityIn;
        // price enquiry for the request
        uint256 price;
    }

    // Order state accounting variables
    struct OrderState {
        // Hash of order data used to validate order details stored offchain
        bytes32 orderHash;
        // Account that requested the order
        address requester;
        // Amount of order token remaining to be used
        uint256 remainingOrder;
        // Total amount of received token due to fills
        uint256 received;
        // Whether a cancellation for this order has been initiated
        bool cancellationInitiated;
    }

    // Order execution specification
    struct OrderConfig {
        // Buy or sell
        bool sell;
        // Market or limit
        OrderType orderType;
        // Amount of asset token to be used for fills
        uint256 assetTokenQuantity;
        // Amount of payment token to be used for fills
        uint256 paymentTokenQuantity;
        // Price for limit orders
        uint256 price;
        // Time in force
        TIF tif;
    }

    /// @dev Zero address
    error ZeroAddress();
    /// @dev Orders are paused
    error Paused();
    /// @dev Zero value
    error ZeroValue();
    /// @dev msg.sender is not order requester
    error NotRequester();
    /// @dev Order does not exist
    error OrderNotFound();
    /// @dev Invalid order data
    error InvalidOrderData();
    /// @dev Amount too large
    error AmountTooLarge();
    /// @dev blacklist address
    error Blacklist();
    /// @dev Custom error when an order cancellation has already been initiated
    error OrderCancellationInitiated();

    /// @dev Emitted when `treasury` is set
    event TreasurySet(address indexed treasury);
    /// @dev Emitted when `orderFees` is set
    event OrderFeesSet(IOrderFees indexed orderFees);
    /// @dev Emitted when orders are paused/unpaused
    event OrdersPaused(bool paused);

    /// ------------------ Constants ------------------ ///

    /// @dev Used to create EIP-712 compliant hashes as order IDs from order requests and salts
    bytes32 private constant ORDERREQUEST_TYPE_HASH = keccak256(
        "OrderRequest(bytes32 salt,address recipient,address assetToken,address paymentToken,uint256 quantityIn)"
    );

    /// @notice Admin role for managing treasury, fees, and paused state
    bytes32 public constant ADMIN_ROLE = keccak256("ADMIN_ROLE");
    /// @notice Operator role for filling and cancelling orders
    bytes32 public constant OPERATOR_ROLE = keccak256("OPERATOR_ROLE");
    /// @notice Payment token role for whitelisting payment tokens
    bytes32 public constant PAYMENTTOKEN_ROLE = keccak256("PAYMENTTOKEN_ROLE");
    /// @notice Asset token role for whitelisting asset tokens
    /// @dev Tokens with decimals > 18 are not supported by current OrderFees implementation
    bytes32 public constant ASSETTOKEN_ROLE = keccak256("ASSETTOKEN_ROLE");

    /// ------------------ State ------------------ ///

    /// @notice Address to receive fees
    address public treasury;

    /// @notice Fee specification contract
    IOrderFees public orderFees;

    /// @dev Are orders paused?
    bool public ordersPaused;

    /// @dev Total number of active orders. Onchain enumeration not supported.
    uint256 private _numOpenOrders;

    /// @dev Next order index to use for onchain enumeration of orders per recipient
    mapping(address => uint256) private _nextOrderIndex;

    /// @dev Active orders
    mapping(bytes32 => OrderState) private _orders;

    /// ------------------ Initialization ------------------ ///

    /// @custom:oz-upgrades-unsafe-allow constructor
    constructor() {
        _disableInitializers();
    }

    /// @notice Initialize contract
    /// @param owner Owner of contract
    /// @param treasury_ Address to receive fees
    /// @param orderFees_ Fee specification contract
    /// @dev Treasury cannot be zero address
    function initialize(address owner, address treasury_, IOrderFees orderFees_) external initializer {
        // Don't send fees to zero address
        if (treasury_ == address(0)) revert ZeroAddress();

        // Initialize super contracts
        __UUPSUpgradeable_init_unchained();
        __AccessControlDefaultAdminRules_init_unchained(0, owner);
        __ReentrancyGuard_init_unchained();

        // Initialize treasury and order fees
        treasury = treasury_;
        orderFees = orderFees_;

        // Grant admin role to owner
        _grantRole(ADMIN_ROLE, owner);
    }

    // Restrict upgrades to owner
    function _authorizeUpgrade(address newImplementation) internal override onlyRole(DEFAULT_ADMIN_ROLE) {}

    /// ------------------ Administration ------------------ ///

    /// @dev Check if orders are paused
    modifier whenOrdersNotPaused() {
        if (ordersPaused) revert Paused();
        _;
    }

    /// @notice Set treasury address
    /// @param account Address to receive fees
    /// @dev Only callable by admin
    /// Treasury cannot be zero address
    function setTreasury(address account) external onlyRole(ADMIN_ROLE) {
        // Don't send fees to zero address
        if (account == address(0)) revert ZeroAddress();

        treasury = account;
        emit TreasurySet(account);
    }

    /// @notice Set order fees contract
    /// @param fees Order fees contract
    /// @dev Only callable by admin
    function setOrderFees(IOrderFees fees) external onlyRole(ADMIN_ROLE) {
        orderFees = fees;
        emit OrderFeesSet(fees);
    }

    /// @notice Pause/unpause orders
    /// @param pause Pause orders if true, unpause if false
    /// @dev Only callable by admin
    function setOrdersPaused(bool pause) external onlyRole(ADMIN_ROLE) {
        ordersPaused = pause;
        emit OrdersPaused(pause);
    }

    /// ------------------ Getters ------------------ ///

    /// @inheritdoc IOrderBridge
    function numOpenOrders() external view returns (uint256) {
        return _numOpenOrders;
    }

    /// @inheritdoc IOrderBridge
    function getOrderId(address recipient, uint256 index) public pure returns (bytes32) {
        return keccak256(abi.encodePacked(recipient, index));
    }

    /// @inheritdoc IOrderBridge
    function isOrderActive(bytes32 id) public view returns (bool) {
        return _orders[id].remainingOrder > 0;
    }

    /// @inheritdoc IOrderBridge
    function getRemainingOrder(bytes32 id) public view returns (uint256) {
        return _orders[id].remainingOrder;
    }

    /// @inheritdoc IOrderBridge
    function getTotalReceived(bytes32 id) public view returns (uint256) {
        return _orders[id].received;
    }

<<<<<<< HEAD
    function _getOrderHash(bytes32 id) internal view returns (bytes32) {
        return _orders[id].orderHash;
=======
    /**
     *
     * @param id Order ID
     */
    function cancelRequested(bytes32 id) external view returns (bool) {
        return _orders[id].cancellationInitiated;
>>>>>>> b719e410
    }

    /// ------------------ Order Lifecycle ------------------ ///

    /// @notice Request an order
    /// @param orderRequest Order request to submit
    /// @dev Emits OrderRequested event to be sent to fulfillment service (operator)
<<<<<<< HEAD
    function requestOrder(OrderRequest calldata orderRequest)
        public
        nonReentrant
        whenOrdersNotPaused
        returns (uint256 index)
    {
=======
    function requestOrder(OrderRequest calldata orderRequest, bytes32 salt) public nonReentrant whenOrdersNotPaused {
        // check blocklisted address
        if (
            BridgedERC20(orderRequest.assetToken).isBlacklisted(orderRequest.recipient)
                || BridgedERC20(orderRequest.assetToken).isBlacklisted(msg.sender)
        ) revert Blacklist();
>>>>>>> b719e410
        // Reject spam orders
        if (orderRequest.quantityIn == 0) revert ZeroValue();
        // Check for whitelisted tokens
        _checkRole(ASSETTOKEN_ROLE, orderRequest.assetToken);
        _checkRole(PAYMENTTOKEN_ROLE, orderRequest.paymentToken);

        index = _nextOrderIndex[orderRequest.recipient]++;
        bytes32 id = getOrderId(orderRequest.recipient, index);

        // Get order from request and move tokens
        OrderConfig memory orderConfig = _requestOrderAccounting(id, orderRequest);
        Order memory order = Order({
            recipient: orderRequest.recipient,
            index: index,
            quantityIn: orderRequest.quantityIn,
            assetToken: orderRequest.assetToken,
            paymentToken: orderRequest.paymentToken,
            sell: orderConfig.sell,
            orderType: orderConfig.orderType,
            assetTokenQuantity: orderConfig.assetTokenQuantity,
            paymentTokenQuantity: orderConfig.paymentTokenQuantity,
            price: orderConfig.price,
            tif: orderConfig.tif
        });

        // Send order to bridge
        emit OrderRequested(order.recipient, index, order);

        // Initialize order state
        uint256 orderAmount = order.sell ? order.assetTokenQuantity : order.paymentTokenQuantity;
<<<<<<< HEAD
        _orders[id] =
            OrderState({orderHash: hashOrder(order), requester: msg.sender, remainingOrder: orderAmount, received: 0});
=======
        _orders[orderId] =
            OrderState({requester: msg.sender, remainingOrder: orderAmount, received: 0, cancellationInitiated: false});
>>>>>>> b719e410
        _numOpenOrders++;
    }

    /// @notice Hash order data for validation
    function hashOrder(Order memory order) public pure returns (bytes32) {
        return keccak256(
            abi.encode(
                order.recipient,
                order.index,
                order.quantityIn,
                order.assetToken,
                order.paymentToken,
                order.sell,
                order.orderType,
                order.assetTokenQuantity,
                order.paymentTokenQuantity,
                order.price,
                order.tif
            )
        );
    }

    /// @notice Hash order data for validation
    function hashOrderCalldata(Order calldata order) public pure returns (bytes32) {
        return keccak256(
            abi.encode(
                order.recipient,
                order.index,
                order.quantityIn,
                order.assetToken,
                order.paymentToken,
                order.sell,
                order.orderType,
                order.assetTokenQuantity,
                order.paymentTokenQuantity,
                order.price,
                order.tif
            )
        );
    }

    /// @notice Fill an order
    /// @param order Order to fill
    /// @param fillAmount Amount of order token to fill
    /// @param receivedAmount Amount of received token
    /// @dev Only callable by operator
    function fillOrder(Order calldata order, uint256 fillAmount, uint256 receivedAmount)
        external
        nonReentrant
        onlyRole(OPERATOR_ROLE)
    {
        // No nonsense
        if (fillAmount == 0) revert ZeroValue();
        bytes32 id = getOrderId(order.recipient, order.index);
        OrderState memory orderState = _orders[id];
        // Order must exist
        if (orderState.requester == address(0)) revert OrderNotFound();
        // Verify order data
        if (orderState.orderHash != hashOrderCalldata(order)) revert InvalidOrderData();
        // Fill cannot exceed remaining order
        if (fillAmount > orderState.remainingOrder) revert AmountTooLarge();
        // Notify order filled
        emit OrderFill(order.recipient, order.index, fillAmount, receivedAmount);

        // Update order state
        uint256 remainingOrder = orderState.remainingOrder - fillAmount;
        // If order is completely filled then clear order state
        if (remainingOrder == 0) {
            // Notify order fulfilled
            emit OrderFulfilled(order.recipient, order.index);
            // Clear order state
            delete _orders[id];
            _numOpenOrders--;
        } else {
            // Otherwise update order state
            _orders[id].remainingOrder = remainingOrder;
            _orders[id].received = orderState.received + receivedAmount;
        }

        // Move tokens
        _fillOrderAccounting(id, order, orderState, fillAmount, receivedAmount);
    }

    /// @notice Request to cancel an order
    /// @param recipient Recipient of order fills
    /// @param index Order index
    /// @dev Only callable by initial order requester
    /// @dev Emits CancelRequested event to be sent to fulfillment service (operator)
<<<<<<< HEAD
    function requestCancel(address recipient, uint256 index) external {
        bytes32 id = getOrderId(recipient, index);
        address requester = _orders[id].requester;
=======
    function requestCancel(OrderRequest calldata orderRequest, bytes32 salt) external {
        bytes32 orderId = getOrderIdFromOrderRequest(orderRequest, salt);
        address requester = _orders[orderId].requester;
        if (_orders[orderId].cancellationInitiated) revert OrderCancellationInitiated();
>>>>>>> b719e410
        // Order must exist
        if (requester == address(0)) revert OrderNotFound();
        // Only requester can request cancellation
        if (requester != msg.sender) revert NotRequester();

        _orders[orderId].cancellationInitiated = true;

        // Send cancel request to bridge
        emit CancelRequested(recipient, index);
    }

    /// @notice Cancel an order
    /// @param order Order to cancel
    /// @param reason Reason for cancellation
    /// @dev Only callable by operator
    function cancelOrder(Order calldata order, string calldata reason) external nonReentrant onlyRole(OPERATOR_ROLE) {
        bytes32 id = getOrderId(order.recipient, order.index);
        OrderState memory orderState = _orders[id];
        // Order must exist
        if (orderState.requester == address(0)) revert OrderNotFound();
        // Verify order data
        if (orderState.orderHash != hashOrderCalldata(order)) revert InvalidOrderData();

        // Notify order cancelled
        emit OrderCancelled(order.recipient, order.index, reason);

        // Clear order state
        delete _orders[id];
        _numOpenOrders--;

        // Move tokens
        _cancelOrderAccounting(id, order, orderState);
    }

    /// ------------------ Virtuals ------------------ ///

    /// @notice Compile order from request and move tokens including fees, escrow, and amount to fill
    /// @param id Order ID
    /// @param orderRequest Order request to process
    /// @return orderConfig Order execution specification
    /// @dev Result used to initialize order accounting
    function _requestOrderAccounting(bytes32 id, OrderRequest calldata orderRequest)
        internal
        virtual
        returns (OrderConfig memory orderConfig);

    /// @notice Move tokens for order fill including fees and escrow
    /// @param id Order ID
    /// @param order Order to fill
    /// @param orderState Order state
    /// @param fillAmount Amount of order token filled
    /// @param receivedAmount Amount of received token
    function _fillOrderAccounting(
        bytes32 id,
        Order calldata order,
        OrderState memory orderState,
        uint256 fillAmount,
        uint256 receivedAmount
    ) internal virtual;

    /// @notice Move tokens for order cancellation including fees and escrow
    /// @param id Order ID
    /// @param order Order to cancel
    /// @param orderState Order state
    function _cancelOrderAccounting(bytes32 id, Order calldata order, OrderState memory orderState) internal virtual;
}<|MERGE_RESOLUTION|>--- conflicted
+++ resolved
@@ -247,17 +247,16 @@
         return _orders[id].received;
     }
 
-<<<<<<< HEAD
     function _getOrderHash(bytes32 id) internal view returns (bytes32) {
         return _orders[id].orderHash;
-=======
+    }
+
     /**
      *
      * @param id Order ID
      */
     function cancelRequested(bytes32 id) external view returns (bool) {
         return _orders[id].cancellationInitiated;
->>>>>>> b719e410
     }
 
     /// ------------------ Order Lifecycle ------------------ ///
@@ -265,21 +264,17 @@
     /// @notice Request an order
     /// @param orderRequest Order request to submit
     /// @dev Emits OrderRequested event to be sent to fulfillment service (operator)
-<<<<<<< HEAD
     function requestOrder(OrderRequest calldata orderRequest)
         public
         nonReentrant
         whenOrdersNotPaused
         returns (uint256 index)
     {
-=======
-    function requestOrder(OrderRequest calldata orderRequest, bytes32 salt) public nonReentrant whenOrdersNotPaused {
         // check blocklisted address
         if (
             BridgedERC20(orderRequest.assetToken).isBlacklisted(orderRequest.recipient)
                 || BridgedERC20(orderRequest.assetToken).isBlacklisted(msg.sender)
         ) revert Blacklist();
->>>>>>> b719e410
         // Reject spam orders
         if (orderRequest.quantityIn == 0) revert ZeroValue();
         // Check for whitelisted tokens
@@ -310,13 +305,13 @@
 
         // Initialize order state
         uint256 orderAmount = order.sell ? order.assetTokenQuantity : order.paymentTokenQuantity;
-<<<<<<< HEAD
-        _orders[id] =
-            OrderState({orderHash: hashOrder(order), requester: msg.sender, remainingOrder: orderAmount, received: 0});
-=======
-        _orders[orderId] =
-            OrderState({requester: msg.sender, remainingOrder: orderAmount, received: 0, cancellationInitiated: false});
->>>>>>> b719e410
+        _orders[id] = OrderState({
+            orderHash: hashOrder(order),
+            requester: msg.sender,
+            remainingOrder: orderAmount,
+            received: 0,
+            cancellationInitiated: false
+        });
         _numOpenOrders++;
     }
 
@@ -405,22 +400,16 @@
     /// @param index Order index
     /// @dev Only callable by initial order requester
     /// @dev Emits CancelRequested event to be sent to fulfillment service (operator)
-<<<<<<< HEAD
     function requestCancel(address recipient, uint256 index) external {
         bytes32 id = getOrderId(recipient, index);
+        if (_orders[id].cancellationInitiated) revert OrderCancellationInitiated();
+        // Order must exist
         address requester = _orders[id].requester;
-=======
-    function requestCancel(OrderRequest calldata orderRequest, bytes32 salt) external {
-        bytes32 orderId = getOrderIdFromOrderRequest(orderRequest, salt);
-        address requester = _orders[orderId].requester;
-        if (_orders[orderId].cancellationInitiated) revert OrderCancellationInitiated();
->>>>>>> b719e410
-        // Order must exist
         if (requester == address(0)) revert OrderNotFound();
         // Only requester can request cancellation
         if (requester != msg.sender) revert NotRequester();
 
-        _orders[orderId].cancellationInitiated = true;
+        _orders[id].cancellationInitiated = true;
 
         // Send cancel request to bridge
         emit CancelRequested(recipient, index);
