// SPDX-License-Identifier: GPL-3.0-or-later
pragma solidity 0.8.19;

import {Initializable} from "openzeppelin-contracts-upgradeable/contracts/proxy/utils/Initializable.sol";
import {UUPSUpgradeable} from "openzeppelin-contracts-upgradeable/contracts/proxy/utils/UUPSUpgradeable.sol";
import {AccessControlDefaultAdminRulesUpgradeable} from
    "openzeppelin-contracts-upgradeable/contracts/access/AccessControlDefaultAdminRulesUpgradeable.sol";
import {ReentrancyGuardUpgradeable} from
    "openzeppelin-contracts-upgradeable/contracts/security/ReentrancyGuardUpgradeable.sol";
import {Multicall} from "openzeppelin-contracts/contracts/utils/Multicall.sol";
import {SafeERC20, IERC20} from "openzeppelin-contracts/contracts/token/ERC20/utils/SafeERC20.sol";
import "prb-math/Common.sol" as PrbMath;
import {SelfPermit} from "../common/SelfPermit.sol";
import {IOrderBridge} from "./IOrderBridge.sol";
import {IOrderFees} from "./IOrderFees.sol";
import {ITransferRestrictor} from "../ITransferRestrictor.sol";
import {dShare} from "../dShare.sol";
import {ITokenLockCheck} from "../ITokenLockCheck.sol";
import {IMintBurn} from "../IMintBurn.sol";

/// @notice Base contract managing orders for bridged assets
/// @author Dinari (https://github.com/dinaricrypto/sbt-contracts/blob/main/src/issuer/OrderProcessor.sol)
/// Orders are submitted by users and filled by operators
/// Handling of fees is left to the inheriting contract
/// Each inheritor can craft a unique order processing flow
/// It is recommended that implementations offer a single process for all orders
///   This maintains clarity for users and for interpreting contract token balances
/// Specifies a generic order request struct such that
///   inheriting contracts must implement unique request methods to handle multiple order processes simultaneously
/// Order lifecycle (fulfillment):
///   1. User requests an order (requestOrder)
///   2. [Optional] Operator partially fills the order (fillOrder)
///   3. Operator completely fulfills the order (fillOrder)
/// Order lifecycle (cancellation):
///   1. User requests an order (requestOrder)
///   2. [Optional] Operator partially fills the order (fillOrder)
///   3. [Optional] User requests cancellation (requestCancel)
///   4. Operator cancels the order (cancelOrder)
abstract contract OrderProcessor is
    Initializable,
    UUPSUpgradeable,
    AccessControlDefaultAdminRulesUpgradeable,
    ReentrancyGuardUpgradeable,
    Multicall,
    SelfPermit,
    IOrderBridge
{
    using SafeERC20 for IERC20;

<<<<<<< HEAD
    /// ------------------ Types ------------------ ///

=======
>>>>>>> ac293b7a
    // Order state accounting variables
    struct OrderState {
        // Hash of order data used to validate order details stored offchain
        bytes32 orderHash;
        // Account that requested the order
        address requester;
        // Flat fee at time of order request
        uint256 flatFee;
        // Percentage fee rate at time of order request
        uint64 percentageFeeRate;
        // Amount of order token remaining to be used
        uint256 remainingOrder;
        // Total amount of received token due to fills
        uint256 received;
        // Total fees paid to treasury
        uint256 feesPaid;
        // Whether a cancellation for this order has been initiated
        bool cancellationInitiated;
    }

    // Order execution specification
    struct OrderConfig {
        // Buy or sell
        bool sell;
        // Market or limit
        OrderType orderType;
        // Amount of asset token to be used for fills
        uint256 assetTokenQuantity;
        // Amount of payment token to be used for fills
        uint256 paymentTokenQuantity;
        // Price for limit orders
        uint256 price;
        // Time in force
        TIF tif;
    }

    /// @dev Zero address
    error ZeroAddress();
    /// @dev Orders are paused
    error Paused();
    /// @dev Zero value
    error ZeroValue();
    /// @dev msg.sender is not order requester
    error NotRequester();
    /// @dev Order does not exist
    error OrderNotFound();
    /// @dev Invalid order data
    error InvalidOrderData();
    /// @dev Amount too large
    error AmountTooLarge();
    /// @dev blacklist address
    error Blacklist();
    /// @dev Custom error when an order cancellation has already been initiated
    error OrderCancellationInitiated();

    /// @dev Emitted when `treasury` is set
    event TreasurySet(address indexed treasury);
    /// @dev Emitted when `orderFees` is set
    event OrderFeesSet(IOrderFees indexed orderFees);
    /// @dev Emitted when orders are paused/unpaused
    event OrdersPaused(bool paused);

    /// ------------------ Constants ------------------ ///

    /// @dev Used to create EIP-712 compliant hashes as order IDs from order requests and salts
    bytes32 private constant ORDERREQUEST_TYPE_HASH = keccak256(
        "OrderRequest(bytes32 salt,address recipient,address assetToken,address paymentToken,uint256 quantityIn)"
    );

    /// @notice Admin role for managing treasury, fees, and paused state
    bytes32 public constant ADMIN_ROLE = keccak256("ADMIN_ROLE");
    /// @notice Operator role for filling and cancelling orders
    bytes32 public constant OPERATOR_ROLE = keccak256("OPERATOR_ROLE");
    /// @notice Payment token role for whitelisting payment tokens
    bytes32 public constant PAYMENTTOKEN_ROLE = keccak256("PAYMENTTOKEN_ROLE");
    /// @notice Asset token role for whitelisting asset tokens
    /// @dev Tokens with decimals > 18 are not supported by current OrderFees implementation
    bytes32 public constant ASSETTOKEN_ROLE = keccak256("ASSETTOKEN_ROLE");

    /// ------------------ State ------------------ ///

    /// @notice Address to receive fees
    address public treasury;

    /// @notice Fee specification contract
    IOrderFees public orderFees;

    /// @notice Transfer restrictor checker
    ITokenLockCheck public tokenLockCheck;

    /// @dev Are orders paused?
    bool public ordersPaused;

    /// @dev Total number of active orders. Onchain enumeration not supported.
    uint256 private _numOpenOrders;

    /// @dev Next order index to use for onchain enumeration of orders per recipient
    mapping(address => uint256) private _nextOrderIndex;

    /// @dev Active orders
    mapping(bytes32 => OrderState) private _orders;

    /// ------------------ Initialization ------------------ ///

    /// @custom:oz-upgrades-unsafe-allow constructor
    constructor() {
        _disableInitializers();
    }

    /// @notice Initialize contract
    /// @param owner Owner of contract
    /// @param treasury_ Address to receive fees
    /// @param orderFees_ Fee specification contract
    /// @dev Treasury cannot be zero address
    function initialize(address owner, address treasury_, IOrderFees orderFees_, ITokenLockCheck tokenLockCheck_)
        external
        initializer
    {
        // Don't send fees to zero address
        if (treasury_ == address(0)) revert ZeroAddress();

        // Initialize super contracts
        __UUPSUpgradeable_init_unchained();
        __AccessControlDefaultAdminRules_init_unchained(0, owner);
        __ReentrancyGuard_init_unchained();

        // Initialize treasury and order fees
        treasury = treasury_;
        orderFees = orderFees_;

        tokenLockCheck = tokenLockCheck_;
        // Grant admin role to owner
        _grantRole(ADMIN_ROLE, owner);
    }

    // Restrict upgrades to owner
    function _authorizeUpgrade(address newImplementation) internal override onlyRole(DEFAULT_ADMIN_ROLE) {}

    /// ------------------ Administration ------------------ ///

    /// @dev Check if orders are paused
    modifier whenOrdersNotPaused() {
        if (ordersPaused) revert Paused();
        _;
    }

    /// @notice Set treasury address
    /// @param account Address to receive fees
    /// @dev Only callable by admin
    /// Treasury cannot be zero address
    function setTreasury(address account) external onlyRole(ADMIN_ROLE) {
        // Don't send fees to zero address
        if (account == address(0)) revert ZeroAddress();

        treasury = account;
        emit TreasurySet(account);
    }

    /// @notice Set order fees contract
    /// @param fees Order fees contract
    /// @dev Only callable by admin
    function setOrderFees(IOrderFees fees) external onlyRole(ADMIN_ROLE) {
        orderFees = fees;
        emit OrderFeesSet(fees);
    }

    /// @notice Pause/unpause orders
    /// @param pause Pause orders if true, unpause if false
    /// @dev Only callable by admin
    function setOrdersPaused(bool pause) external onlyRole(ADMIN_ROLE) {
        ordersPaused = pause;
        emit OrdersPaused(pause);
    }

    /// ------------------ Getters ------------------ ///

    /// @inheritdoc IOrderBridge
    function numOpenOrders() external view returns (uint256) {
        return _numOpenOrders;
    }

    /// @inheritdoc IOrderBridge
    function getOrderId(address recipient, uint256 index) public pure returns (bytes32) {
        return keccak256(abi.encodePacked(recipient, index));
    }

    /// @inheritdoc IOrderBridge
    function isOrderActive(bytes32 id) public view returns (bool) {
        return _orders[id].remainingOrder > 0;
    }

    /// @inheritdoc IOrderBridge
    function getRemainingOrder(bytes32 id) public view returns (uint256) {
        return _orders[id].remainingOrder;
    }

    /// @inheritdoc IOrderBridge
    function getTotalReceived(bytes32 id) public view returns (uint256) {
        return _orders[id].received;
    }

    function _getOrderHash(bytes32 id) internal view returns (bytes32) {
        return _orders[id].orderHash;
    }

    /**
     *
     * @param id Order ID
     */
    function cancelRequested(bytes32 id) external view returns (bool) {
        return _orders[id].cancellationInitiated;
    }

    /// @notice Get fee rates for an order
    /// @param token Payment token for order
    /// @return flatFee Flat fee for order
    /// @return percentageFeeRate Percentage fee rate for order
    /// @dev Fees zero if no orderFees contract is set
    function getFeeRatesForOrder(address token) public view returns (uint256 flatFee, uint64 percentageFeeRate) {
        // Check if fee contract is set
        if (address(orderFees) == address(0)) {
            return (0, 0);
        }

        // Get fee rates
        flatFee = orderFees.flatFeeForOrder(token);
        percentageFeeRate = orderFees.percentageFeeRate();
    }

    /// @notice Get total fees for an order
    /// @param flatFee Flat fee for order
    /// @param percentageFeeRate Percentage fee rate for order
    /// @param inputValue Total input value subject to fees
    function estimateTotalFees(uint256 flatFee, uint64 percentageFeeRate, uint256 inputValue)
        public
        pure
        returns (uint256 totalFees)
    {
        // Calculate fees
        totalFees = flatFee;
        // If input value is greater than flat fee, calculate percentage fee on remaining value
        if (inputValue > flatFee && percentageFeeRate != 0) {
            // Apply fee to input value
            totalFees += PrbMath.mulDiv18(inputValue - flatFee, percentageFeeRate);
        }
    }

    /// ------------------ Order Lifecycle ------------------ ///

    /// @notice Request an order
    /// @param orderRequest Order request to submit
    /// @dev Emits OrderRequested event to be sent to fulfillment service (operator)
    function requestOrder(OrderRequest calldata orderRequest)
        public
        nonReentrant
        whenOrdersNotPaused
        returns (uint256 index)
    {
        // check blocklisted address
        if (
            tokenLockCheck.isTransferLocked(orderRequest.assetToken, orderRequest.recipient)
                || tokenLockCheck.isTransferLocked(orderRequest.assetToken, msg.sender)
                || tokenLockCheck.isTransferLocked(orderRequest.paymentToken, orderRequest.recipient)
                || tokenLockCheck.isTransferLocked(orderRequest.paymentToken, msg.sender)
        ) revert Blacklist();
        if (orderRequest.recipient == address(0)) revert ZeroAddress();
        // Reject spam orders
        if (orderRequest.quantityIn == 0) revert ZeroValue();
        // Check for whitelisted tokens
        _checkRole(ASSETTOKEN_ROLE, orderRequest.assetToken);
        _checkRole(PAYMENTTOKEN_ROLE, orderRequest.paymentToken);

        index = _nextOrderIndex[orderRequest.recipient]++;
        bytes32 id = getOrderId(orderRequest.recipient, index);

        // Get fees for order
        (uint256 flatFee, uint64 percentageFeeRate) = getFeeRatesForOrder(orderRequest.paymentToken);

        // Get order from request and move tokens
        OrderConfig memory orderConfig = _requestOrderAccounting(id, orderRequest, flatFee, percentageFeeRate);
        Order memory order = Order({
            recipient: orderRequest.recipient,
            index: index,
            quantityIn: orderRequest.quantityIn,
            assetToken: orderRequest.assetToken,
            paymentToken: orderRequest.paymentToken,
            sell: orderConfig.sell,
            orderType: orderConfig.orderType,
            assetTokenQuantity: orderConfig.assetTokenQuantity,
            paymentTokenQuantity: orderConfig.paymentTokenQuantity,
            price: orderConfig.price,
            tif: orderConfig.tif
        });

        // Send order to bridge
        emit OrderRequested(order.recipient, index, order);

        // Initialize order state
        uint256 orderAmount = order.sell ? order.assetTokenQuantity : order.paymentTokenQuantity;
        _orders[id] = OrderState({
            orderHash: hashOrder(order),
            requester: msg.sender,
            flatFee: flatFee,
            percentageFeeRate: percentageFeeRate,
            remainingOrder: orderAmount,
            received: 0,
            feesPaid: 0,
            cancellationInitiated: false
        });
        _numOpenOrders++;
    }

    /// @notice Hash order data for validation
    function hashOrder(Order memory order) public pure returns (bytes32) {
        return keccak256(
            abi.encode(
                order.recipient,
                order.index,
                order.quantityIn,
                order.assetToken,
                order.paymentToken,
                order.sell,
                order.orderType,
                order.assetTokenQuantity,
                order.paymentTokenQuantity,
                order.price,
                order.tif
            )
        );
    }

    /// @notice Hash order data for validation
    function hashOrderCalldata(Order calldata order) public pure returns (bytes32) {
        return keccak256(
            abi.encode(
                order.recipient,
                order.index,
                order.quantityIn,
                order.assetToken,
                order.paymentToken,
                order.sell,
                order.orderType,
                order.assetTokenQuantity,
                order.paymentTokenQuantity,
                order.price,
                order.tif
            )
        );
    }

    /// @notice Fill an order
    /// @param order Order to fill
    /// @param fillAmount Amount of order token to fill
    /// @param receivedAmount Amount of received token
    /// @dev Only callable by operator
    function fillOrder(Order calldata order, uint256 fillAmount, uint256 receivedAmount)
        external
        nonReentrant
        onlyRole(OPERATOR_ROLE)
    {
        // No nonsense
        if (fillAmount == 0) revert ZeroValue();
        bytes32 id = getOrderId(order.recipient, order.index);
        OrderState memory orderState = _orders[id];
        // Order must exist
        if (orderState.requester == address(0)) revert OrderNotFound();
        // Verify order data
        if (orderState.orderHash != hashOrderCalldata(order)) revert InvalidOrderData();
        // Fill cannot exceed remaining order
        if (fillAmount > orderState.remainingOrder) revert AmountTooLarge();

        // Calculate earned fees and handle any unique checks
        (uint256 paymentEarned, uint256 feesEarned) =
            _fillOrderAccounting(id, order, orderState, fillAmount, receivedAmount);

        // Notify order filled
        emit OrderFill(order.recipient, order.index, fillAmount, receivedAmount);

        // Update order state
        uint256 remainingOrder = orderState.remainingOrder - fillAmount;
        // If order is completely filled then clear order state
        if (remainingOrder == 0) {
            // Notify order fulfilled
            emit OrderFulfilled(order.recipient, order.index);
            // Clear order state
            delete _orders[id];
            _numOpenOrders--;
        } else {
            // Otherwise update order state
            // Check values
            uint256 feesPaid = orderState.feesPaid + feesEarned;
            assert(order.sell || feesPaid <= order.quantityIn - order.paymentTokenQuantity);
            _orders[id].remainingOrder = remainingOrder;
            _orders[id].received = orderState.received + receivedAmount;
            _orders[id].feesPaid = orderState.feesPaid + feesEarned;
        }

        // Move tokens
        if (order.sell) {
            // Burn the filled quantity from the asset token
            IMintBurn(order.assetToken).burn(fillAmount);

            // Transfer the received amount from the filler to this contract
            IERC20(order.paymentToken).safeTransferFrom(msg.sender, address(this), receivedAmount);

            // If there are proceeds from the order, transfer them to the recipient
            if (paymentEarned > 0) {
                IERC20(order.paymentToken).safeTransfer(order.recipient, paymentEarned);
            }
        } else {
            // Claim payment
            IERC20(order.paymentToken).safeTransfer(msg.sender, paymentEarned);

            // Mint asset
            IMintBurn(order.assetToken).mint(order.recipient, receivedAmount);
        }

        // If there are fees from the order, transfer them to the treasury
        if (feesEarned > 0) {
            IERC20(order.paymentToken).safeTransfer(treasury, feesEarned);
        }
    }

    /// @notice Request to cancel an order
    /// @param recipient Recipient of order fills
    /// @param index Order index
    /// @dev Only callable by initial order requester
    /// @dev Emits CancelRequested event to be sent to fulfillment service (operator)
    function requestCancel(address recipient, uint256 index) external {
        bytes32 id = getOrderId(recipient, index);
        if (_orders[id].cancellationInitiated) revert OrderCancellationInitiated();
        // Order must exist
        address requester = _orders[id].requester;
        if (requester == address(0)) revert OrderNotFound();
        // Only requester can request cancellation
        if (requester != msg.sender) revert NotRequester();

        _orders[id].cancellationInitiated = true;

        // Send cancel request to bridge
        emit CancelRequested(recipient, index);
    }

    /// @notice Cancel an order
    /// @param order Order to cancel
    /// @param reason Reason for cancellation
    /// @dev Only callable by operator
    function cancelOrder(Order calldata order, string calldata reason) external nonReentrant onlyRole(OPERATOR_ROLE) {
        bytes32 id = getOrderId(order.recipient, order.index);
        OrderState memory orderState = _orders[id];
        // Order must exist
        if (orderState.requester == address(0)) revert OrderNotFound();
        // Verify order data
        if (orderState.orderHash != hashOrderCalldata(order)) revert InvalidOrderData();

        // Notify order cancelled
        emit OrderCancelled(order.recipient, order.index, reason);

        // Clear order state
        delete _orders[id];
        _numOpenOrders--;

        // Calculate refund
        uint256 refund = _cancelOrderAccounting(id, order, orderState);

        // Return escrow
        IERC20(order.sell ? order.assetToken : order.paymentToken).safeTransfer(orderState.requester, refund);
    }

    /// ------------------ Virtuals ------------------ ///

    /// @notice Compile order from request and move tokens including fees, escrow, and amount to fill
    /// @param id Order ID
    /// @param orderRequest Order request to process
    /// @param flatFee Flat fee for order
    /// @param percentageFeeRate Percentage fee rate for order
    /// @return orderConfig Order execution specification
    /// @dev Result used to initialize order accounting
    function _requestOrderAccounting(
        bytes32 id,
        OrderRequest calldata orderRequest,
        uint256 flatFee,
        uint64 percentageFeeRate
    ) internal virtual returns (OrderConfig memory orderConfig);

    /// @notice Handle any unique order accounting and checks
    /// @param id Order ID
    /// @param order Order to fill
    /// @param orderState Order state
    /// @param fillAmount Amount of order token filled
    /// @param receivedAmount Amount of received token
    /// @return paymentEarned Amount of payment token earned to be paid to operator or recipient
    /// @return feesEarned Amount of fees earned to be paid to treasury
    function _fillOrderAccounting(
        bytes32 id,
        Order calldata order,
        OrderState memory orderState,
        uint256 fillAmount,
        uint256 receivedAmount
    ) internal virtual returns (uint256 paymentEarned, uint256 feesEarned);

    /// @notice Move tokens for order cancellation including fees and escrow
    /// @param id Order ID
    /// @param order Order to cancel
    /// @param orderState Order state
    /// @return refund Amount of order token to refund to user
    function _cancelOrderAccounting(bytes32 id, Order calldata order, OrderState memory orderState)
        internal
        virtual
        returns (uint256 refund);
}<|MERGE_RESOLUTION|>--- conflicted
+++ resolved
@@ -46,12 +46,9 @@
     IOrderBridge
 {
     using SafeERC20 for IERC20;
-
-<<<<<<< HEAD
+    
     /// ------------------ Types ------------------ ///
 
-=======
->>>>>>> ac293b7a
     // Order state accounting variables
     struct OrderState {
         // Hash of order data used to validate order details stored offchain
