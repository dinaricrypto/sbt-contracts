--- conflicted
+++ resolved
@@ -32,21 +32,9 @@
 ///   2. [Optional] Operator partially fills the order (fillOrder)
 ///   3. [Optional] User requests cancellation (requestCancel)
 ///   4. Operator cancels the order (cancelOrder)
-<<<<<<< HEAD
 abstract contract OrderProcessor is AccessControlDefaultAdminRules, Multicall, SelfPermit, IOrderBridge {
-=======
-abstract contract OrderProcessor is
-    Initializable,
-    UUPSUpgradeable,
-    AccessControlDefaultAdminRulesUpgradeable,
-    ReentrancyGuardUpgradeable,
-    Multicall,
-    SelfPermit,
-    IOrderBridge
-{
     using SafeERC20 for IERC20;
 
->>>>>>> c0003af2
     /// ------------------ Types ------------------ ///
 
     // Order state accounting variables
@@ -58,7 +46,7 @@
         // Flat fee at time of order request
         uint256 flatFee;
         // Percentage fee rate at time of order request
-        uint64 percentageFeeRate;
+        uint24 percentageFeeRate;
         // Amount of order token remaining to be used
         uint256 remainingOrder;
         // Total amount of received token due to fills
@@ -67,22 +55,6 @@
         uint256 feesPaid;
         // Whether a cancellation for this order has been initiated
         bool cancellationInitiated;
-    }
-
-    // Order execution specification
-    struct OrderConfig {
-        // Buy or sell
-        bool sell;
-        // Market or limit
-        OrderType orderType;
-        // Amount of asset token to be used for fills
-        uint256 assetTokenQuantity;
-        // Amount of payment token to be used for fills
-        uint256 paymentTokenQuantity;
-        // Price for limit orders
-        uint256 price;
-        // Time in force
-        TIF tif;
     }
 
     /// @dev Zero address
@@ -99,15 +71,12 @@
     error InvalidOrderData();
     /// @dev Amount too large
     error AmountTooLarge();
-<<<<<<< HEAD
     /// @dev Order type mismatch
     error OrderTypeMismatch();
-=======
     /// @dev blacklist address
     error Blacklist();
     /// @dev Custom error when an order cancellation has already been initiated
     error OrderCancellationInitiated();
->>>>>>> c0003af2
 
     /// @dev Emitted when `treasury` is set
     event TreasurySet(address indexed treasury);
@@ -120,7 +89,7 @@
 
     /// @dev Used to create EIP-712 compliant hashes as order IDs from order requests and salts
     bytes32 private constant ORDER_TYPE_HASH = keccak256(
-        "Order(bytes32 salt,address recipient,address assetToken,address paymentToken,bool sell,uint8 orderType,uint256 assetTokenQuantity,uint256 paymentTokenQuantity,uint256 price,uint8 tif)"
+        "Order(address recipient,uint256 index,address assetToken,address paymentToken,bool sell,uint8 orderType,uint256 assetTokenQuantity,uint256 paymentTokenQuantity,uint256 price,uint8 tif)"
     );
 
     /// @notice Admin role for managing treasury, fees, and paused state
@@ -166,14 +135,9 @@
     /// @param treasury_ Address to receive fees
     /// @param orderFees_ Fee specification contract
     /// @dev Treasury cannot be zero address
-<<<<<<< HEAD
-    constructor(address _owner, address treasury_, IOrderFees orderFees_) AccessControlDefaultAdminRules(0, _owner) {
-=======
-    function initialize(address owner, address treasury_, IOrderFees orderFees_, ITokenLockCheck tokenLockCheck_)
-        external
-        initializer
+    constructor(address _owner, address treasury_, IOrderFees orderFees_, ITokenLockCheck tokenLockCheck_)
+        AccessControlDefaultAdminRules(0, _owner)
     {
->>>>>>> c0003af2
         // Don't send fees to zero address
         if (treasury_ == address(0)) revert ZeroAddress();
 
@@ -230,27 +194,8 @@
     }
 
     /// @inheritdoc IOrderBridge
-<<<<<<< HEAD
-    function getOrderId(Order memory order, bytes32 salt) public pure returns (bytes32) {
-        return keccak256(
-            abi.encode(
-                ORDER_TYPE_HASH,
-                salt,
-                order.recipient,
-                order.assetToken,
-                order.paymentToken,
-                order.sell,
-                order.orderType,
-                order.assetTokenQuantity,
-                order.paymentTokenQuantity,
-                order.price,
-                order.tif
-            )
-        );
-=======
     function getOrderId(address recipient, uint256 index) public pure returns (bytes32) {
         return keccak256(abi.encodePacked(recipient, index));
->>>>>>> c0003af2
     }
 
     /// @inheritdoc IOrderBridge
@@ -285,7 +230,7 @@
     /// @return flatFee Flat fee for order
     /// @return percentageFeeRate Percentage fee rate for order
     /// @dev Fees zero if no orderFees contract is set
-    function getFeeRatesForOrder(address token) public view returns (uint256 flatFee, uint64 percentageFeeRate) {
+    function getFeeRatesForOrder(address token) public view returns (uint256 flatFee, uint24 percentageFeeRate) {
         // Check if fee contract is set
         if (address(orderFees) == address(0)) {
             return (0, 0);
@@ -300,7 +245,7 @@
     /// @param flatFee Flat fee for order
     /// @param percentageFeeRate Percentage fee rate for order
     /// @param inputValue Total input value subject to fees
-    function estimateTotalFees(uint256 flatFee, uint64 percentageFeeRate, uint256 inputValue)
+    function estimateTotalFees(uint256 flatFee, uint24 percentageFeeRate, uint256 inputValue)
         public
         pure
         returns (uint256 totalFees)
@@ -310,80 +255,39 @@
         // If input value is greater than flat fee, calculate percentage fee on remaining value
         if (inputValue > flatFee && percentageFeeRate != 0) {
             // Apply fee to input value
-            totalFees += PrbMath.mulDiv18(inputValue - flatFee, percentageFeeRate);
+            totalFees += PrbMath.mulDiv(inputValue - flatFee, percentageFeeRate, 1_000_000);
         }
     }
 
     /// ------------------ Order Lifecycle ------------------ ///
 
-<<<<<<< HEAD
-    /// @inheritdoc IOrderBridge
-    function requestOrder(Order calldata order, bytes32 salt) public whenOrdersNotPaused {
+    /// @inheritdoc IOrderBridge
+    function requestOrder(Order calldata order) public whenOrdersNotPaused returns (uint256 index) {
+        // check blocklisted address
+        if (
+            tokenLockCheck.isTransferLocked(order.assetToken, order.recipient)
+                || tokenLockCheck.isTransferLocked(order.assetToken, msg.sender)
+                || tokenLockCheck.isTransferLocked(order.paymentToken, order.recipient)
+                || tokenLockCheck.isTransferLocked(order.paymentToken, msg.sender)
+        ) revert Blacklist();
+        if (order.recipient == address(0)) revert ZeroAddress();
         uint256 orderAmount = order.sell ? order.assetTokenQuantity : order.paymentTokenQuantity;
         // No zero orders
         if (orderAmount == 0) revert ZeroValue();
         // Check for whitelisted tokens
         _checkRole(ASSETTOKEN_ROLE, order.assetToken);
         _checkRole(PAYMENTTOKEN_ROLE, order.paymentToken);
-        bytes32 orderId = getOrderId(order, salt);
-        // Order must not already exist
-        if (_orders[orderId].remainingOrder > 0) revert DuplicateOrder();
-
-=======
-    /// @notice Request an order
-    /// @param orderRequest Order request to submit
-    /// @dev Emits OrderRequested event to be sent to fulfillment service (operator)
-    function requestOrder(OrderRequest calldata orderRequest)
-        public
-        nonReentrant
-        whenOrdersNotPaused
-        returns (uint256 index)
-    {
-        // check blocklisted address
-        if (
-            tokenLockCheck.isTransferLocked(orderRequest.assetToken, orderRequest.recipient)
-                || tokenLockCheck.isTransferLocked(orderRequest.assetToken, msg.sender)
-                || tokenLockCheck.isTransferLocked(orderRequest.paymentToken, orderRequest.recipient)
-                || tokenLockCheck.isTransferLocked(orderRequest.paymentToken, msg.sender)
-        ) revert Blacklist();
-        if (orderRequest.recipient == address(0)) revert ZeroAddress();
-        // Reject spam orders
-        if (orderRequest.quantityIn == 0) revert ZeroValue();
-        // Check for whitelisted tokens
-        _checkRole(ASSETTOKEN_ROLE, orderRequest.assetToken);
-        _checkRole(PAYMENTTOKEN_ROLE, orderRequest.paymentToken);
-
-        index = _nextOrderIndex[orderRequest.recipient]++;
-        bytes32 id = getOrderId(orderRequest.recipient, index);
-
-        // Get fees for order
-        (uint256 flatFee, uint64 percentageFeeRate) = getFeeRatesForOrder(orderRequest.paymentToken);
-
-        // Get order from request and move tokens
-        OrderConfig memory orderConfig = _requestOrderAccounting(id, orderRequest, flatFee, percentageFeeRate);
-        Order memory order = Order({
-            recipient: orderRequest.recipient,
-            index: index,
-            quantityIn: orderRequest.quantityIn,
-            assetToken: orderRequest.assetToken,
-            paymentToken: orderRequest.paymentToken,
-            sell: orderConfig.sell,
-            orderType: orderConfig.orderType,
-            assetTokenQuantity: orderConfig.assetTokenQuantity,
-            paymentTokenQuantity: orderConfig.paymentTokenQuantity,
-            price: orderConfig.price,
-            tif: orderConfig.tif
-        });
-
->>>>>>> c0003af2
+
+        index = _nextOrderIndex[order.recipient]++;
+        bytes32 id = getOrderId(order.recipient, index);
+        // TODO: remove values that can be set here from Order struct, quantityIn
+
         // Send order to bridge
         emit OrderRequested(order.recipient, index, order);
 
+        // Get fees for order
+        (uint256 flatFee, uint24 percentageFeeRate) = getFeeRatesForOrder(order.paymentToken);
         // Initialize order state
-<<<<<<< HEAD
-        _orders[orderId] = OrderState({requester: msg.sender, remainingOrder: orderAmount, received: 0});
-=======
-        uint256 orderAmount = order.sell ? order.assetTokenQuantity : order.paymentTokenQuantity;
         _orders[id] = OrderState({
             orderHash: hashOrder(order),
             requester: msg.sender,
@@ -394,17 +298,24 @@
             feesPaid: 0,
             cancellationInitiated: false
         });
->>>>>>> c0003af2
         _numOpenOrders++;
 
+        // Calculate fees
+        uint256 totalFees = estimateTotalFees(flatFee, percentageFeeRate, orderAmount);
+
+        // update escrowed balance
+        // TODO: replace?
+        if (order.sell) {
+            escrowedBalanceOf[order.assetToken][order.recipient] += orderAmount;
+        } else {
+            escrowedBalanceOf[order.paymentToken][order.recipient] += orderAmount + totalFees;
+        }
+
         // Move tokens
-        _requestOrderAccounting(order, orderId);
-    }
-
-<<<<<<< HEAD
-    /// @inheritdoc IOrderBridge
-    function fillOrder(Order calldata order, bytes32 salt, uint256 fillAmount, uint256 receivedAmount)
-=======
+        // TODO: replace with code here
+        _requestOrderAccounting(id, order, totalFees);
+    }
+
     /// @notice Hash order data for validation
     function hashOrder(Order memory order) public pure returns (bytes32) {
         return keccak256(
@@ -449,19 +360,13 @@
     /// @param receivedAmount Amount of received token
     /// @dev Only callable by operator
     function fillOrder(Order calldata order, uint256 fillAmount, uint256 receivedAmount)
->>>>>>> c0003af2
         external
         onlyRole(OPERATOR_ROLE)
     {
         // No nonsense
         if (fillAmount == 0) revert ZeroValue();
-<<<<<<< HEAD
-        bytes32 orderId = getOrderId(order, salt);
-        OrderState memory orderState = _orders[orderId];
-=======
         bytes32 id = getOrderId(order.recipient, order.index);
         OrderState memory orderState = _orders[id];
->>>>>>> c0003af2
         // Order must exist
         if (orderState.requester == address(0)) revert OrderNotFound();
         // Verify order data
@@ -474,22 +379,14 @@
             _fillOrderAccounting(id, order, orderState, fillAmount, receivedAmount);
 
         // Notify order filled
-<<<<<<< HEAD
-        emit OrderFill(orderId, order.recipient, fillAmount, receivedAmount);
-=======
         emit OrderFill(order.recipient, order.index, fillAmount, receivedAmount);
->>>>>>> c0003af2
 
         // Update order state
         uint256 remainingOrder = orderState.remainingOrder - fillAmount;
         // If order is completely filled then clear order state
         if (remainingOrder == 0) {
             // Notify order fulfilled
-<<<<<<< HEAD
-            emit OrderFulfilled(orderId, order.recipient);
-=======
             emit OrderFulfilled(order.recipient, order.index);
->>>>>>> c0003af2
             // Clear order state
             delete _orders[id];
             _numOpenOrders--;
@@ -500,20 +397,13 @@
             assert(order.sell || feesPaid <= order.quantityIn - order.paymentTokenQuantity);
             _orders[id].remainingOrder = remainingOrder;
             _orders[id].received = orderState.received + receivedAmount;
-            _orders[id].feesPaid = orderState.feesPaid + feesEarned;
+            _orders[id].feesPaid = feesPaid;
         }
 
         // Move tokens
-<<<<<<< HEAD
-        _fillOrderAccounting(order, orderId, orderState, fillAmount, receivedAmount);
-    }
-
-    /// @inheritdoc IOrderBridge
-    function requestCancel(Order calldata order, bytes32 salt) external {
-        bytes32 orderId = getOrderId(order, salt);
-        address requester = _orders[orderId].requester;
-=======
         if (order.sell) {
+            // update escrowed balance
+            escrowedBalanceOf[order.assetToken][order.recipient] -= fillAmount;
             // Burn the filled quantity from the asset token
             IMintBurn(order.assetToken).burn(fillAmount);
 
@@ -525,6 +415,8 @@
                 IERC20(order.paymentToken).safeTransfer(order.recipient, paymentEarned);
             }
         } else {
+            // update escrowed balance
+            escrowedBalanceOf[order.paymentToken][order.recipient] -= paymentEarned + feesEarned;
             // Claim payment
             IERC20(order.paymentToken).safeTransfer(msg.sender, paymentEarned);
 
@@ -546,7 +438,6 @@
     function requestCancel(address recipient, uint256 index) external {
         bytes32 id = getOrderId(recipient, index);
         if (_orders[id].cancellationInitiated) revert OrderCancellationInitiated();
->>>>>>> c0003af2
         // Order must exist
         address requester = _orders[id].requester;
         if (requester == address(0)) revert OrderNotFound();
@@ -556,15 +447,6 @@
         _orders[id].cancellationInitiated = true;
 
         // Send cancel request to bridge
-<<<<<<< HEAD
-        emit CancelRequested(orderId, order.recipient);
-    }
-
-    /// @inheritdoc IOrderBridge
-    function cancelOrder(Order calldata order, bytes32 salt, string calldata reason) external onlyRole(OPERATOR_ROLE) {
-        bytes32 orderId = getOrderId(order, salt);
-        OrderState memory orderState = _orders[orderId];
-=======
         emit CancelRequested(recipient, index);
     }
 
@@ -572,99 +454,62 @@
     /// @param order Order to cancel
     /// @param reason Reason for cancellation
     /// @dev Only callable by operator
-    function cancelOrder(Order calldata order, string calldata reason) external nonReentrant onlyRole(OPERATOR_ROLE) {
+    function cancelOrder(Order calldata order, string calldata reason) external onlyRole(OPERATOR_ROLE) {
         bytes32 id = getOrderId(order.recipient, order.index);
         OrderState memory orderState = _orders[id];
->>>>>>> c0003af2
         // Order must exist
         if (orderState.requester == address(0)) revert OrderNotFound();
         // Verify order data
         if (orderState.orderHash != hashOrderCalldata(order)) revert InvalidOrderData();
 
         // Notify order cancelled
-<<<<<<< HEAD
-        emit OrderCancelled(orderId, order.recipient, reason);
-=======
         emit OrderCancelled(order.recipient, order.index, reason);
->>>>>>> c0003af2
 
         // Clear order state
         delete _orders[id];
         _numOpenOrders--;
 
-<<<<<<< HEAD
-        // Move tokens
-        _cancelOrderAccounting(order, orderId, orderState);
-=======
         // Calculate refund
         uint256 refund = _cancelOrderAccounting(id, order, orderState);
 
+        address refundToken = order.sell ? order.assetToken : order.paymentToken;
+        // update escrowed balance
+        escrowedBalanceOf[refundToken][order.recipient] -= refund;
         // Return escrow
-        IERC20(order.sell ? order.assetToken : order.paymentToken).safeTransfer(orderState.requester, refund);
->>>>>>> c0003af2
+        IERC20(refundToken).safeTransfer(orderState.requester, refund);
     }
 
     /// ------------------ Virtuals ------------------ ///
 
     /// @notice Compile order from request and move tokens including fees, escrow, and amount to fill
-<<<<<<< HEAD
-    /// @param order Order  to process
-    /// @param orderId Order ID
+    /// @param id Order ID
+    /// @param order Order request to process
+    /// @param totalFees Total fees for order
     /// @dev Result used to initialize order accounting
-    function _requestOrderAccounting(Order calldata order, bytes32 orderId) internal virtual;
-
-    /// @notice Move tokens for order fill including fees and escrow
-    /// @param order Order  to fill
-    /// @param orderId Order ID
-=======
-    /// @param id Order ID
-    /// @param orderRequest Order request to process
-    /// @param flatFee Flat fee for order
-    /// @param percentageFeeRate Percentage fee rate for order
-    /// @return orderConfig Order execution specification
-    /// @dev Result used to initialize order accounting
-    function _requestOrderAccounting(
-        bytes32 id,
-        OrderRequest calldata orderRequest,
-        uint256 flatFee,
-        uint64 percentageFeeRate
-    ) internal virtual returns (OrderConfig memory orderConfig);
+    function _requestOrderAccounting(bytes32 id, Order calldata order, uint256 totalFees) internal virtual;
 
     /// @notice Handle any unique order accounting and checks
     /// @param id Order ID
     /// @param order Order to fill
->>>>>>> c0003af2
     /// @param orderState Order state
     /// @param fillAmount Amount of order token filled
     /// @param receivedAmount Amount of received token
     /// @return paymentEarned Amount of payment token earned to be paid to operator or recipient
     /// @return feesEarned Amount of fees earned to be paid to treasury
     function _fillOrderAccounting(
-<<<<<<< HEAD
-        Order calldata order,
-        bytes32 orderId,
-=======
         bytes32 id,
         Order calldata order,
->>>>>>> c0003af2
         OrderState memory orderState,
         uint256 fillAmount,
         uint256 receivedAmount
     ) internal virtual returns (uint256 paymentEarned, uint256 feesEarned);
 
     /// @notice Move tokens for order cancellation including fees and escrow
-<<<<<<< HEAD
-    /// @param order Order  to cancel
-    /// @param orderId Order ID
-    /// @param orderState Order state
-    function _cancelOrderAccounting(Order calldata order, bytes32 orderId, OrderState memory orderState)
-=======
     /// @param id Order ID
     /// @param order Order to cancel
     /// @param orderState Order state
     /// @return refund Amount of order token to refund to user
     function _cancelOrderAccounting(bytes32 id, Order calldata order, OrderState memory orderState)
->>>>>>> c0003af2
         internal
         virtual
         returns (uint256 refund);
