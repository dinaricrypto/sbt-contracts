// SPDX-License-Identifier: GPL-3.0-or-later
pragma solidity 0.8.19;

import {Ownable2Step} from "openzeppelin-contracts/contracts/access/Ownable2Step.sol";
import "prb-math/Common.sol" as PrbMath;
import {IERC20Metadata} from "openzeppelin-contracts/contracts/token/ERC20/extensions/IERC20Metadata.sol";
import {IOrderFees} from "./IOrderFees.sol";

/// @notice Manages fee calculations for orders.
/// @author Dinari (https://github.com/dinaricrypto/sbt-contracts/blob/main/src/issuer/OrderFees.sol)
contract OrderFees is Ownable2Step, IOrderFees {
    /// ------------------ Types ------------------ ///

    /// @dev Fee is too large
    error FeeTooLarge();
    /// @dev Decimals are too large
    error DecimalsTooLarge();

    /// @dev Emitted when `perOrderFee` and `percentageFeeRate` are set
<<<<<<< HEAD
    event FeeSet(uint256 perOrderFee, uint24 percentageFeeRate);

    /// ------------------ Constants ------------------ ///

    /// @dev 10_000 == 100%
    uint8 private constant _PERCENTAGE_DECIMALS = 4;
    uint24 private constant _ONEHUNDRED_PERCENT = uint24(10 ** _PERCENTAGE_DECIMALS);
=======
    event FeeSet(uint24 perOrderFee, uint24 percentageFeeRate);

    /// ------------------ Constants ------------------ ///

    /// @dev 1 ether == 100%
    uint24 private constant _ONEHUNDRED_PERCENT = 1_000_000;
>>>>>>> 243f6835

    /// ------------------ State ------------------ ///

    /// @notice Flat fee per order in ethers decimals
<<<<<<< HEAD
    uint256 public perOrderFee;

    /// @notice Percentage fee take per order in bps
=======
    uint24 public perOrderFee;

    /// @notice Percentage fee take per order in ethers decimals
>>>>>>> 243f6835
    uint24 public percentageFeeRate;

    /// ------------------ Initialization ------------------ ///

    /// @notice Initialize fees
    /// @param owner Owner of contract
    /// @param _perOrderFee Base flat fee per order in ethers decimals
    /// @param _percentageFeeRate Percentage fee take per order in bps
    /// @dev Percentage fee cannot be 100% or more
<<<<<<< HEAD
    constructor(address owner, uint256 _perOrderFee, uint24 _percentageFeeRate) {
=======
    constructor(address owner, uint24 _perOrderFee, uint24 _percentageFeeRate) {
>>>>>>> 243f6835
        // Check percentage fee is less than 100%
        if (_percentageFeeRate >= _ONEHUNDRED_PERCENT) revert FeeTooLarge();

        // Set owner
        _transferOwnership(owner);

        // Initialize fees
        perOrderFee = _perOrderFee;
        percentageFeeRate = _percentageFeeRate;
    }

    /// ------------------ Update ------------------ ///

    /// @notice Set the base and percentage fees
    /// @param _perOrderFee Base flat fee per order in ethers decimals
    /// @param _percentageFeeRate Percentage fee per order in bps
    /// @dev Only callable by owner
<<<<<<< HEAD
    function setFees(uint256 _perOrderFee, uint24 _percentageFeeRate) external onlyOwner {
=======
    function setFees(uint24 _perOrderFee, uint24 _percentageFeeRate) external onlyOwner {
>>>>>>> 243f6835
        // Check percentage fee is less than 100%
        if (_percentageFeeRate >= _ONEHUNDRED_PERCENT) revert FeeTooLarge();

        // Update fees
        perOrderFee = _perOrderFee;
        percentageFeeRate = _percentageFeeRate;
        // Emit new fees
        emit FeeSet(_perOrderFee, _percentageFeeRate);
    }

    /// ------------------ Fee Calculation ------------------ ///

    /// @inheritdoc IOrderFees
    function flatFeeForOrder(address token) external view returns (uint256 flatFee) {
        // Query token decimals from token contract
        // This could revert if the token is not IERC20Metadata
        uint8 decimals = IERC20Metadata(token).decimals();
        // Decimals over 18 are not supported
        if (decimals > 18) revert DecimalsTooLarge();
        // Start with base flat fee
        flatFee = perOrderFee;
        // Adjust flat fee to token decimals if necessary
        if (flatFee != 0 && decimals < 18) {
            flatFee /= 10 ** (18 - decimals);
        }
    }

    /// @inheritdoc IOrderFees
    function percentageFeeForValue(uint256 value) external view returns (uint256) {
        // Get base percentage fee rate
        uint24 _percentageFeeRate = percentageFeeRate;
        // If percentage fee rate is non-zero, use it, else return 0
        if (_percentageFeeRate != 0) {
            // Apply fee to input value
<<<<<<< HEAD
            return PrbMath.mulDiv(value, _percentageFeeRate, _ONEHUNDRED_PERCENT);
=======
            return PrbMath.mulDiv(value, _percentageFeeRate, 1_000_000);
>>>>>>> 243f6835
        }
        return 0;
    }

    /// @inheritdoc IOrderFees
    function recoverInputValueFromRemaining(uint256 remainingValue) external view returns (uint256) {
        // Get base percentage fee rate
        uint24 _percentageFeeRate = percentageFeeRate;
        // If percentage fee rate is zero, return input unchanged
        if (_percentageFeeRate == 0) {
            return remainingValue;
        }
        // inputValue = percentageFee + remainingValue
        // inputValue = remainingValue / (1 - percentageFeeRate)
        return PrbMath.mulDiv(remainingValue, _ONEHUNDRED_PERCENT, _ONEHUNDRED_PERCENT - _percentageFeeRate);
    }
}<|MERGE_RESOLUTION|>--- conflicted
+++ resolved
@@ -17,35 +17,20 @@
     error DecimalsTooLarge();
 
     /// @dev Emitted when `perOrderFee` and `percentageFeeRate` are set
-<<<<<<< HEAD
     event FeeSet(uint256 perOrderFee, uint24 percentageFeeRate);
 
     /// ------------------ Constants ------------------ ///
 
     /// @dev 10_000 == 100%
-    uint8 private constant _PERCENTAGE_DECIMALS = 4;
+    uint8 private constant _PERCENTAGE_DECIMALS = 6;
     uint24 private constant _ONEHUNDRED_PERCENT = uint24(10 ** _PERCENTAGE_DECIMALS);
-=======
-    event FeeSet(uint24 perOrderFee, uint24 percentageFeeRate);
-
-    /// ------------------ Constants ------------------ ///
-
-    /// @dev 1 ether == 100%
-    uint24 private constant _ONEHUNDRED_PERCENT = 1_000_000;
->>>>>>> 243f6835
 
     /// ------------------ State ------------------ ///
 
     /// @notice Flat fee per order in ethers decimals
-<<<<<<< HEAD
     uint256 public perOrderFee;
 
     /// @notice Percentage fee take per order in bps
-=======
-    uint24 public perOrderFee;
-
-    /// @notice Percentage fee take per order in ethers decimals
->>>>>>> 243f6835
     uint24 public percentageFeeRate;
 
     /// ------------------ Initialization ------------------ ///
@@ -55,11 +40,7 @@
     /// @param _perOrderFee Base flat fee per order in ethers decimals
     /// @param _percentageFeeRate Percentage fee take per order in bps
     /// @dev Percentage fee cannot be 100% or more
-<<<<<<< HEAD
     constructor(address owner, uint256 _perOrderFee, uint24 _percentageFeeRate) {
-=======
-    constructor(address owner, uint24 _perOrderFee, uint24 _percentageFeeRate) {
->>>>>>> 243f6835
         // Check percentage fee is less than 100%
         if (_percentageFeeRate >= _ONEHUNDRED_PERCENT) revert FeeTooLarge();
 
@@ -77,11 +58,7 @@
     /// @param _perOrderFee Base flat fee per order in ethers decimals
     /// @param _percentageFeeRate Percentage fee per order in bps
     /// @dev Only callable by owner
-<<<<<<< HEAD
     function setFees(uint256 _perOrderFee, uint24 _percentageFeeRate) external onlyOwner {
-=======
-    function setFees(uint24 _perOrderFee, uint24 _percentageFeeRate) external onlyOwner {
->>>>>>> 243f6835
         // Check percentage fee is less than 100%
         if (_percentageFeeRate >= _ONEHUNDRED_PERCENT) revert FeeTooLarge();
 
@@ -116,11 +93,7 @@
         // If percentage fee rate is non-zero, use it, else return 0
         if (_percentageFeeRate != 0) {
             // Apply fee to input value
-<<<<<<< HEAD
             return PrbMath.mulDiv(value, _percentageFeeRate, _ONEHUNDRED_PERCENT);
-=======
-            return PrbMath.mulDiv(value, _percentageFeeRate, 1_000_000);
->>>>>>> 243f6835
         }
         return 0;
     }
