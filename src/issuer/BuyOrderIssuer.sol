// SPDX-License-Identifier: UNLICENSED
pragma solidity ^0.8.19;

import {SafeERC20, IERC20} from "openzeppelin-contracts/contracts/token/ERC20/utils/SafeERC20.sol";
import "prb-math/Common.sol" as PrbMath;
import {OrderProcessor} from "./OrderProcessor.sol";
import {IMintBurn} from "../IMintBurn.sol";

/// @notice Contract managing swap market purchase orders for bridged assets
/// @author Dinari (https://github.com/dinaricrypto/issuer-contracts/blob/main/src/OrderRequestIssuer.sol)
contract BuyOrderIssuer is OrderProcessor {
    using SafeERC20 for IERC20;
    // This contract handles the submission and fulfillment of orders

    // 1. Order submitted and payment/asset escrowed
    // 2. Order fulfilled, escrow claimed, assets minted/burned

    // Fees are transfered when an order is closed (fulfilled or cancelled)

    struct FeeState {
        // Percentage fees are calculated upfront and accumulated as order is filled
        uint256 remainingPercentageFees;
        // Total fees earned including flat fee
        uint256 feesEarned;
    }

    error OrderTooSmall();

    // orderId => FeeState
    mapping(bytes32 => FeeState) private _feeState;

    /// @inheritdoc OrderProcessor
    function getOrderRequestForOrder(Order calldata order) public pure override returns (OrderRequest memory) {
        return OrderRequest({
            recipient: order.recipient,
            assetToken: order.assetToken,
            paymentToken: order.paymentToken,
            quantityIn: order.paymentTokenQuantity + order.fee
        });
    }

    /// @notice Get fees for an order
    /// @param token Payment token for order
    /// @param inputValue Total input value subject to fees
    /// @return flatFee Flat fee for order
    /// @return percentageFee Percentage fee for order
    function getFeesForOrder(address token, uint256 inputValue)
        public
        view
        returns (uint256 flatFee, uint256 percentageFee)
    {
        if (address(orderFees) == address(0)) {
            return (0, 0);
        }

        flatFee = orderFees.flatFeeForOrder(token);
<<<<<<< HEAD
        if (amount > flatFee) {
            percentageFee = orderFees.percentageFeeForValue(amount - flatFee);
=======
        if (inputValue > flatFee) {
            percentageFee = orderFees.percentageFeeOnRemainingValue(inputValue - flatFee);
>>>>>>> 6699bf91
        } else {
            percentageFee = 0;
        }
    }

<<<<<<< HEAD
    function getInputValueForOrderValue(address token, uint256 orderValue)
        external
        view
        returns (uint256 inputValue, uint256 flatFee, uint256 percentageFee)
    {
=======
    /// @notice Get the raw input value for a final order value
    /// @param token Payment token for order
    /// @param orderValue Final order value
    function getInputValueForOrderValue(address token, uint256 orderValue) external view returns (uint256) {
>>>>>>> 6699bf91
        if (address(orderFees) == address(0)) {
            return (orderValue, 0, 0);
        }
        uint256 recoveredValue = orderFees.recoverInputValueFromRemaining(orderValue);
        percentageFee = orderFees.percentageFeeForValue(recoveredValue);
        flatFee = orderFees.flatFeeForOrder(token);
        inputValue = recoveredValue + flatFee;
    }

    /// @inheritdoc OrderProcessor
    function _requestOrderAccounting(OrderRequest calldata orderRequest, bytes32 orderId)
        internal
        virtual
        override
        returns (Order memory order)
    {
        // Determine fees as if fees were added to order value
        (uint256 flatFee, uint256 percentageFee) = getFeesForOrder(orderRequest.paymentToken, orderRequest.quantityIn);
        uint256 totalFees = flatFee + percentageFee;
        if (totalFees >= orderRequest.quantityIn) revert OrderTooSmall();

        _feeState[orderId] = FeeState({remainingPercentageFees: percentageFee, feesEarned: flatFee});

        order = Order({
            recipient: orderRequest.recipient,
            assetToken: orderRequest.assetToken,
            paymentToken: orderRequest.paymentToken,
            sell: false,
            orderType: OrderType.MARKET,
            assetTokenQuantity: 0,
            paymentTokenQuantity: orderRequest.quantityIn - totalFees,
            price: 0,
            tif: TIF.GTC,
            fee: totalFees
        });

        // Escrow
        IERC20(orderRequest.paymentToken).safeTransferFrom(msg.sender, address(this), orderRequest.quantityIn);
    }

    /// @inheritdoc OrderProcessor
    function _fillOrderAccounting(
        OrderRequest calldata orderRequest,
        bytes32 orderId,
        OrderState memory orderState,
        uint256 fillAmount,
        uint256 receivedAmount,
        uint256 claimPaymentAmount
    ) internal virtual override {
        FeeState memory feeState = _feeState[orderId];
        uint256 remainingOrder = orderState.remainingOrder - fillAmount;
        if (remainingOrder == 0) {
            _closeOrder(orderId, orderRequest.paymentToken, feeState.remainingPercentageFees + feeState.feesEarned);
        } else {
            uint256 collection = 0;
            if (feeState.remainingPercentageFees > 0) {
                collection = PrbMath.mulDiv(feeState.remainingPercentageFees, fillAmount, orderState.remainingOrder);
            }
            // Collect fees
            if (collection > 0) {
                _feeState[orderId].remainingPercentageFees = feeState.remainingPercentageFees - collection;
                _feeState[orderId].feesEarned = feeState.feesEarned + collection;
            }
        }

        // Mint asset
        IMintBurn(orderRequest.assetToken).mint(orderRequest.recipient, receivedAmount);
        // Claim payment
        if (claimPaymentAmount > 0) {
            IERC20(orderRequest.paymentToken).safeTransfer(msg.sender, claimPaymentAmount);
        }
    }

    /// @inheritdoc OrderProcessor
    function _cancelOrderAccounting(OrderRequest calldata orderRequest, bytes32 orderId, OrderState memory orderState)
        internal
        virtual
        override
    {
        // if no fills, then full refund
        FeeState memory feeState = _feeState[orderId];
        uint256 refund = orderState.remainingOrder + feeState.remainingPercentageFees;
        if (refund + feeState.feesEarned == orderRequest.quantityIn) {
            _closeOrder(orderId, orderRequest.paymentToken, 0);
            refund = orderRequest.quantityIn;
        } else {
            _closeOrder(orderId, orderRequest.paymentToken, feeState.feesEarned);
        }

        // Return Escrow
        IERC20(orderRequest.paymentToken).safeTransfer(orderRequest.recipient, refund);
    }

    /// @dev Close order and transfer fees
    function _closeOrder(bytes32 orderId, address paymentToken, uint256 feesEarned) private {
        delete _feeState[orderId];

        if (feesEarned > 0) {
            IERC20(paymentToken).safeTransfer(treasury, feesEarned);
        }
    }
}<|MERGE_RESOLUTION|>--- conflicted
+++ resolved
@@ -54,30 +54,21 @@
         }
 
         flatFee = orderFees.flatFeeForOrder(token);
-<<<<<<< HEAD
-        if (amount > flatFee) {
-            percentageFee = orderFees.percentageFeeForValue(amount - flatFee);
-=======
         if (inputValue > flatFee) {
-            percentageFee = orderFees.percentageFeeOnRemainingValue(inputValue - flatFee);
->>>>>>> 6699bf91
+            percentageFee = orderFees.percentageFeeForValue(inputValue - flatFee);
         } else {
             percentageFee = 0;
         }
     }
 
-<<<<<<< HEAD
+    /// @notice Get the raw input value for a final order value
+    /// @param token Payment token for order
+    /// @param orderValue Final order value
     function getInputValueForOrderValue(address token, uint256 orderValue)
         external
         view
         returns (uint256 inputValue, uint256 flatFee, uint256 percentageFee)
     {
-=======
-    /// @notice Get the raw input value for a final order value
-    /// @param token Payment token for order
-    /// @param orderValue Final order value
-    function getInputValueForOrderValue(address token, uint256 orderValue) external view returns (uint256) {
->>>>>>> 6699bf91
         if (address(orderFees) == address(0)) {
             return (orderValue, 0, 0);
         }
