// SPDX-License-Identifier: GPL-3.0-or-later
pragma solidity 0.8.19;

import {SafeERC20, IERC20} from "openzeppelin-contracts/contracts/token/ERC20/utils/SafeERC20.sol";
import "prb-math/Common.sol" as PrbMath;
import {OrderProcessor} from "./OrderProcessor.sol";
import {IMintBurn} from "../IMintBurn.sol";

/// @notice Contract managing market purchase orders for bridged assets
/// @author Dinari (https://github.com/dinaricrypto/sbt-contracts/blob/main/src/BuyOrderIssuer.sol)
/// This order processor emits market orders to buy the underlying asset that are good until cancelled
/// Fees are calculated upfront and held back from the order amount
/// The payment is escrowed until the order is filled or cancelled
/// Payment is automatically refunded if the order is cancelled
/// Implicitly assumes that asset tokens are BridgedERC20 and can be minted
contract BuyOrderIssuer is OrderProcessor {
    // Handle token transfers safely
    using SafeERC20 for IERC20;

    /// ------------------ Types ------------------ ///

    struct FeeState {
        // Percentage fees are calculated upfront and accumulated as order is filled
        uint256 remainingPercentageFees;
        // Total fees earned including flat fee
        uint256 feesEarned;
    }

    /// @dev Order is too small to pay fees
    error OrderTooSmall();

    /// ------------------ State ------------------ ///

    /// @dev orderId => FeeState
    mapping(bytes32 => FeeState) private _feeState;

    /// ------------------ Fee Helpers ------------------ ///

    /// @notice Get fees for an order
    /// @param token Payment token for order
    /// @param inputValue Total input value subject to fees
    /// @return flatFee Flat fee for order
    /// @return percentageFee Percentage fee for order
    /// @dev Fees zero if no orderFees contract is set
    function getFeesForOrder(address token, uint256 inputValue)
        public
        view
        returns (uint256 flatFee, uint256 percentageFee)
    {
        // Check if fee contract is set
        if (address(orderFees) == address(0)) {
            return (0, 0);
        }

        // Calculate fees
        flatFee = orderFees.flatFeeForOrder(token);
        // If input value is greater than flat fee, calculate percentage fee on remaining value
        if (inputValue > flatFee) {
            percentageFee = orderFees.percentageFeeForValue(inputValue - flatFee);
        } else {
            percentageFee = 0;
        }
    }

    /// @notice Get the raw input value and fees that produce a final order value
    /// @param token Payment token for order
    /// @param orderValue Final order value
    /// @return inputValue Total input value subject to fees
    /// @return flatFee Flat fee for order
    /// @return percentageFee Percentage fee for order
    /// @dev Fees zero if no orderFees contract is set
    function getInputValueForOrderValue(address token, uint256 orderValue)
        external
        view
        returns (uint256 inputValue, uint256 flatFee, uint256 percentageFee)
    {
        // Check if fee contract is set
        if (address(orderFees) == address(0)) {
            return (orderValue, 0, 0);
        }

        // Calculate input value after flat fee
        uint256 recoveredValue = orderFees.recoverInputValueFromRemaining(orderValue);
        // Calculate fees
        percentageFee = orderFees.percentageFeeForValue(recoveredValue);
        flatFee = orderFees.flatFeeForOrder(token);
        // Calculate raw input value
        inputValue = recoveredValue + flatFee;
    }

    /// ------------------ Order Lifecycle ------------------ ///

    /// @inheritdoc OrderProcessor
    function _requestOrderAccounting(bytes32 id, OrderRequest calldata orderRequest)
        internal
        virtual
        override
        returns (OrderConfig memory orderConfig)
    {
        // Determine fees
        (uint256 flatFee, uint256 percentageFee) = getFeesForOrder(orderRequest.paymentToken, orderRequest.quantityIn);
        uint256 totalFees = flatFee + percentageFee;
        // Fees must not exceed order input value
        if (totalFees >= orderRequest.quantityIn) revert OrderTooSmall();

        // Initialize fee state for order
        _feeState[id] = FeeState({remainingPercentageFees: percentageFee, feesEarned: flatFee});

        // Construct order specification
        orderConfig = OrderConfig({
            // Buy order
            sell: false,
            // Market order
            orderType: OrderType.MARKET,
            assetTokenQuantity: 0,
            // Hold fees back from order amount
            paymentTokenQuantity: orderRequest.quantityIn - totalFees,
            price: orderRequest.price,
            // Good until cancelled
            tif: TIF.GTC
        });

        // Escrow payment for purchase
        IERC20(orderRequest.paymentToken).safeTransferFrom(msg.sender, address(this), orderRequest.quantityIn);
    }

    /// @inheritdoc OrderProcessor
    // slither-disable-next-line dead-code
    function _fillOrderAccounting(
        bytes32 id,
        Order calldata order,
        OrderState memory orderState,
        uint256 fillAmount,
        uint256 receivedAmount
    ) internal virtual override {
        // Calculate fees and mint asset
        _fillBuyOrder(id, order, orderState, fillAmount, receivedAmount);

        // Claim payment
        IERC20(order.paymentToken).safeTransfer(msg.sender, fillAmount);
    }

    /// @dev Fill buy order accounting and mint asset
    function _fillBuyOrder(
        bytes32 id,
        Order calldata order,
        OrderState memory orderState,
        uint256 fillAmount,
        uint256 receivedAmount
    ) internal virtual {
        FeeState memory feeState = _feeState[id];
        uint256 remainingOrder = orderState.remainingOrder - fillAmount;
        // If order is done, close order and transfer fees
        if (remainingOrder == 0) {
            _closeOrder(id, order.paymentToken, feeState.remainingPercentageFees + feeState.feesEarned);
        } else {
            // Otherwise accumulate fees for fill
            // Calculate fees
            uint256 collection = 0;
            if (feeState.remainingPercentageFees > 0) {
                // fee = remainingPercentageFees * fillAmount / remainingOrder
                collection = PrbMath.mulDiv(feeState.remainingPercentageFees, fillAmount, orderState.remainingOrder);
            }
            // Update fee state
            if (collection > 0) {
                _feeState[id].remainingPercentageFees = feeState.remainingPercentageFees - collection;
                _feeState[id].feesEarned = feeState.feesEarned + collection;
            }
        }

        // Mint asset
        IMintBurn(order.assetToken).mint(order.recipient, receivedAmount);
    }

    /// @inheritdoc OrderProcessor
    function _cancelOrderAccounting(bytes32 id, Order calldata order, OrderState memory orderState)
        internal
        virtual
        override
    {
        FeeState memory feeState = _feeState[id];
        // If no fills, then full refund
        // This addition is required to check for any fills
        uint256 refund = orderState.remainingOrder + feeState.remainingPercentageFees;
        // If any fills, then orderState.remainingOrder would not be large enough to satisfy this condition
        // feesEarned is always needed to recover flat fee
        if (refund + feeState.feesEarned == order.quantityIn) {
            _closeOrder(id, order.paymentToken, 0);
            // Refund full payment
            refund = order.quantityIn;
        } else {
            // Otherwise close order and transfer fees
            _closeOrder(id, order.paymentToken, feeState.feesEarned);
        }

        // Return escrow
<<<<<<< HEAD
        IERC20(order.paymentToken).safeTransfer(order.recipient, refund);
=======
        IERC20(orderRequest.paymentToken).safeTransfer(orderState.requester, refund);
>>>>>>> b719e410
    }

    /// @dev Close order and transfer fees
    function _closeOrder(bytes32 id, address paymentToken, uint256 feesEarned) private {
        // Clear fee state
        delete _feeState[id];

        // Transfer earneds fees to treasury
        if (feesEarned > 0) {
            IERC20(paymentToken).safeTransfer(treasury, feesEarned);
        }
    }
}<|MERGE_RESOLUTION|>--- conflicted
+++ resolved
@@ -194,11 +194,7 @@
         }
 
         // Return escrow
-<<<<<<< HEAD
-        IERC20(order.paymentToken).safeTransfer(order.recipient, refund);
-=======
-        IERC20(orderRequest.paymentToken).safeTransfer(orderState.requester, refund);
->>>>>>> b719e410
+        IERC20(order.paymentToken).safeTransfer(orderState.requester, refund);
     }
 
     /// @dev Close order and transfer fees
