// SPDX-License-Identifier: GPL-3.0-or-later
pragma solidity 0.8.19;

/// @notice Interface for contracts processing orders for bridged assets
/// @author Dinari (https://github.com/dinaricrypto/sbt-contracts/blob/main/src/issuer/IOrderBridge.sol)
/// This interface provides a standard Order type and order lifecycle events
/// Orders are requested on-chain, processed off-chain, then fulfillment is submitted for on-chain settlement
/// Bridge operators have a consistent interface for processing orders and submitting fulfillment
interface IOrderBridge {
    /// ------------------ Types ------------------ ///

    // Market or limit order
    enum OrderType {
        MARKET,
        LIMIT
    }

    // Time in force
    enum TIF
    // Good until end of day
    {
        DAY,
        // Good until cancelled
        GTC,
        // Immediate or cancel
        IOC,
        // Fill or kill
        FOK
    }

    // Emitted order data for off-chain order fulfillment
    struct Order {
        // Recipient of order fills
        address recipient;
        // Bridged asset token
        address assetToken;
        // Payment token
        address paymentToken;
        // Buy or sell
        bool sell;
        // Market or limit
        OrderType orderType;
        // Amount of asset token to be used for fills
        uint256 assetTokenQuantity;
        // Amount of payment token to be used for fills
        uint256 paymentTokenQuantity;
        // Price for limit orders
        uint256 price;
        // Time in force
        TIF tif;
    }

    /// @dev Fully specifies order details and salt used to generate order ID
    event OrderRequested(address indexed recipient, uint256 indexed index, Order order);
    /// @dev Emitted for each fill
    event OrderFill(address indexed recipient, uint256 indexed index, uint256 fillAmount, uint256 receivedAmount);
    /// @dev Emitted when order is completely filled, terminal
    event OrderFulfilled(address indexed recipient, uint256 indexed index);
    /// @dev Emitted when order cancellation is requested
    event CancelRequested(address indexed recipient, uint256 indexed index);
    /// @dev Emitted when order is cancelled, terminal
    event OrderCancelled(address indexed recipient, uint256 indexed index, string reason);

    /// ------------------ Getters ------------------ ///

    /// @notice Total number of open orders
    function numOpenOrders() external view returns (uint256);

    /// @notice Get order ID from order recipient and index
    /// @param recipient Recipient of order fills
    /// @param index Recipient order index
    /// @dev Order ID is used as key to store order state
    function getOrderId(address recipient, uint256 index) external pure returns (bytes32);

    /// @notice Active status of order
    /// @param id Order ID
    function isOrderActive(bytes32 id) external view returns (bool);

    /// @notice Get remaining order quantity to fill
    /// @param id Order ID
    function getRemainingOrder(bytes32 id) external view returns (uint256);

    /// @notice Get total received for order
    /// @param id Order ID
    function getTotalReceived(bytes32 id) external view returns (uint256);

    /// @notice This function fetches the total balance held in escrow for a given user and token
    /// @param token The address of the token for which the escrowed balance is fetched
    /// @param user The address of the user for which the escrowed balance is fetched
    /// @return Returns the total amount of the specific token held in escrow for the given user
    function escrowedBalanceOf(address token, address user) external view returns (uint256);

<<<<<<< HEAD
    /// @dev Returns `true` if `account` has been granted `role`.
    function hasRole(bytes32 role, address account) external view returns (bool);

    function FORWARDER_ROLE() external view returns (bytes32);
=======
    /// @notice Get fee rates for an order
    /// @param token Payment token for order
    /// @return flatFee Flat fee for order
    /// @return percentageFeeRate Percentage fee rate for order
    /// @dev Fees zero if no orderFees contract is set
    function getFeeRatesForOrder(address token) external view returns (uint256, uint24);
>>>>>>> d1c204a6

    /// ------------------ Actions ------------------ ///

    /// @notice Request an order
    /// @param order Order request to submit
    /// @dev Emits OrderRequested event to be sent to fulfillment service (operator)
    function requestOrder(Order calldata order) external returns (uint256);

    /// @notice Fill an order
    /// @param order Order request to fill
    /// @param index order index
    /// @param fillAmount Amount of order token to fill
    /// @param receivedAmount Amount of received token
    /// @dev Only callable by operator
    function fillOrder(Order calldata order, uint256 index, uint256 fillAmount, uint256 receivedAmount) external;

    /// @notice Request to cancel an order
    /// @param recipient Recipient of order fills
    /// @param index Order index
    /// @dev Only callable by initial order requester
    /// @dev Emits CancelRequested event to be sent to fulfillment service (operator)
    function requestCancel(address recipient, uint256 index) external;

    /// @notice Cancel an order
    /// @param order Order request to cancel
    /// @param order index
    /// @param reason Reason for cancellation
    /// @dev Only callable by operator
    function cancelOrder(Order calldata order, uint256 index, string calldata reason) external;
}<|MERGE_RESOLUTION|>--- conflicted
+++ resolved
@@ -90,19 +90,17 @@
     /// @return Returns the total amount of the specific token held in escrow for the given user
     function escrowedBalanceOf(address token, address user) external view returns (uint256);
 
-<<<<<<< HEAD
-    /// @dev Returns `true` if `account` has been granted `role`.
-    function hasRole(bytes32 role, address account) external view returns (bool);
-
-    function FORWARDER_ROLE() external view returns (bytes32);
-=======
     /// @notice Get fee rates for an order
     /// @param token Payment token for order
     /// @return flatFee Flat fee for order
     /// @return percentageFeeRate Percentage fee rate for order
     /// @dev Fees zero if no orderFees contract is set
     function getFeeRatesForOrder(address token) external view returns (uint256, uint24);
->>>>>>> d1c204a6
+
+    /// @dev Returns `true` if `account` has been granted `role`.
+    function hasRole(bytes32 role, address account) external view returns (bool);
+
+    function FORWARDER_ROLE() external view returns (bytes32);
 
     /// ------------------ Actions ------------------ ///
 
