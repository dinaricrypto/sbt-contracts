// SPDX-License-Identifier: GPL-3.0-or-later
pragma solidity 0.8.19;

import {SafeERC20, IERC20} from "openzeppelin-contracts/contracts/token/ERC20/utils/SafeERC20.sol";
import {OrderProcessor} from "./OrderProcessor.sol";
import {LimitBuyIssuer} from "./LimitBuyIssuer.sol";
import {OrderProcessor} from "./OrderProcessor.sol";
import {LimitBuyIssuer} from "./LimitBuyIssuer.sol";
import {IMintBurn} from "../IMintBurn.sol";
import {IOrderFees} from "./IOrderFees.sol";

/// @notice Contract managing market purchase orders for bridged assets with direct payment
/// @author Dinari (https://github.com/dinaricrypto/sbt-contracts/blob/main/src/issuer/DirectBuyIssuer.sol)
/// This order processor emits market orders to buy the underlying asset that are good until cancelled
/// Fees are calculated upfront and held back from the order amount
/// The payment is taken by the operator before the order is filled
/// The operator can return unused payment to the user
/// The operator cannot cancel the order until payment is returned or the order is filled
/// Implicitly assumes that asset tokens are dShare and can be minted
/// Order lifecycle (fulfillment):
///   1. User requests an order (requestOrder)
///   2. Operator takes escrowed payment (takeEscrow)
///   3. [Optional] Operator partially fills the order (fillOrder)
///   4. Operator completely fulfills the order (fillOrder)
/// Order lifecycle (cancellation):
///   1. User requests an order (requestOrder)
///   2. Operator takes escrowed payment (takeEscrow)
///   3. [Optional] Operator partially fills the order (fillOrder)
///   4. [Optional] User requests cancellation (requestCancel)
///   5. Operator returns unused payment to contract (returnEscrow)
///   6. Operator cancels the order (cancelOrder)
contract DirectBuyIssuer is LimitBuyIssuer {
    using SafeERC20 for IERC20;

    /// ------------------ Types ------------------ ///

    /// @dev Escrowed payment has been taken
    error UnreturnedEscrow();

    /// @dev Emitted when `amount` of escrowed payment is taken for order
    event EscrowTaken(address indexed recipient, uint256 indexed index, uint256 amount);
    /// @dev Emitted when `amount` of escrowed payment is returned for order
    event EscrowReturned(address indexed recipient, uint256 indexed index, uint256 amount);

    /// ------------------ State ------------------ ///

    /// @dev orderId => escrow
    mapping(bytes32 => uint256) public getOrderEscrow;

    constructor(address _owner, address treasury_, IOrderFees orderFees_)
        LimitBuyIssuer(_owner, treasury_, orderFees_)
    {}

    /// ------------------ Order Lifecycle ------------------ ///

    /// @notice Take escrowed payment for an order
    /// @param order Order
<<<<<<< HEAD
    /// @param salt Salt used to generate unique order ID
    /// @param amount Amount of escrowed payment token to take
    /// @dev Only callable by operator
    function takeEscrow(Order calldata order, bytes32 salt, uint256 amount) external onlyRole(OPERATOR_ROLE) {
=======
    /// @param amount Amount of escrowed payment token to take
    /// @dev Only callable by operator
    function takeEscrow(Order calldata order, uint256 amount) external onlyRole(OPERATOR_ROLE) {
>>>>>>> c0003af2
        // No nonsense
        if (amount == 0) revert ZeroValue();
        bytes32 id = getOrderId(order.recipient, order.index);
        // Verify order data
        bytes32 orderHash = _getOrderHash(id);
        if (orderHash != hashOrderCalldata(order)) revert InvalidOrderData();
        // Can't take more than escrowed
<<<<<<< HEAD
        bytes32 orderId = getOrderId(order, salt);
        uint256 escrow = getOrderEscrow[orderId];
        if (amount > escrow) revert AmountTooLarge();

        // Update escrow tracking
        getOrderEscrow[orderId] = escrow - amount;
        escrowedBalanceOf[order.paymentToken][order.recipient] -= amount;
        // Notify escrow taken
        emit EscrowTaken(orderId, order.recipient, amount);
=======
        uint256 escrow = getOrderEscrow[id];
        if (amount > escrow) revert AmountTooLarge();

        // Update escrow tracking
        getOrderEscrow[id] = escrow - amount;
        // Notify escrow taken
        emit EscrowTaken(order.recipient, order.index, amount);
>>>>>>> c0003af2

        // Take escrowed payment
        IERC20(order.paymentToken).safeTransfer(msg.sender, amount);
    }

    /// @notice Return unused escrowed payment for an order
    /// @param order Order
<<<<<<< HEAD
    /// @param salt Salt used to generate unique order ID
    /// @param amount Amount of payment token to return to escrow
    /// @dev Only callable by operator
    function returnEscrow(Order calldata order, bytes32 salt, uint256 amount) external onlyRole(OPERATOR_ROLE) {
=======
    /// @param amount Amount of payment token to return to escrow
    /// @dev Only callable by operator
    function returnEscrow(Order calldata order, uint256 amount) external onlyRole(OPERATOR_ROLE) {
>>>>>>> c0003af2
        // No nonsense
        if (amount == 0) revert ZeroValue();
        bytes32 id = getOrderId(order.recipient, order.index);
        // Verify order data
        bytes32 orderHash = _getOrderHash(id);
        if (orderHash != hashOrderCalldata(order)) revert InvalidOrderData();
        // Can only return unused amount
<<<<<<< HEAD
        bytes32 orderId = getOrderId(order, salt);
        uint256 remainingOrder = getRemainingOrder(orderId);
        uint256 escrow = getOrderEscrow[orderId];
=======
        uint256 remainingOrder = getRemainingOrder(id);
        uint256 escrow = getOrderEscrow[id];
>>>>>>> c0003af2
        // Unused amount = remaining order - remaining escrow
        if (escrow + amount > remainingOrder) revert AmountTooLarge();

        // Update escrow tracking
<<<<<<< HEAD
        getOrderEscrow[orderId] = escrow + amount;
        escrowedBalanceOf[order.paymentToken][order.recipient] += amount;
        // Notify escrow returned
        emit EscrowReturned(orderId, order.recipient, amount);
=======
        getOrderEscrow[id] = escrow + amount;
        // Notify escrow returned
        emit EscrowReturned(order.recipient, order.index, amount);
>>>>>>> c0003af2

        // Return payment to escrow
        IERC20(order.paymentToken).safeTransferFrom(msg.sender, address(this), amount);
    }

    /// @inheritdoc OrderProcessor
<<<<<<< HEAD
    function _requestOrderAccounting(Order calldata order, bytes32 orderId) internal virtual override {
        // Compile standard buy order
        super._requestOrderAccounting(order, orderId);
=======
    function _requestOrderAccounting(
        bytes32 id,
        OrderRequest calldata orderRequest,
        uint256 flatFee,
        uint64 percentageFeeRate
    ) internal virtual override returns (OrderConfig memory orderConfig) {
        // Compile standard buy order
        orderConfig = super._requestOrderAccounting(id, orderRequest, flatFee, percentageFeeRate);
>>>>>>> c0003af2
        // Initialize escrow tracking for order
        getOrderEscrow[id] = orderConfig.paymentTokenQuantity;
    }

    /// @inheritdoc OrderProcessor
    function _fillOrderAccounting(
<<<<<<< HEAD
        Order calldata order,
        bytes32 orderId,
=======
        bytes32 id,
        Order calldata order,
>>>>>>> c0003af2
        OrderState memory orderState,
        uint256 fillAmount,
        uint256 receivedAmount
    ) internal virtual override returns (uint256 paymentEarned, uint256 feesEarned) {
        // Can't fill more than payment previously taken from escrow
        uint256 escrow = getOrderEscrow[id];
        if (fillAmount > orderState.remainingOrder - escrow) revert AmountTooLarge();

<<<<<<< HEAD
        // Buy order accounting
        _fillBuyOrder(order, orderId, orderState, fillAmount, receivedAmount);
    }

    /// @inheritdoc OrderProcessor
    function _cancelOrderAccounting(Order calldata order, bytes32 orderId, OrderState memory orderState)
=======
        paymentEarned = 0;
        (, feesEarned) = super._fillOrderAccounting(id, order, orderState, fillAmount, receivedAmount);
    }

    /// @inheritdoc OrderProcessor
    function _cancelOrderAccounting(bytes32 id, Order calldata order, OrderState memory orderState)
>>>>>>> c0003af2
        internal
        virtual
        override
        returns (uint256 refund)
    {
        // Prohibit cancel if escrowed payment has been taken and not returned or filled
        uint256 escrow = getOrderEscrow[id];
        if (orderState.remainingOrder != escrow) revert UnreturnedEscrow();

        // Clear the escrow record
        delete getOrderEscrow[id];

        // Standard buy order accounting
        refund = super._cancelOrderAccounting(id, order, orderState);
    }
}<|MERGE_RESOLUTION|>--- conflicted
+++ resolved
@@ -3,9 +3,7 @@
 
 import {SafeERC20, IERC20} from "openzeppelin-contracts/contracts/token/ERC20/utils/SafeERC20.sol";
 import {OrderProcessor} from "./OrderProcessor.sol";
-import {LimitBuyIssuer} from "./LimitBuyIssuer.sol";
-import {OrderProcessor} from "./OrderProcessor.sol";
-import {LimitBuyIssuer} from "./LimitBuyIssuer.sol";
+import {LimitBuyIssuer, ITokenLockCheck} from "./LimitBuyIssuer.sol";
 import {IMintBurn} from "../IMintBurn.sol";
 import {IOrderFees} from "./IOrderFees.sol";
 
@@ -47,24 +45,17 @@
     /// @dev orderId => escrow
     mapping(bytes32 => uint256) public getOrderEscrow;
 
-    constructor(address _owner, address treasury_, IOrderFees orderFees_)
-        LimitBuyIssuer(_owner, treasury_, orderFees_)
+    constructor(address _owner, address treasury_, IOrderFees orderFees_, ITokenLockCheck tokenLockCheck_)
+        LimitBuyIssuer(_owner, treasury_, orderFees_, tokenLockCheck_)
     {}
 
     /// ------------------ Order Lifecycle ------------------ ///
 
     /// @notice Take escrowed payment for an order
     /// @param order Order
-<<<<<<< HEAD
-    /// @param salt Salt used to generate unique order ID
-    /// @param amount Amount of escrowed payment token to take
-    /// @dev Only callable by operator
-    function takeEscrow(Order calldata order, bytes32 salt, uint256 amount) external onlyRole(OPERATOR_ROLE) {
-=======
     /// @param amount Amount of escrowed payment token to take
     /// @dev Only callable by operator
     function takeEscrow(Order calldata order, uint256 amount) external onlyRole(OPERATOR_ROLE) {
->>>>>>> c0003af2
         // No nonsense
         if (amount == 0) revert ZeroValue();
         bytes32 id = getOrderId(order.recipient, order.index);
@@ -72,25 +63,14 @@
         bytes32 orderHash = _getOrderHash(id);
         if (orderHash != hashOrderCalldata(order)) revert InvalidOrderData();
         // Can't take more than escrowed
-<<<<<<< HEAD
-        bytes32 orderId = getOrderId(order, salt);
-        uint256 escrow = getOrderEscrow[orderId];
-        if (amount > escrow) revert AmountTooLarge();
-
-        // Update escrow tracking
-        getOrderEscrow[orderId] = escrow - amount;
-        escrowedBalanceOf[order.paymentToken][order.recipient] -= amount;
-        // Notify escrow taken
-        emit EscrowTaken(orderId, order.recipient, amount);
-=======
         uint256 escrow = getOrderEscrow[id];
         if (amount > escrow) revert AmountTooLarge();
 
         // Update escrow tracking
         getOrderEscrow[id] = escrow - amount;
+        escrowedBalanceOf[order.paymentToken][order.recipient] -= amount;
         // Notify escrow taken
         emit EscrowTaken(order.recipient, order.index, amount);
->>>>>>> c0003af2
 
         // Take escrowed payment
         IERC20(order.paymentToken).safeTransfer(msg.sender, amount);
@@ -98,16 +78,9 @@
 
     /// @notice Return unused escrowed payment for an order
     /// @param order Order
-<<<<<<< HEAD
-    /// @param salt Salt used to generate unique order ID
-    /// @param amount Amount of payment token to return to escrow
-    /// @dev Only callable by operator
-    function returnEscrow(Order calldata order, bytes32 salt, uint256 amount) external onlyRole(OPERATOR_ROLE) {
-=======
     /// @param amount Amount of payment token to return to escrow
     /// @dev Only callable by operator
     function returnEscrow(Order calldata order, uint256 amount) external onlyRole(OPERATOR_ROLE) {
->>>>>>> c0003af2
         // No nonsense
         if (amount == 0) revert ZeroValue();
         bytes32 id = getOrderId(order.recipient, order.index);
@@ -115,61 +88,33 @@
         bytes32 orderHash = _getOrderHash(id);
         if (orderHash != hashOrderCalldata(order)) revert InvalidOrderData();
         // Can only return unused amount
-<<<<<<< HEAD
-        bytes32 orderId = getOrderId(order, salt);
-        uint256 remainingOrder = getRemainingOrder(orderId);
-        uint256 escrow = getOrderEscrow[orderId];
-=======
         uint256 remainingOrder = getRemainingOrder(id);
         uint256 escrow = getOrderEscrow[id];
->>>>>>> c0003af2
         // Unused amount = remaining order - remaining escrow
         if (escrow + amount > remainingOrder) revert AmountTooLarge();
 
         // Update escrow tracking
-<<<<<<< HEAD
-        getOrderEscrow[orderId] = escrow + amount;
+        getOrderEscrow[id] = escrow + amount;
         escrowedBalanceOf[order.paymentToken][order.recipient] += amount;
         // Notify escrow returned
-        emit EscrowReturned(orderId, order.recipient, amount);
-=======
-        getOrderEscrow[id] = escrow + amount;
-        // Notify escrow returned
         emit EscrowReturned(order.recipient, order.index, amount);
->>>>>>> c0003af2
 
         // Return payment to escrow
         IERC20(order.paymentToken).safeTransferFrom(msg.sender, address(this), amount);
     }
 
     /// @inheritdoc OrderProcessor
-<<<<<<< HEAD
-    function _requestOrderAccounting(Order calldata order, bytes32 orderId) internal virtual override {
+    function _requestOrderAccounting(bytes32 id, Order calldata order, uint256 totalFees) internal virtual override {
         // Compile standard buy order
-        super._requestOrderAccounting(order, orderId);
-=======
-    function _requestOrderAccounting(
-        bytes32 id,
-        OrderRequest calldata orderRequest,
-        uint256 flatFee,
-        uint64 percentageFeeRate
-    ) internal virtual override returns (OrderConfig memory orderConfig) {
-        // Compile standard buy order
-        orderConfig = super._requestOrderAccounting(id, orderRequest, flatFee, percentageFeeRate);
->>>>>>> c0003af2
+        super._requestOrderAccounting(id, order, totalFees);
         // Initialize escrow tracking for order
-        getOrderEscrow[id] = orderConfig.paymentTokenQuantity;
+        getOrderEscrow[id] = order.paymentTokenQuantity;
     }
 
     /// @inheritdoc OrderProcessor
     function _fillOrderAccounting(
-<<<<<<< HEAD
-        Order calldata order,
-        bytes32 orderId,
-=======
         bytes32 id,
         Order calldata order,
->>>>>>> c0003af2
         OrderState memory orderState,
         uint256 fillAmount,
         uint256 receivedAmount
@@ -178,21 +123,12 @@
         uint256 escrow = getOrderEscrow[id];
         if (fillAmount > orderState.remainingOrder - escrow) revert AmountTooLarge();
 
-<<<<<<< HEAD
-        // Buy order accounting
-        _fillBuyOrder(order, orderId, orderState, fillAmount, receivedAmount);
-    }
-
-    /// @inheritdoc OrderProcessor
-    function _cancelOrderAccounting(Order calldata order, bytes32 orderId, OrderState memory orderState)
-=======
         paymentEarned = 0;
         (, feesEarned) = super._fillOrderAccounting(id, order, orderState, fillAmount, receivedAmount);
     }
 
     /// @inheritdoc OrderProcessor
     function _cancelOrderAccounting(bytes32 id, Order calldata order, OrderState memory orderState)
->>>>>>> c0003af2
         internal
         virtual
         override
