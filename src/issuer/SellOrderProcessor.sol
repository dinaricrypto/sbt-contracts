// SPDX-License-Identifier: GPL-3.0-or-later
pragma solidity 0.8.19;

import {SafeERC20, IERC20} from "openzeppelin-contracts/contracts/token/ERC20/utils/SafeERC20.sol";
import "prb-math/Common.sol" as PrbMath;
import {OrderProcessor} from "./OrderProcessor.sol";
import {IMintBurn} from "../IMintBurn.sol";

/// @notice Contract managing market sell orders for bridged assets
/// @author Dinari (https://github.com/dinaricrypto/sbt-contracts/blob/main/src/issuer/SellOrderProcessor.sol)
/// This order processor emits market orders to sell the underlying asset that are good until cancelled
/// Fee obligations are accumulated as order is filled
/// Fees are taken from the proceeds of the sale
/// The asset token is escrowed until the order is filled or cancelled
/// The asset token is automatically refunded if the order is cancelled
/// Implicitly assumes that asset tokens are BridgedERC20 and can be burned
contract SellOrderProcessor is OrderProcessor {
    using SafeERC20 for IERC20;

    /// ------------------ State ------------------ ///

    /// @dev orderId => feesEarned
    mapping(bytes32 => uint256) private _feesEarned;
    /// @dev orderId => percentageFees
    mapping(bytes32 => uint64) private _orderPercentageFeeRates;

    /// ------------------ Fee Helpers ------------------ ///

    /// @notice Get flat fee for an order
    /// @param token Payment token for order
    /// @dev Fee zero if no orderFees contract is set
    function getFlatFeeForOrder(address token) public view returns (uint256) {
        // Check if fee contract is set
        if (address(orderFees) == address(0)) return 0;
        // Calculate fees
        return orderFees.flatFeeForOrder(token);
    }

    /// @notice Get percentage fee for an order
    /// @param orderId OrderId
    /// @param value Value of order subject to percentage fee
    /// @dev Fee zero if no orderFees contract is set
    function getPercentageFeeForOrder(bytes32 orderId, uint256 value) public view returns (uint256) {
        // If fee contract is not set or percentage fee rate for the order is zero, return 0
        if (address(orderFees) == address(0) || _orderPercentageFeeRates[orderId] == 0) return 0;

        if (_orderPercentageFeeRates[orderId] != 0) {
            return PrbMath.mulDiv18(value, _orderPercentageFeeRates[orderId]);
        }
        return 0;
    }

    /// @notice Get percentage fee for an order
    /// @param value Value of order subject to percentage fee
    /// @dev Fee zero if no orderFees contract is set
    function getPercentageFeeForOrder(uint256 value) public view returns (uint256) {
        // Check if fee contract is set
        if (address(orderFees) == address(0)) return 0;
        // Calculate fees
        return orderFees.percentageFeeForValue(value);
    }

    /// ------------------ Order Lifecycle ------------------ ///

    /// @inheritdoc OrderProcessor
    function _requestOrderAccounting(bytes32 id, OrderRequest calldata orderRequest)
        internal
        virtual
        override
        returns (OrderConfig memory orderConfig)
    {
        // Accumulate initial flat fee obligation
<<<<<<< HEAD
        _feesEarned[id] = getFlatFeeForOrder(orderRequest.paymentToken);
=======
        _feesEarned[orderId] = getFlatFeeForOrder(orderRequest.paymentToken);
        // store current percentage fee rate for order
        _orderPercentageFeeRates[orderId] = orderFees.percentageFeeRate();
>>>>>>> b719e410

        // Construct order
        orderConfig = OrderConfig({
            // Sell order
            sell: true,
            // Market order
            orderType: OrderType.MARKET,
            assetTokenQuantity: orderRequest.quantityIn,
            paymentTokenQuantity: 0,
            price: orderRequest.price,
            // Good until cancelled
            tif: TIF.GTC
        });

        // Escrow asset for sale
        IERC20(orderRequest.assetToken).safeTransferFrom(msg.sender, address(this), orderRequest.quantityIn);
    }

    /// @inheritdoc OrderProcessor
    function _fillOrderAccounting(
        bytes32 id,
        Order calldata order,
        OrderState memory orderState,
        uint256 fillAmount,
        uint256 receivedAmount
    ) internal virtual override {
        // Accumulate fee obligations at each sill then take all at end
        uint256 collection = getPercentageFeeForOrder(receivedAmount);
        uint256 feesEarned = _feesEarned[id] + collection;
        // If order completely filled, clear fee data
        uint256 remainingOrder = orderState.remainingOrder - fillAmount;
        if (remainingOrder == 0) {
            // Clear fee state
            delete _feesEarned[id];
        } else {
            // Update fee state with earned fees
            if (collection > 0) {
                _feesEarned[id] = feesEarned;
            }
        }

        // Burn asset
        IMintBurn(order.assetToken).burn(fillAmount);
        // Transfer raw proceeds of sale here
        IERC20(order.paymentToken).safeTransferFrom(msg.sender, address(this), receivedAmount);
        // Distribute if order completely filled
        if (remainingOrder == 0) {
            _distributeProceeds(order.paymentToken, order.recipient, orderState.received + receivedAmount, feesEarned);
        }
    }

    /// @inheritdoc OrderProcessor
    function _cancelOrderAccounting(bytes32 id, Order calldata order, OrderState memory orderState)
        internal
        virtual
        override
    {
        // If no fills, then full refund
        uint256 refund;
        if (orderState.remainingOrder == order.quantityIn) {
            // Full refund
            refund = order.quantityIn;
        } else {
            // Otherwise distribute proceeds, take accumulated fees, and refund remaining order
            _distributeProceeds(order.paymentToken, order.recipient, orderState.received, _feesEarned[id]);
            // Partial refund
            refund = orderState.remainingOrder;
        }

        // Clear fee data
        delete _feesEarned[id];

        // Return escrow
<<<<<<< HEAD
        IERC20(order.assetToken).safeTransfer(order.recipient, refund);
=======
        IERC20(orderRequest.assetToken).safeTransfer(orderState.requester, refund);
>>>>>>> b719e410
    }

    /// @dev Distribute proceeds and fees
    function _distributeProceeds(address paymentToken, address recipient, uint256 totalReceived, uint256 feesEarned)
        private
    {
        // Check if accumulated fees are larger than total received
        uint256 proceeds = 0;
        uint256 collection = 0;
        if (totalReceived > feesEarned) {
            // Take fees from total received before distributing
            proceeds = totalReceived - feesEarned;
            collection = feesEarned;
        } else {
            // If accumulated fees are larger than total received, then no proceeds go to recipient
            collection = totalReceived;
        }

        // Transfer proceeds to recipient
        if (proceeds > 0) {
            IERC20(paymentToken).safeTransfer(recipient, proceeds);
        }
        // Transfer fees to treasury
        if (collection > 0) {
            IERC20(paymentToken).safeTransfer(treasury, collection);
        }
    }
}<|MERGE_RESOLUTION|>--- conflicted
+++ resolved
@@ -70,13 +70,9 @@
         returns (OrderConfig memory orderConfig)
     {
         // Accumulate initial flat fee obligation
-<<<<<<< HEAD
         _feesEarned[id] = getFlatFeeForOrder(orderRequest.paymentToken);
-=======
-        _feesEarned[orderId] = getFlatFeeForOrder(orderRequest.paymentToken);
         // store current percentage fee rate for order
-        _orderPercentageFeeRates[orderId] = orderFees.percentageFeeRate();
->>>>>>> b719e410
+        _orderPercentageFeeRates[id] = orderFees.percentageFeeRate();
 
         // Construct order
         orderConfig = OrderConfig({
@@ -150,11 +146,7 @@
         delete _feesEarned[id];
 
         // Return escrow
-<<<<<<< HEAD
-        IERC20(order.assetToken).safeTransfer(order.recipient, refund);
-=======
-        IERC20(orderRequest.assetToken).safeTransfer(orderState.requester, refund);
->>>>>>> b719e410
+        IERC20(order.assetToken).safeTransfer(orderState.requester, refund);
     }
 
     /// @dev Distribute proceeds and fees
