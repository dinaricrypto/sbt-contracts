--- conflicted
+++ resolved
@@ -3,7 +3,7 @@
 
 import {SafeERC20, IERC20} from "openzeppelin-contracts/contracts/token/ERC20/utils/SafeERC20.sol";
 import "prb-math/Common.sol" as PrbMath;
-import {OrderProcessor} from "./OrderProcessor.sol";
+import {OrderProcessor, ITokenLockCheck} from "./OrderProcessor.sol";
 import {IMintBurn} from "../IMintBurn.sol";
 import {IOrderFees} from "./IOrderFees.sol";
 
@@ -18,85 +18,21 @@
 contract SellOrderProcessor is OrderProcessor {
     using SafeERC20 for IERC20;
 
-<<<<<<< HEAD
-    /// ------------------ State ------------------ ///
-
-    /// @dev orderId => feesEarned
-    mapping(bytes32 => uint256) private _feesEarned;
-
-    constructor(address _owner, address treasury_, IOrderFees orderFees_)
-        OrderProcessor(_owner, treasury_, orderFees_)
+    constructor(address _owner, address treasury_, IOrderFees orderFees_, ITokenLockCheck tokenLockCheck_)
+        OrderProcessor(_owner, treasury_, orderFees_, tokenLockCheck_)
     {}
-
-    /// ------------------ Getters ------------------ ///
-
-    /// @notice Get flat fee for an order
-    /// @param token Payment token for order
-    /// @dev Fee zero if no orderFees contract is set
-    function getFlatFeeForOrder(address token) public view returns (uint256) {
-        // Check if fee contract is set
-        if (address(orderFees) == address(0)) return 0;
-        // Calculate fees
-        return orderFees.flatFeeForOrder(token);
-    }
-
-    /// @notice Get percentage fee for an order
-    /// @param value Value of order subject to percentage fee
-    /// @dev Fee zero if no orderFees contract is set
-    function getPercentageFeeForOrder(uint256 value) public view returns (uint256) {
-        // Check if fee contract is set
-        if (address(orderFees) == address(0)) return 0;
-        // Calculate fees
-        return orderFees.percentageFeeForValue(value);
-    }
 
     /// ------------------ Order Lifecycle ------------------ ///
 
     /// @inheritdoc OrderProcessor
-    function _requestOrderAccounting(Order calldata order, bytes32 orderId) internal virtual override {
-        // Accumulate initial flat fee obligation
-        _feesEarned[orderId] = getFlatFeeForOrder(order.paymentToken);
-
-        // update escrowed balance
-        escrowedBalanceOf[order.assetToken][order.recipient] += order.assetTokenQuantity;
+    function _requestOrderAccounting(bytes32, Order calldata order, uint256) internal virtual override {
         // Transfer asset to contract
         IERC20(order.assetToken).safeTransferFrom(msg.sender, address(this), order.assetTokenQuantity);
-=======
-    /// ------------------ Order Lifecycle ------------------ ///
-
-    /// @inheritdoc OrderProcessor
-    function _requestOrderAccounting(bytes32, OrderRequest calldata orderRequest, uint256, uint64)
-        internal
-        virtual
-        override
-        returns (OrderConfig memory orderConfig)
-    {
-        // Construct order
-        orderConfig = OrderConfig({
-            // Sell order
-            sell: true,
-            // Market order
-            orderType: OrderType.MARKET,
-            assetTokenQuantity: orderRequest.quantityIn,
-            paymentTokenQuantity: 0,
-            price: orderRequest.price,
-            // Good until cancelled
-            tif: TIF.GTC
-        });
-
-        // Escrow asset for sale
-        IERC20(orderRequest.assetToken).safeTransferFrom(msg.sender, address(this), orderRequest.quantityIn);
->>>>>>> c0003af2
     }
 
     function _fillOrderAccounting(
-<<<<<<< HEAD
-        Order calldata order,
-        bytes32 orderId,
-=======
         bytes32,
         Order calldata,
->>>>>>> c0003af2
         OrderState memory orderState,
         uint256,
         uint256 receivedAmount
@@ -123,83 +59,22 @@
             // If the flat fee has been fully covered, the subtotal is the entire fill amount
             subtotal = receivedAmount;
         }
-<<<<<<< HEAD
-        // update escrowed balance
-        escrowedBalanceOf[order.assetToken][order.recipient] -= fillAmount;
-        // Burn asset
-        IMintBurn(order.assetToken).burn(fillAmount);
-        // Transfer raw proceeds of sale here
-        IERC20(order.paymentToken).safeTransferFrom(msg.sender, address(this), receivedAmount);
-        // Distribute if order completely filled
-        if (remainingOrder == 0) {
-            _distributeProceeds(order.paymentToken, order.recipient, orderState.received + receivedAmount, feesEarned);
-=======
 
         // Calculate the percentage fee on the subtotal
         if (subtotal > 0 && orderState.percentageFeeRate > 0) {
             feesEarned += PrbMath.mulDiv18(subtotal, orderState.percentageFeeRate);
->>>>>>> c0003af2
         }
 
         paymentEarned = receivedAmount - feesEarned;
     }
 
     /// @inheritdoc OrderProcessor
-<<<<<<< HEAD
-    function _cancelOrderAccounting(Order calldata order, bytes32 orderId, OrderState memory orderState)
-=======
     function _cancelOrderAccounting(bytes32, Order calldata, OrderState memory orderState)
->>>>>>> c0003af2
         internal
         virtual
         override
         returns (uint256 refund)
     {
-<<<<<<< HEAD
-        // If no fills, then full refund
-        uint256 refund;
-        if (orderState.remainingOrder == order.assetTokenQuantity) {
-            // Full refund
-            refund = order.assetTokenQuantity;
-        } else {
-            // Otherwise distribute proceeds, take accumulated fees, and refund remaining order
-            _distributeProceeds(order.paymentToken, order.recipient, orderState.received, _feesEarned[orderId]);
-            // Partial refund
-            refund = orderState.remainingOrder;
-        }
-
-        // Clear fee data
-        delete _feesEarned[orderId];
-        escrowedBalanceOf[order.assetToken][order.recipient] -= refund;
-        IERC20(order.assetToken).safeTransfer(order.recipient, refund);
-    }
-
-    /// @dev Distribute proceeds and fees
-    function _distributeProceeds(address paymentToken, address recipient, uint256 totalReceived, uint256 feesEarned)
-        private
-    {
-        // Check if accumulated fees are larger than total received
-        uint256 proceeds = 0;
-        uint256 collection = 0;
-        if (totalReceived > feesEarned) {
-            // Take fees from total received before distributing
-            proceeds = totalReceived - feesEarned;
-            collection = feesEarned;
-        } else {
-            // If accumulated fees are larger than total received, then no proceeds go to recipient
-            collection = totalReceived;
-        }
-
-        // Transfer proceeds to recipient
-        if (proceeds > 0) {
-            IERC20(paymentToken).safeTransfer(recipient, proceeds);
-        }
-        // Transfer fees to treasury
-        if (collection > 0) {
-            IERC20(paymentToken).safeTransfer(treasury, collection);
-        }
-=======
         refund = orderState.remainingOrder;
->>>>>>> c0003af2
     }
 }