--- conflicted
+++ resolved
@@ -99,18 +99,10 @@
 
     /// ------------------ Getters ------------------ ///
 
-<<<<<<< HEAD
-    /// @notice Total number of open orders
-    function numOpenOrders() external view returns (uint256);
-
     /// @notice Hash order data for validation and create unique order ID
     /// @param order Order data
     /// @dev EIP-712 typed data hash of order
     function hashOrder(Order calldata order) external pure returns (uint256);
-=======
-    /// @notice Next order id to be used
-    function nextOrderId() external view returns (uint256);
->>>>>>> 6d95399b
 
     /// @notice Status of a given order
     /// @param id Order ID
