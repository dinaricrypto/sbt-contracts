// SPDX-License-Identifier: GPL-3.0-or-later
pragma solidity 0.8.22;

import {
    AccessControlDefaultAdminRules,
    AccessControl,
    IAccessControl
} from "openzeppelin-contracts/contracts/access/extensions/AccessControlDefaultAdminRules.sol";
import {Multicall} from "openzeppelin-contracts/contracts/utils/Multicall.sol";
import {SafeERC20, IERC20} from "openzeppelin-contracts/contracts/token/ERC20/utils/SafeERC20.sol";
import "prb-math/Common.sol" as PrbMath;
import {SelfPermit} from "../common/SelfPermit.sol";
import {IOrderProcessor} from "./IOrderProcessor.sol";
import {ITransferRestrictor} from "../ITransferRestrictor.sol";
import {dShare} from "../dShare.sol";
import {ITokenLockCheck} from "../ITokenLockCheck.sol";
import {IdShare} from "../IdShare.sol";
import {FeeLib} from "../common/FeeLib.sol";
import {IForwarder} from "../forwarder/IForwarder.sol";
import {IFeeSchedule} from "./IFeeSchedule.sol";

/// @notice Base contract managing orders for bridged assets
/// @author Dinari (https://github.com/dinaricrypto/sbt-contracts/blob/main/src/orders/OrderProcessor.sol)
/// Orders are submitted by users and filled by operators
/// Handling of fees is left to the inheriting contract
/// Each inheritor can craft a unique order processing flow
/// It is recommended that implementations offer a single process for all orders
///   This maintains clarity for users and for interpreting contract token balances
/// Specifies a generic order request struct such that
///   inheriting contracts must implement unique request methods to handle multiple order processes simultaneously
/// Order lifecycle (fulfillment):
///   1. User requests an order (requestOrder)
///   2. [Optional] Operator partially fills the order (fillOrder)
///   3. Operator completely fulfills the order (fillOrder)
/// Order lifecycle (cancellation):
///   1. User requests an order (requestOrder)
///   2. [Optional] Operator partially fills the order (fillOrder)
///   3. [Optional] User requests cancellation (requestCancel)
///   4. Operator cancels the order (cancelOrder)
contract OrderProcessor is AccessControlDefaultAdminRules, Multicall, SelfPermit, IOrderProcessor {
    using SafeERC20 for IERC20;

    /// ------------------ Types ------------------ ///

    // Order state cleared after order is fulfilled or cancelled.
    // TODO: smart packing
    struct OrderState {
        // Hash of order data used to validate order details stored offchain
        bytes32 orderHash;
        // Account that requested the order
        address requester;
        // Flat fee at time of order request
        uint256 flatFee;
        // Percentage fee rate at time of order request
        uint24 percentageFeeRate;
        // Total amount of received token due to fills
        uint256 received;
        // Total fees paid to treasury
        uint256 feesPaid;
        // Whether a cancellation for this order has been initiated
        bool cancellationInitiated;
        // Total fees paid to claim
        uint256 splitAmountPaid;
    }

    // Order state not cleared after order is fulfilled or cancelled.
    struct OrderInfo {
        // Amount of order token remaining to be used
        uint256 unfilledAmount;
        // Status of order
        OrderStatus status;
    }

    // TODO: do nested structs pack efficiently? If so, use FeeRatesStorage.FeeRates
    struct FeeRatesStorage {
        bool set;
        uint64 perOrderFeeBuy;
        uint24 percentageFeeRateBuy;
        uint64 perOrderFeeSell;
        uint24 percentageFeeRateSell;
    }

    struct FeeRates {
        uint64 perOrderFeeBuy;
        uint24 percentageFeeRateBuy;
        uint64 perOrderFeeSell;
        uint24 percentageFeeRateSell;
    }

    /// @dev Zero address
    error ZeroAddress();
    /// @dev Orders are paused
    error Paused();
    /// @dev Zero value
    error ZeroValue();
    /// @dev msg.sender is not order requester
    error NotRequester();
    /// @dev Order does not exist
    error OrderNotFound();
    /// @dev Invalid order data
    error InvalidOrderData();
    /// @dev Amount too large
    error AmountTooLarge();
    /// @dev Order type mismatch
    error OrderTypeMismatch();
    /// @dev blacklist address
    error Blacklist();
    /// @dev Custom error when an order cancellation has already been initiated
    error OrderCancellationInitiated();
    /// @dev Thrown when assetTokenQuantity's precision doesn't match the expected precision in orderDecimals.
    error InvalidPrecision();
    error LimitPriceNotSet();
    error OrderFillBelowLimitPrice();
    error OrderFillAboveLimitPrice();

    /// @dev Emitted when `treasury` is set
    event TreasurySet(address indexed treasury);
    /// @dev Emitted when `perOrderFee` and `percentageFeeRate` are set
    event FeeSet(uint64 perOrderFee, uint24 percentageFeeRate);
    /// @dev Emitted when orders are paused/unpaused
    event OrdersPaused(bool paused);
    /// @dev Emitted when token lock check contract is set
    event TokenLockCheckSet(ITokenLockCheck indexed tokenLockCheck);
    /// @dev Emitted when fees are set
    event FeesSet(address indexed account, FeeRates feeRates);
    /// @dev Emitted when OrderDecimal is set
    event MaxOrderDecimalsSet(address indexed assetToken, uint256 decimals);

    /// ------------------ Constants ------------------ ///

<<<<<<< HEAD
=======
    /// @dev Used to create EIP-712 compliant hashes as order IDs from order requests and salts
    // FIXME
    bytes32 private constant ORDER_TYPE_HASH = keccak256(
        "Order(address recipient,uint256 index,address assetToken,address paymentToken,bool sell,uint8 orderType,uint256 assetTokenQuantity,uint256 paymentTokenQuantity,uint256 price,uint8 tif)"
    );

>>>>>>> fe31ad06
    /// @notice Operator role for filling and cancelling orders
    bytes32 public constant OPERATOR_ROLE = keccak256("OPERATOR_ROLE");
    /// @notice Payment token role for whitelisting payment tokens
    bytes32 public constant PAYMENTTOKEN_ROLE = keccak256("PAYMENTTOKEN_ROLE");
    /// @notice Asset token role for whitelisting asset tokens
    /// @dev Tokens with decimals > 18 are not supported by current implementation
    bytes32 public constant ASSETTOKEN_ROLE = keccak256("ASSETTOKEN_ROLE");
    /// @notice Forwarder role for forwarding context awareness
    bytes32 public constant FORWARDER_ROLE = keccak256("FORWARDER_ROLE");

    /// ------------------ State ------------------ ///

    /// @notice Address to receive fees
    address public treasury;

    /// @notice Transfer restrictor checker
    ITokenLockCheck public tokenLockCheck;

    /// @dev Are orders paused?
    bool public ordersPaused;

    /// @dev Total number of active orders. Onchain enumeration not supported.
    uint256 private _numOpenOrders;

    /// @inheritdoc IOrderProcessor
    uint256 public nextOrderId;

    /// @dev Active order state
    mapping(uint256 => OrderState) private _orders;

    /// @dev Persisted order state
    mapping(uint256 => OrderInfo) private _orderInfo;

    /// @inheritdoc IOrderProcessor
    mapping(address => mapping(address => uint256)) public escrowedBalanceOf;

    /// @inheritdoc IOrderProcessor
    mapping(address => uint256) public maxOrderDecimals;

    /// @notice Fee schedule for requester
    mapping(address => FeeRatesStorage) private _accountFees;

    /// ------------------ Initialization ------------------ ///

    /// @notice Initialize contract
    /// @param _owner Owner of contract
    /// @param _treasury Address to receive fees
    /// @param defaultFeeRates Default fee rates
    /// @param _tokenLockCheck Token lock check contract
    /// @dev Treasury cannot be zero address
    constructor(address _owner, address _treasury, FeeRates memory defaultFeeRates, ITokenLockCheck _tokenLockCheck)
        AccessControlDefaultAdminRules(0, _owner)
    {
        // Don't send fees to zero address
        if (_treasury == address(0)) revert ZeroAddress();

        // Initialize
        treasury = _treasury;
        _setFees(address(0), defaultFeeRates);
        tokenLockCheck = _tokenLockCheck;
    }

    /// ------------------ Administration ------------------ ///

    /// @dev Check if orders are paused
    modifier whenOrdersNotPaused() {
        if (ordersPaused) revert Paused();
        _;
    }

    /// @notice Set treasury address
    /// @param account Address to receive fees
    /// @dev Only callable by admin
    /// Treasury cannot be zero address
    function setTreasury(address account) external onlyRole(DEFAULT_ADMIN_ROLE) {
        // Don't send fees to zero address
        if (account == address(0)) revert ZeroAddress();

        treasury = account;
        emit TreasurySet(account);
    }

    /// @notice Pause/unpause orders
    /// @param pause Pause orders if true, unpause if false
    /// @dev Only callable by admin
    function setOrdersPaused(bool pause) external onlyRole(DEFAULT_ADMIN_ROLE) {
        ordersPaused = pause;
        emit OrdersPaused(pause);
    }

    /// @notice Set token lock check contract
    /// @param _tokenLockCheck Token lock check contract
    /// @dev Only callable by admin
    function setTokenLockCheck(ITokenLockCheck _tokenLockCheck) external onlyRole(DEFAULT_ADMIN_ROLE) {
        tokenLockCheck = _tokenLockCheck;
        emit TokenLockCheckSet(_tokenLockCheck);
    }

    /// @notice Set default fee rates
    /// @param feeRates Fee rates
    /// @dev Only callable by admin
    function setDefaultFees(FeeRates memory feeRates) external onlyRole(DEFAULT_ADMIN_ROLE) {
        _setFees(address(0), feeRates);
    }

    /// @notice Set unique fee rates for requester
    /// @param requester Requester address
    /// @param feeRates Fee rates
    /// @dev Only callable by admin
    function setFeesForRequester(address requester, FeeRates memory feeRates) external onlyRole(DEFAULT_ADMIN_ROLE) {
        if (requester == address(0)) revert ZeroAddress();
        _setFees(requester, feeRates);
    }

    /// @notice Reset fee rates for requester to default
    /// @param requester Requester address
    /// @dev Only callable by admin
    function resetFeesForRequester(address requester) external onlyRole(DEFAULT_ADMIN_ROLE) {
        if (requester == address(0)) revert ZeroAddress();
        delete _accountFees[requester];
        FeeRatesStorage memory defaultFeeRates = _accountFees[address(0)];
        emit FeesSet(
            requester,
            FeeRates({
                perOrderFeeBuy: defaultFeeRates.perOrderFeeBuy,
                percentageFeeRateBuy: defaultFeeRates.percentageFeeRateBuy,
                perOrderFeeSell: defaultFeeRates.perOrderFeeSell,
                percentageFeeRateSell: defaultFeeRates.percentageFeeRateSell
            })
        );
    }

    function _setFees(address account, FeeRates memory feeRates) private {
        FeeLib.checkPercentageFeeRate(feeRates.percentageFeeRateBuy);
        FeeLib.checkPercentageFeeRate(feeRates.percentageFeeRateSell);

        _accountFees[account] = FeeRatesStorage({
            set: true,
            perOrderFeeBuy: feeRates.perOrderFeeBuy,
            percentageFeeRateBuy: feeRates.percentageFeeRateBuy,
            perOrderFeeSell: feeRates.perOrderFeeSell,
            percentageFeeRateSell: feeRates.percentageFeeRateSell
        });
        emit FeesSet(account, feeRates);
    }

    /// @notice Set max order decimals for asset token
    /// @param token Asset token
    /// @param decimals Max order decimals
    /// @dev Only callable by admin
    function setMaxOrderDecimals(address token, uint256 decimals) external onlyRole(DEFAULT_ADMIN_ROLE) {
        maxOrderDecimals[token] = decimals;
        emit MaxOrderDecimalsSet(token, decimals);
    }

    /// ------------------ Getters ------------------ ///

    /// @inheritdoc IOrderProcessor
    function numOpenOrders() external view returns (uint256) {
        return _numOpenOrders;
    }

    /// @inheritdoc IOrderProcessor
    function getOrderStatus(uint256 id) external view returns (OrderStatus) {
        return _orderInfo[id].status;
    }

    /// @inheritdoc IOrderProcessor
    function getUnfilledAmount(uint256 id) public view returns (uint256) {
        return _orderInfo[id].unfilledAmount;
    }

    /// @inheritdoc IOrderProcessor
    function getTotalReceived(uint256 id) public view returns (uint256) {
        return _orders[id].received;
    }

    /// @notice Has order cancellation been requested?
    /// @param id Order ID
    function cancelRequested(uint256 id) external view returns (bool) {
        return _orders[id].cancellationInitiated;
    }

    function _getOrderHash(uint256 id) internal view returns (bytes32) {
        return _orders[id].orderHash;
    }

    function hasRole(bytes32 role, address account)
        public
        view
        override(AccessControl, IAccessControl, IOrderProcessor)
        returns (bool)
    {
        return super.hasRole(role, account);
    }

    function getAccountFees(address account) external view returns (FeeRates memory) {
        FeeRatesStorage memory feeRates = _accountFees[account];
        // If user does not have a custom fee schedule, use default
        if (!feeRates.set) {
            feeRates = _accountFees[address(0)];
        }
        return FeeRates({
            perOrderFeeBuy: feeRates.perOrderFeeBuy,
            percentageFeeRateBuy: feeRates.percentageFeeRateBuy,
            perOrderFeeSell: feeRates.perOrderFeeSell,
            percentageFeeRateSell: feeRates.percentageFeeRateSell
        });
    }

    /// @inheritdoc IOrderProcessor
    function getFeeRatesForOrder(address requester, bool sell, address token) public view returns (uint256, uint24) {
        FeeRatesStorage memory feeRates = _accountFees[requester];
        // If user does not have a custom fee schedule, use default
        if (!feeRates.set) {
            feeRates = _accountFees[address(0)];
        }
        if (sell) {
            return (FeeLib.flatFeeForOrder(token, feeRates.perOrderFeeSell), feeRates.percentageFeeRateSell);
        } else {
            return (FeeLib.flatFeeForOrder(token, feeRates.perOrderFeeBuy), feeRates.percentageFeeRateBuy);
        }
    }

    /// @inheritdoc IOrderProcessor
    function estimateTotalFeesForOrder(
        address requester,
        bool sell,
        address paymentToken,
        uint256 paymentTokenOrderValue
    ) public view returns (uint256) {
        // Get fee rates
        (uint256 flatFee, uint24 percentageFeeRate) = getFeeRatesForOrder(requester, sell, paymentToken);
        // Calculate total fees
        return FeeLib.estimateTotalFees(flatFee, percentageFeeRate, paymentTokenOrderValue);
    }

    /// ------------------ Order Lifecycle ------------------ ///

    /// @inheritdoc IOrderProcessor
    function requestOrder(Order calldata order) public whenOrdersNotPaused returns (uint256 id) {
        // cheap checks first
        if (order.recipient == address(0)) revert ZeroAddress();
        uint256 orderAmount = (order.sell) ? order.assetTokenQuantity : order.paymentTokenQuantity;
        // No zero orders
        if (orderAmount == 0) revert ZeroValue();
        if (order.splitAmount > 0 && order.splitRecipient == address(0)) revert ZeroAddress();

        // Precision checked for assetTokenQuantity
        uint256 assetPrecision = 10 ** maxOrderDecimals[order.assetToken];
        if (order.assetTokenQuantity % assetPrecision != 0) revert InvalidPrecision();

        // Check for whitelisted tokens
        _checkRole(ASSETTOKEN_ROLE, order.assetToken);
        _checkRole(PAYMENTTOKEN_ROLE, order.paymentToken);
        // Cache order id
        id = nextOrderId;
        // Check requester
        address requester = getRequester(id);
        if (requester == address(0)) revert ZeroAddress();
        // black list checker
        blackListCheck(order.assetToken, order.paymentToken, order.recipient, requester);

        // Update next order id
        nextOrderId = id + 1;

        // Check values
        _requestOrderAccounting(id, order);

        // Send order to bridge
        emit OrderRequested(id, order.recipient, order);

        // Calculate fees
        (uint256 flatFee, uint24 percentageFeeRate) = getFeeRatesForOrder(requester, order.sell, order.paymentToken);
        // Initialize order state
        _orders[id] = OrderState({
            orderHash: hashOrder(order),
            requester: requester,
            flatFee: flatFee,
            percentageFeeRate: percentageFeeRate,
            received: 0,
            feesPaid: 0,
            cancellationInitiated: false,
            splitAmountPaid: 0
        });
        _orderInfo[id] = OrderInfo({unfilledAmount: orderAmount, status: OrderStatus.ACTIVE});
        _numOpenOrders++;

        if (order.sell) {
            // update escrowed balance
            escrowedBalanceOf[order.assetToken][order.recipient] += order.assetTokenQuantity;

            // Transfer asset to contract
            IERC20(order.assetToken).safeTransferFrom(msg.sender, address(this), order.assetTokenQuantity);
        } else {
            uint256 totalFees = FeeLib.estimateTotalFees(flatFee, percentageFeeRate, order.paymentTokenQuantity);
            uint256 quantityIn = order.paymentTokenQuantity + totalFees;
            // update escrowed balance
            escrowedBalanceOf[order.paymentToken][order.recipient] += quantityIn;

            // Escrow payment for purchase
            IERC20(order.paymentToken).safeTransferFrom(msg.sender, address(this), quantityIn);
        }
    }

    function getRequester(uint256 id) internal view returns (address) {
        // Determine true requester
        if (hasRole(FORWARDER_ROLE, msg.sender)) {
            // If order was requested by a forwarder, use the forwarder's requester on file
            return IForwarder(msg.sender).orderSigner(id);
        }
        return msg.sender;
    }

    /// @notice Hash order data for validation
    function hashOrder(Order memory order) public pure returns (bytes32) {
        return keccak256(
            abi.encode(
                order.recipient,
                order.assetToken,
                order.paymentToken,
                order.sell,
                order.orderType,
                order.assetTokenQuantity,
                order.paymentTokenQuantity,
                order.price,
                order.tif,
                order.splitAmount,
                order.splitRecipient
            )
        );
    }

    /// @notice Hash order data for validation
    function hashOrderCalldata(Order calldata order) public pure returns (bytes32) {
        return keccak256(
            abi.encode(
                order.recipient,
                order.assetToken,
                order.paymentToken,
                order.sell,
                order.orderType,
                order.assetTokenQuantity,
                order.paymentTokenQuantity,
                order.price,
                order.tif,
                order.splitAmount,
                order.splitRecipient
            )
        );
    }

    /// @inheritdoc IOrderProcessor
    function fillOrder(uint256 id, Order calldata order, uint256 fillAmount, uint256 receivedAmount)
        external
        onlyRole(OPERATOR_ROLE)
    {
        // No nonsense
        if (fillAmount == 0) revert ZeroValue();
        OrderState memory orderState = _orders[id];
        // Order must exist
        if (orderState.requester == address(0)) revert OrderNotFound();
        // Verify order data
        if (orderState.orderHash != hashOrderCalldata(order)) revert InvalidOrderData();
        // Fill cannot exceed remaining order
        OrderInfo memory orderInfo = _orderInfo[id];
        if (fillAmount > orderInfo.unfilledAmount) revert AmountTooLarge();

        // Calculate earned fees and handle any unique checks
        (uint256 paymentEarned, uint256 feesEarned) =
            _fillOrderAccounting(id, order, orderState, orderInfo.unfilledAmount, fillAmount, receivedAmount);

        // Notify order filled
        emit OrderFill(id, order.recipient, fillAmount, receivedAmount, feesEarned);

        // Take splitAmount from amount to distribute
        uint256 splitAmountEarned = 0;
        if (order.splitAmount > 0) {
            if (orderState.splitAmountPaid < order.splitAmount) {
                uint256 amountToDistribute = order.sell ? paymentEarned : receivedAmount;
                uint256 splitAmountRemaining = order.splitAmount - orderState.splitAmountPaid;
                if (amountToDistribute > splitAmountRemaining) {
                    splitAmountEarned = splitAmountRemaining;
                } else {
                    splitAmountEarned = amountToDistribute;
                }
            }
        }

        // Update order state
        uint256 unfilledAmount = orderInfo.unfilledAmount - fillAmount;
        _orderInfo[id].unfilledAmount = unfilledAmount;
        // If order is completely filled then clear order state
        if (unfilledAmount == 0) {
            _orderInfo[id].status = OrderStatus.FULFILLED;
            // Notify order fulfilled
            emit OrderFulfilled(id, order.recipient);
            // Clear order state
            delete _orders[id];
            _numOpenOrders--;
        } else {
            // Otherwise update order state
            // Check values
            uint256 estimatedTotalFees =
                FeeLib.estimateTotalFees(orderState.flatFee, orderState.percentageFeeRate, order.paymentTokenQuantity);
            uint256 feesPaid = orderState.feesPaid + feesEarned;
            assert(order.sell || feesPaid <= estimatedTotalFees);
            _orders[id].received = orderState.received + receivedAmount;
            _orders[id].feesPaid = feesPaid;
            _orders[id].splitAmountPaid = orderState.splitAmountPaid + splitAmountEarned;
        }

        // Move tokens
        if (order.sell) {
            // update escrowed balance
            escrowedBalanceOf[order.assetToken][order.recipient] -= fillAmount;
            // Burn the filled quantity from the asset token
            IdShare(order.assetToken).burn(fillAmount);

            // Transfer the received amount from the filler to this contract
            IERC20(order.paymentToken).safeTransferFrom(msg.sender, address(this), receivedAmount);

            // Send split amount first
            if (splitAmountEarned > 0) {
                IERC20(order.paymentToken).safeTransfer(order.splitRecipient, splitAmountEarned);
            }

            // If there are proceeds from the order, transfer them to the recipient
            uint256 proceeds = paymentEarned - splitAmountEarned;
            if (proceeds > 0) {
                IERC20(order.paymentToken).safeTransfer(order.recipient, proceeds);
            }
        } else {
            // update escrowed balance
            escrowedBalanceOf[order.paymentToken][order.recipient] -= paymentEarned + feesEarned;
            // Claim payment
            IERC20(order.paymentToken).safeTransfer(msg.sender, paymentEarned);

            // Send split amount first
            if (splitAmountEarned > 0) {
                IdShare(order.assetToken).mint(order.recipient, splitAmountEarned);
            }

            // Mint asset
            uint256 proceeds = receivedAmount - splitAmountEarned;
            if (proceeds > 0) {
                IdShare(order.assetToken).mint(order.recipient, proceeds);
            }
        }

        // If there are protocol fees from the order, transfer them to the treasury
        if (feesEarned > 0) {
            IERC20(order.paymentToken).safeTransfer(treasury, feesEarned);
        }
    }

    function blackListCheck(address assetToken, address paymentToken, address recipient, address sender)
        internal
        view
    {
        if (tokenLockCheck.isTransferLocked(assetToken, recipient)) revert Blacklist();
        if (tokenLockCheck.isTransferLocked(assetToken, sender)) revert Blacklist();
        if (tokenLockCheck.isTransferLocked(paymentToken, recipient)) revert Blacklist();
        if (tokenLockCheck.isTransferLocked(paymentToken, sender)) revert Blacklist();
    }

    /// @notice Request to cancel an order
    /// @param id Order id
    /// @dev Only callable by initial order requester
    /// @dev Emits CancelRequested event to be sent to fulfillment service (operator)
    function requestCancel(uint256 id) external {
        if (_orders[id].cancellationInitiated) revert OrderCancellationInitiated();
        // Order must exist
        address requester = _orders[id].requester;
        if (requester == address(0)) revert OrderNotFound();
        // Get cancel requester
        address cancelRequester = getRequester(id);
        // Only requester can request cancellation
        if (requester != cancelRequester) revert NotRequester();

        _orders[id].cancellationInitiated = true;

        // Send cancel request to bridge
        emit CancelRequested(id, requester);
    }

    /// @notice Cancel an order
    /// @param order Order to cancel
    /// @param id Order id
    /// @param reason Reason for cancellation
    /// @dev Only callable by operator
    function cancelOrder(uint256 id, Order calldata order, string calldata reason) external onlyRole(OPERATOR_ROLE) {
        OrderState memory orderState = _orders[id];
        // Order must exist
        if (orderState.requester == address(0)) revert OrderNotFound();
        // Verify order data
        if (orderState.orderHash != hashOrderCalldata(order)) revert InvalidOrderData();

        // Notify order cancelled
        emit OrderCancelled(id, order.recipient, reason);
        // Order is cancelled
        _orderInfo[id].status = OrderStatus.CANCELLED;
        // Clear order state

        delete _orders[id];
        _numOpenOrders--;

        // Calculate refund
        uint256 refund = _cancelOrderAccounting(id, order, orderState, _orderInfo[id].unfilledAmount);

        address refundToken = (order.sell) ? order.assetToken : order.paymentToken;
        // update escrowed balance
        escrowedBalanceOf[refundToken][order.recipient] -= refund;

        // Return escrow
        IERC20(refundToken).safeTransfer(orderState.requester, refund);
    }

    /// ------------------ Virtuals ------------------ ///

    /// @notice Perform any unique order request checks and accounting
    /// @param id Order ID
    /// @param order Order request to process
<<<<<<< HEAD
    function _requestOrderAccounting(bytes32 id, Order calldata order) internal virtual {
        // Ensure that price is set for limit orders
        if (order.orderType == OrderType.LIMIT && order.price == 0) revert LimitPriceNotSet();
    }
=======
    /// @param totalFees Total fees for order
    function _requestOrderAccounting(uint256 id, Order calldata order, uint256 totalFees) internal virtual {}
>>>>>>> fe31ad06

    /// @notice Handle any unique order accounting and checks
    /// @param id Order ID
    /// @param order Order to fill
    /// @param orderState Order state
    /// @param unfilledAmount Amount of order token remaining to be used
    /// @param fillAmount Amount of order token filled
    /// @param receivedAmount Amount of received token
    /// @return paymentEarned Amount of payment token earned to be paid to operator or recipient
    /// @return feesEarned Amount of fees earned to be paid to treasury
    function _fillOrderAccounting(
        uint256 id,
        Order calldata order,
        OrderState memory orderState,
        uint256 unfilledAmount,
        uint256 fillAmount,
        uint256 receivedAmount
    ) internal virtual returns (uint256 paymentEarned, uint256 feesEarned) {
        if (order.sell) {
            // For limit sell orders, ensure that the received amount is greater or equal to limit price * fill amount, order price has ether decimals
            if (order.orderType == OrderType.LIMIT && receivedAmount < PrbMath.mulDiv18(fillAmount, order.price)) {
                revert OrderFillAboveLimitPrice();
            }

            // Fees - earn up to the flat fee, then earn percentage fee on the remainder
            // TODO: make sure that all fees are taken at total fill to prevent dust accumulating here
            // Determine the subtotal used to calculate the percentage fee
            uint256 subtotal = 0;
            // If the flat fee hasn't been fully covered yet, ...
            if (orderState.feesPaid < orderState.flatFee) {
                // How much of the flat fee is left to cover?
                uint256 flatFeeRemaining = orderState.flatFee - orderState.feesPaid;
                // If the amount subject to fees is greater than the remaining flat fee, ...
                if (receivedAmount > flatFeeRemaining) {
                    // Earn the remaining flat fee
                    feesEarned = flatFeeRemaining;
                    // Calculate the subtotal by subtracting the remaining flat fee from the amount subject to fees
                    subtotal = receivedAmount - flatFeeRemaining;
                } else {
                    // Otherwise, earn the amount subject to fees
                    feesEarned = receivedAmount;
                }
            } else {
                // If the flat fee has been fully covered, the subtotal is the entire fill amount
                subtotal = receivedAmount;
            }

            // Calculate the percentage fee on the subtotal
            if (subtotal > 0 && orderState.percentageFeeRate > 0) {
                feesEarned += PrbMath.mulDiv18(subtotal, orderState.percentageFeeRate);
            }

            paymentEarned = receivedAmount - feesEarned;
        } else {
            // For limit buy orders, ensure that the received amount is greater or equal to fill amount / limit price, order price has ether decimals
            if (order.orderType == OrderType.LIMIT && receivedAmount < PrbMath.mulDiv(fillAmount, 1 ether, order.price))
            {
                revert OrderFillBelowLimitPrice();
            }

            paymentEarned = fillAmount;
            // Fees - earn the flat fee if first fill, then earn percentage fee on the fill
            feesEarned = 0;
            if (orderState.feesPaid == 0) {
                feesEarned = orderState.flatFee;
            }
            uint256 estimatedTotalFees =
                FeeLib.estimateTotalFees(orderState.flatFee, orderState.percentageFeeRate, order.paymentTokenQuantity);
            uint256 totalPercentageFees = estimatedTotalFees - orderState.flatFee;
            feesEarned += PrbMath.mulDiv(totalPercentageFees, fillAmount, order.paymentTokenQuantity);
        }
    }

    /// @notice Move tokens for order cancellation including fees and escrow
    /// @param id Order ID
    /// @param order Order to cancel
    /// @param orderState Order state
    /// @param unfilledAmount Amount of order token remaining to be used
    /// @return refund Amount of order token to refund to user
    function _cancelOrderAccounting(
        uint256 id,
        Order calldata order,
        OrderState memory orderState,
        uint256 unfilledAmount
    ) internal virtual returns (uint256 refund) {
        if (order.sell) {
            refund = unfilledAmount;
        } else {
            uint256 totalFees =
                FeeLib.estimateTotalFees(orderState.flatFee, orderState.percentageFeeRate, order.paymentTokenQuantity);
            // If no fills, then full refund
            refund = unfilledAmount + totalFees;
            if (refund < order.paymentTokenQuantity + totalFees) {
                // Refund remaining order and fees
                refund -= orderState.feesPaid;
            }
        }
    }
}<|MERGE_RESOLUTION|>--- conflicted
+++ resolved
@@ -128,15 +128,12 @@
 
     /// ------------------ Constants ------------------ ///
 
-<<<<<<< HEAD
-=======
     /// @dev Used to create EIP-712 compliant hashes as order IDs from order requests and salts
     // FIXME
     bytes32 private constant ORDER_TYPE_HASH = keccak256(
         "Order(address recipient,uint256 index,address assetToken,address paymentToken,bool sell,uint8 orderType,uint256 assetTokenQuantity,uint256 paymentTokenQuantity,uint256 price,uint8 tif)"
     );
 
->>>>>>> fe31ad06
     /// @notice Operator role for filling and cancelling orders
     bytes32 public constant OPERATOR_ROLE = keccak256("OPERATOR_ROLE");
     /// @notice Payment token role for whitelisting payment tokens
@@ -660,15 +657,10 @@
     /// @notice Perform any unique order request checks and accounting
     /// @param id Order ID
     /// @param order Order request to process
-<<<<<<< HEAD
-    function _requestOrderAccounting(bytes32 id, Order calldata order) internal virtual {
+    function _requestOrderAccounting(uint256 id, Order calldata order) internal virtual {
         // Ensure that price is set for limit orders
         if (order.orderType == OrderType.LIMIT && order.price == 0) revert LimitPriceNotSet();
     }
-=======
-    /// @param totalFees Total fees for order
-    function _requestOrderAccounting(uint256 id, Order calldata order, uint256 totalFees) internal virtual {}
->>>>>>> fe31ad06
 
     /// @notice Handle any unique order accounting and checks
     /// @param id Order ID
