--- conflicted
+++ resolved
@@ -16,14 +16,8 @@
 import {SelfPermit} from "../common/SelfPermit.sol";
 import {IOrderProcessor} from "./IOrderProcessor.sol";
 import {ITransferRestrictor} from "../ITransferRestrictor.sol";
-<<<<<<< HEAD
-import {DShare} from "../DShare.sol";
-import {ITokenLockCheck} from "../ITokenLockCheck.sol";
-import {IDShare} from "../IDShare.sol";
-=======
 import {DShare, IDShare} from "../DShare.sol";
 import {ITokenLockCheck} from "../ITokenLockCheck.sol";
->>>>>>> 996576e3
 import {FeeLib} from "../common/FeeLib.sol";
 import {IForwarder} from "../forwarder/IForwarder.sol";
 
@@ -646,14 +640,10 @@
             }
 
             // Mint asset
-<<<<<<< HEAD
-            IDShare(order.assetToken).mint(order.recipient, receivedAmount);
-=======
             uint256 proceeds = receivedAmount - splitAmountEarned;
             if (proceeds > 0) {
                 IDShare(order.assetToken).mint(order.recipient, proceeds);
             }
->>>>>>> 996576e3
         }
 
         // If there are protocol fees from the order, transfer them to the treasury
