--- conflicted
+++ resolved
@@ -128,13 +128,6 @@
         ITokenLockCheck _tokenLockCheck;
         // Are orders paused?
         bool _ordersPaused;
-<<<<<<< HEAD
-        // Total number of active orders. Onchain enumeration not supported.
-        uint256 _numOpenOrders;
-=======
-        // Next order id
-        uint256 _nextOrderId;
->>>>>>> 6d95399b
         // Operators for filling and cancelling orders
         mapping(address => bool) _operators;
         // Active order state
@@ -235,18 +228,6 @@
     function isOperator(address account) external view returns (bool) {
         OrderProcessorStorage storage $ = _getOrderProcessorStorage();
         return $._operators[account];
-    }
-
-    /// @inheritdoc IOrderProcessor
-<<<<<<< HEAD
-    function numOpenOrders() external view override returns (uint256) {
-        OrderProcessorStorage storage $ = _getOrderProcessorStorage();
-        return $._numOpenOrders;
-=======
-    function nextOrderId() external view override returns (uint256) {
-        OrderProcessorStorage storage $ = _getOrderProcessorStorage();
-        return $._nextOrderId;
->>>>>>> 6d95399b
     }
 
     /// @inheritdoc IOrderProcessor
