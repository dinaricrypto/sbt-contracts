// SPDX-License-Identifier: GPL-3.0-or-later
pragma solidity 0.8.24;

import {
    UUPSUpgradeable,
    Initializable
} from "openzeppelin-contracts-upgradeable/contracts/proxy/utils/UUPSUpgradeable.sol";
import {Ownable2StepUpgradeable} from "openzeppelin-contracts-upgradeable/contracts/access/Ownable2StepUpgradeable.sol";
import {EIP712Upgradeable} from "openzeppelin-contracts-upgradeable/contracts/utils/cryptography/EIP712Upgradeable.sol";
import {MulticallUpgradeable} from "openzeppelin-contracts-upgradeable/contracts/utils/MulticallUpgradeable.sol";
import {SafeERC20, IERC20} from "openzeppelin-contracts/contracts/token/ERC20/utils/SafeERC20.sol";
import {IERC20Metadata} from "openzeppelin-contracts/contracts/token/ERC20/extensions/IERC20Metadata.sol";
import {ECDSA} from "openzeppelin-contracts/contracts/utils/cryptography/ECDSA.sol";
import {Address} from "openzeppelin-contracts/contracts/utils/Address.sol";
import {mulDiv, mulDiv18} from "prb-math/Common.sol";
import {AggregatorV3Interface} from "chainlink/contracts/src/v0.8/interfaces/AggregatorV3Interface.sol";
import {SelfPermit} from "../common/SelfPermit.sol";
import {IOrderProcessor} from "./IOrderProcessor.sol";
import {IDShare} from "../IDShare.sol";
import {FeeLib} from "../common/FeeLib.sol";
import {OracleLib} from "../common/OracleLib.sol";
import {IDShareFactory} from "../IDShareFactory.sol";

/// @notice Core contract managing orders for dShare tokens
/// @dev Assumes dShare asset tokens have 18 decimals and payment tokens have .decimals()
/// @author Dinari (https://github.com/dinaricrypto/sbt-contracts/blob/main/src/orders/OrderProcessor.sol)
contract OrderProcessor is
    Initializable,
    UUPSUpgradeable,
    Ownable2StepUpgradeable,
    EIP712Upgradeable,
    MulticallUpgradeable,
    SelfPermit,
    IOrderProcessor
{
    using SafeERC20 for IERC20;
    using Address for address;

    /// ------------------ Types ------------------ ///

    // Order state cleared after order is fulfilled or cancelled.
    struct OrderState {
        // Account that requested the order
        address requester;
        // Amount of order token remaining to be used
        uint256 unfilledAmount;
        // Buy order fees escrowed
        uint256 feesEscrowed;
    }

    struct PaymentTokenConfig {
        uint8 decimals;
        // Payment token USD price oracles
        address oracle;
        // Token blacklist method selectors
        bytes4 blacklistCallSelector;
        // Standard fee schedule per paymentToken
        uint64 perOrderFeeBuy;
        uint24 percentageFeeRateBuy;
        uint64 perOrderFeeSell;
        uint24 percentageFeeRateSell;
    }

    /// @dev Signature deadline expired
    error ExpiredSignature();
    /// @dev Zero address
    error ZeroAddress();
    /// @dev Orders are paused
    error Paused();
    /// @dev Zero value
    error ZeroValue();
    /// @dev Order does not exist
    error OrderNotFound();
    error ExistingOrder();
    /// @dev Amount too large
    error AmountTooLarge();
    error UnsupportedToken(address token);
    /// @dev blacklist address
    error Blacklist();
    /// @dev Thrown when assetTokenQuantity's precision doesn't match the expected precision in orderDecimals.
    error InvalidPrecision();
    error LimitPriceNotSet();
    error OrderFillBelowLimitPrice();
    error OrderFillAboveLimitPrice();
    error NotOperator();
    error NotRequester();

    /// @dev Emitted when `treasury` is set
    event TreasurySet(address indexed treasury);
    /// @dev Emitted when `vault` is set
    event VaultSet(address indexed vault);
    /// @dev Emitted when orders are paused/unpaused
    event OrdersPaused(bool paused);
    event PaymentTokenSet(
        address indexed paymentToken,
        address oracle,
        bytes4 blacklistCallSelector,
        uint64 perOrderFeeBuy,
        uint24 percentageFeeRateBuy,
        uint64 perOrderFeeSell,
        uint24 percentageFeeRateSell
    );
    event PaymentTokenRemoved(address indexed paymentToken);
    event OrderDecimalReductionSet(address indexed assetToken, uint8 decimalReduction);
    event EthUsdOracleSet(address indexed ethUsdOracle);
    event OperatorSet(address indexed account, bool status);

    /// ------------------ Constants ------------------ ///

    bytes32 private constant ORDER_TYPEHASH = keccak256(
        "Order(uint256 salt,address recipient,address assetToken,address paymentToken,bool sell,uint8 orderType,uint256 assetTokenQuantity,uint256 paymentTokenQuantity,uint256 price,uint8 tif)"
    );

    bytes32 private constant ORDER_REQUEST_TYPEHASH = keccak256("OrderRequest(uint256 id,uint256 deadline)");

    /// ------------------ State ------------------ ///

    struct OrderProcessorStorage {
        // Address to receive fees
        address _treasury;
        // Address of payment vault
        address _vault;
        // DShareFactory contract
        IDShareFactory _dShareFactory;
        // Are orders paused?
        bool _ordersPaused;
        // Operators for filling and cancelling orders
        mapping(address => bool) _operators;
        // Active order state
        mapping(uint256 => OrderState) _orders;
        // Status of order
        mapping(uint256 => OrderStatus) _status;
        // Reduciton of order decimals for asset token, defaults to 0
        mapping(address => uint8) _orderDecimalReduction;
        // Payment token configuration data
        mapping(address => PaymentTokenConfig) _paymentTokens;
        // ETH USD price oracle
        address _ethUsdOracle;
        // Latest pairwise price
        mapping(bytes32 => PricePoint) _latestFillPrice;
    }

    // keccak256(abi.encode(uint256(keccak256("dinaricrypto.storage.OrderProcessor")) - 1)) & ~bytes32(uint256(0xff))
    bytes32 private constant OrderProcessorStorageLocation =
        0x8036d9ca2814a3bcd78d3e8aba96b71e7697006bd322a98e7f5f0f41b09a8b00;

    function _getOrderProcessorStorage() private pure returns (OrderProcessorStorage storage $) {
        assembly {
            $.slot := OrderProcessorStorageLocation
        }
    }

    /// ------------------ Initialization ------------------ ///

    /// @notice Initialize contract
    /// @param _owner Owner of contract
    /// @param _treasury Address to receive fees
    /// @param _vault Address of vault contract
    /// @param _dShareFactory DShareFactory contract
    /// @param _ethUsdOracle ETH USD price oracle
    /// @dev Treasury cannot be zero address
    function initialize(
        address _owner,
        address _treasury,
        address _vault,
        IDShareFactory _dShareFactory,
        address _ethUsdOracle
    ) public virtual initializer {
        __Ownable_init(_owner);
        __EIP712_init("OrderProcessor", "1");
        __Multicall_init();

        // Don't send fees to zero address
        if (_treasury == address(0)) revert ZeroAddress();
        if (_vault == address(0)) revert ZeroAddress();
        if (address(_dShareFactory) == address(0)) revert ZeroAddress();
        if (_ethUsdOracle == address(0)) revert ZeroAddress();

        // Initialize
        OrderProcessorStorage storage $ = _getOrderProcessorStorage();
        $._treasury = _treasury;
        $._vault = _vault;
        $._dShareFactory = _dShareFactory;
        $._ethUsdOracle = _ethUsdOracle;
    }

    /// @custom:oz-upgrades-unsafe-allow constructor
    constructor() {
        _disableInitializers();
    }

    function _authorizeUpgrade(address) internal override onlyOwner {}

    /// ------------------ Getters ------------------ ///

    /// @notice Address to receive fees
    function treasury() external view returns (address) {
        OrderProcessorStorage storage $ = _getOrderProcessorStorage();
        return $._treasury;
    }

    /// @notice Address of vault contract
    function vault() external view returns (address) {
        OrderProcessorStorage storage $ = _getOrderProcessorStorage();
        return $._vault;
    }

    /// @notice Are orders paused?
    function ordersPaused() external view returns (bool) {
        OrderProcessorStorage storage $ = _getOrderProcessorStorage();
        return $._ordersPaused;
    }

    function isOperator(address account) external view returns (bool) {
        OrderProcessorStorage storage $ = _getOrderProcessorStorage();
        return $._operators[account];
    }

    /// @inheritdoc IOrderProcessor
    function orderDecimalReduction(address token) external view override returns (uint8) {
        OrderProcessorStorage storage $ = _getOrderProcessorStorage();
        return $._orderDecimalReduction[token];
    }

    /// @inheritdoc IOrderProcessor
    function getOrderStatus(uint256 id) external view returns (OrderStatus) {
        OrderProcessorStorage storage $ = _getOrderProcessorStorage();
        return $._status[id];
    }

    /// @inheritdoc IOrderProcessor
    function getUnfilledAmount(uint256 id) external view returns (uint256) {
        OrderProcessorStorage storage $ = _getOrderProcessorStorage();
        return $._orders[id].unfilledAmount;
    }

    function ethUsdOracle() external view returns (address) {
        OrderProcessorStorage storage $ = _getOrderProcessorStorage();
        return $._ethUsdOracle;
    }

    function getPaymentTokenConfig(address paymentToken)
        public
        view
        returns (
            uint8 decimals,
            address oracle,
            bytes4 blacklistCallSelector,
            uint64 perOrderFeeBuy,
            uint24 percentageFeeRateBuy,
            uint64 perOrderFeeSell,
            uint24 percentageFeeRateSell
        )
    {
        OrderProcessorStorage storage $ = _getOrderProcessorStorage();
        PaymentTokenConfig memory tokenConfig = $._paymentTokens[paymentToken];
        return (
            tokenConfig.decimals,
            tokenConfig.oracle,
            tokenConfig.blacklistCallSelector,
            tokenConfig.perOrderFeeBuy,
            tokenConfig.percentageFeeRateBuy,
            tokenConfig.perOrderFeeSell,
            tokenConfig.percentageFeeRateSell
        );
    }

    /// @inheritdoc IOrderProcessor
    function getStandardFees(bool sell, address paymentToken) external view returns (uint256, uint24) {
        (
            uint8 decimals,
            address oracle,
            ,
            uint64 perOrderFeeBuy,
            uint24 percentageFeeRateBuy,
            uint64 perOrderFeeSell,
            uint24 percentageFeeRateSell
        ) = getPaymentTokenConfig(paymentToken);
        if (oracle == address(0)) revert UnsupportedToken(paymentToken);
        if (sell) {
            return (FeeLib.flatFeeForOrder(decimals, perOrderFeeSell), percentageFeeRateSell);
        } else {
            return (FeeLib.flatFeeForOrder(decimals, perOrderFeeBuy), percentageFeeRateBuy);
        }
    }

    function isTransferLocked(address token, address account) external view returns (bool) {
        OrderProcessorStorage storage $ = _getOrderProcessorStorage();
        bytes4 selector = $._paymentTokens[token].blacklistCallSelector;
        // if no selector is set, default to locked == false
        if (selector == 0) return false;

        return _checkTransferLocked(token, account, selector);
    }

    function _checkTransferLocked(address token, address account, bytes4 selector) internal view returns (bool) {
        // assumes bool result
        return abi.decode(token.functionStaticCall(abi.encodeWithSelector(selector, account)), (bool));
    }

    function latestFillPrice(address assetToken, address paymentToken) external view returns (PricePoint memory) {
        OrderProcessorStorage storage $ = _getOrderProcessorStorage();
        return $._latestFillPrice[OracleLib.pairIndex(assetToken, paymentToken)];
    }

    // slither-disable-next-line naming-convention
    function DOMAIN_SEPARATOR() external view returns (bytes32) {
        return _domainSeparatorV4();
    }

    /// ------------------ Administration ------------------ ///

    /// @dev Check if orders are paused
    modifier whenOrdersNotPaused() {
        OrderProcessorStorage storage $ = _getOrderProcessorStorage();
        if ($._ordersPaused) revert Paused();
        _;
    }

    modifier onlyOperator() {
        OrderProcessorStorage storage $ = _getOrderProcessorStorage();
        if (!$._operators[msg.sender]) revert NotOperator();
        _;
    }

    /// @notice Set treasury address
    /// @param account Address to receive fees
    /// @dev Only callable by admin
    /// Treasury cannot be zero address
    function setTreasury(address account) external onlyOwner {
        // Don't send fees to zero address
        if (account == address(0)) revert ZeroAddress();

        OrderProcessorStorage storage $ = _getOrderProcessorStorage();
        $._treasury = account;
        emit TreasurySet(account);
    }

    /// @notice Set vault address
    /// @param account Address of vault contract
    /// @dev Only callable by admin
    /// Vault cannot be zero address
    function setVault(address account) external onlyOwner {
        // Don't send tokens to zero address
        if (account == address(0)) revert ZeroAddress();

        OrderProcessorStorage storage $ = _getOrderProcessorStorage();
        $._vault = account;
        emit VaultSet(account);
    }

    /// @notice Pause/unpause orders
    /// @param pause Pause orders if true, unpause if false
    /// @dev Only callable by admin
    function setOrdersPaused(bool pause) external onlyOwner {
        OrderProcessorStorage storage $ = _getOrderProcessorStorage();
        $._ordersPaused = pause;
        emit OrdersPaused(pause);
    }

    /// @notice Set operator
    /// @param account Operator address
    /// @param status Operator status
    /// @dev Only callable by admin
    function setOperator(address account, bool status) external onlyOwner {
        OrderProcessorStorage storage $ = _getOrderProcessorStorage();
        $._operators[account] = status;
        emit OperatorSet(account, status);
    }

    /// @notice Set payment token configuration information
    /// @param paymentToken Payment token address
    /// @param oracle Payment token price oracle
    /// @param blacklistCallSelector Method selector for blacklist check
    /// @param perOrderFeeBuy Flat fee for buy orders
    /// @param percentageFeeRateBuy Percentage fee rate for buy orders
    /// @param perOrderFeeSell Flat fee for sell orders
    /// @param percentageFeeRateSell Percentage fee rate for sell orders
    /// @dev Only callable by admin
    function setPaymentToken(
        address paymentToken,
        address oracle,
        bytes4 blacklistCallSelector,
        uint64 perOrderFeeBuy,
        uint24 percentageFeeRateBuy,
        uint64 perOrderFeeSell,
        uint24 percentageFeeRateSell
    ) external onlyOwner {
        if (oracle == address(0)) revert ZeroAddress();
        FeeLib.checkPercentageFeeRate(percentageFeeRateBuy);
        FeeLib.checkPercentageFeeRate(percentageFeeRateSell);
        // Token contract must implement the selector, if specified
        if (blacklistCallSelector != 0) _checkTransferLocked(paymentToken, address(this), blacklistCallSelector);

        OrderProcessorStorage storage $ = _getOrderProcessorStorage();
        $._paymentTokens[paymentToken] = PaymentTokenConfig({
            decimals: IERC20Metadata(paymentToken).decimals(),
            oracle: oracle,
            blacklistCallSelector: blacklistCallSelector,
            perOrderFeeBuy: perOrderFeeBuy,
            percentageFeeRateBuy: percentageFeeRateBuy,
            perOrderFeeSell: perOrderFeeSell,
            percentageFeeRateSell: percentageFeeRateSell
        });
        emit PaymentTokenSet(
            paymentToken,
            oracle,
            blacklistCallSelector,
            perOrderFeeBuy,
            percentageFeeRateBuy,
            perOrderFeeSell,
            percentageFeeRateSell
        );
    }

    /// @notice Remove payment token configuration
    /// @param paymentToken Payment token address
    /// @dev Only callable by admin
    function removePaymentToken(address paymentToken) external onlyOwner {
        OrderProcessorStorage storage $ = _getOrderProcessorStorage();
        delete $._paymentTokens[paymentToken];
        emit PaymentTokenRemoved(paymentToken);
    }

    /// @notice Set the order decimal reduction for asset token
    /// @param token Asset token
    /// @param decimalReduction Reduces the max precision of the asset token quantity
    /// @dev Only callable by admin
    function setOrderDecimalReduction(address token, uint8 decimalReduction) external onlyOwner {
        OrderProcessorStorage storage $ = _getOrderProcessorStorage();
        $._orderDecimalReduction[token] = decimalReduction;
        emit OrderDecimalReductionSet(token, decimalReduction);
    }

    function setEthUsdOracle(address _ethUsdOracle) external onlyOwner {
        OrderProcessorStorage storage $ = _getOrderProcessorStorage();
        $._ethUsdOracle = _ethUsdOracle;
        emit EthUsdOracleSet(_ethUsdOracle);
    }

    /// ------------------ Order Lifecycle ------------------ ///

    /// @inheritdoc IOrderProcessor
    function createOrderWithSignature(Order calldata order, Signature calldata signature)
        external
        whenOrdersNotPaused
        onlyOperator
        returns (uint256 id)
    {
        // Start gas measurement
        uint256 gasStart = gasleft();

        // Recover requester and validate signature
        if (signature.deadline < block.timestamp) revert ExpiredSignature();
        address requester =
            ECDSA.recover(_hashTypedDataV4(hashOrderRequest(order, signature.deadline)), signature.signature);

        // Create order
        PaymentTokenConfig memory paymentTokenConfig;
        (id, paymentTokenConfig) = _createOrder(order, requester);

        // Charge user for gas fees now for buy orders
        if (!order.sell) {
            uint256 tokenPriceInWei = _getTokenPriceInWei(paymentTokenConfig.oracle);

            uint256 gasCostInWei = (gasStart - gasleft()) * tx.gasprice;

            // Apply payment token price to calculate payment amount
            // Assumes payment token price includes token decimals
            uint256 networkFee = gasCostInWei * 10 ** paymentTokenConfig.decimals / tokenPriceInWei;

            // Pull payment for gas fees
            OrderProcessorStorage storage $ = _getOrderProcessorStorage();
            IERC20(order.paymentToken).safeTransferFrom(requester, $._vault, networkFee);
        }
    }

    /// @dev Validate order, initialize order state, and pull tokens
    // slither-disable-next-line cyclomatic-complexity
    function _createOrder(Order calldata order, address requester)
        private
        returns (uint256 id, PaymentTokenConfig memory paymentTokenConfig)
    {
        // ------------------ Checks ------------------ //

        // Cheap checks first
        if (order.recipient == address(0)) revert ZeroAddress();
        uint256 orderAmount = (order.sell) ? order.assetTokenQuantity : order.paymentTokenQuantity;
        // No zero orders
        if (orderAmount == 0) revert ZeroValue();
        // Ensure that price is set for limit orders
        if (order.orderType == OrderType.LIMIT && order.price == 0) revert LimitPriceNotSet();

        OrderProcessorStorage storage $ = _getOrderProcessorStorage();

        // Order must not exist
        id = hashOrder(order);
        if ($._status[id] != OrderStatus.NONE) revert ExistingOrder();

        // Check for whitelisted tokens
        if (!$._dShareFactory.isTokenDShare(order.assetToken)) revert UnsupportedToken(order.assetToken);
        paymentTokenConfig = $._paymentTokens[order.paymentToken];
        if (paymentTokenConfig.oracle == address(0)) revert UnsupportedToken(order.paymentToken);
        // Calculate fee escrow due now for buy orders
        uint256 feesEscrowed = 0;
        if (!order.sell) {
            feesEscrowed = FeeLib.flatFeeForOrder(paymentTokenConfig.decimals, paymentTokenConfig.perOrderFeeBuy)
                + FeeLib.applyPercentageFee(paymentTokenConfig.percentageFeeRateBuy, order.paymentTokenQuantity);
        }

        // Precision checked for assetTokenQuantity, market buys excluded
        if (order.sell || order.orderType == OrderType.LIMIT) {
            uint8 decimalReduction = $._orderDecimalReduction[order.assetToken];
            if (decimalReduction > 0 && (order.assetTokenQuantity % 10 ** (decimalReduction - 1)) != 0) {
                revert InvalidPrecision();
            }
        }

        // Black list checker, assumes asset tokens are dShares
        if (
            IDShare(order.assetToken).isBlacklisted(order.recipient)
                || IDShare(order.assetToken).isBlacklisted(requester)
                || _checkTransferLocked(order.paymentToken, order.recipient, paymentTokenConfig.blacklistCallSelector)
                || _checkTransferLocked(order.paymentToken, requester, paymentTokenConfig.blacklistCallSelector)
        ) revert Blacklist();

        // ------------------ Effects ------------------ //

        // Initialize order state
        $._orders[id] = OrderState({requester: requester, unfilledAmount: orderAmount, feesEscrowed: feesEscrowed});
        $._status[id] = OrderStatus.ACTIVE;

        emit OrderCreated(id, requester, order);

        // ------------------ Interactions ------------------ //

        // Move funds to vault for buys, burn assets for sells
        if (order.sell) {
            // Burn asset
            IDShare(order.assetToken).burnFrom(requester, order.assetTokenQuantity);
        } else {
            // Sweep payment for purchase
            IERC20(order.paymentToken).safeTransferFrom(requester, $._vault, order.paymentTokenQuantity);
            // Escrow fees
            IERC20(order.paymentToken).safeTransferFrom(requester, address(this), feesEscrowed);
        }
    }

    /**
     * @notice Get the current oracle price for a payment token
     */
    function getTokenPriceInWei(address paymentToken) external view returns (uint256) {
        OrderProcessorStorage storage $ = _getOrderProcessorStorage();
        return _getTokenPriceInWei($._paymentTokens[paymentToken].oracle);
    }

    function _getTokenPriceInWei(address _paymentTokenOracle) internal view returns (uint256) {
        OrderProcessorStorage storage $ = _getOrderProcessorStorage();
        address _ethUsdOracle = $._ethUsdOracle;

        // slither-disable-next-line unused-return
        (, int256 paymentPrice,,,) = AggregatorV3Interface(_paymentTokenOracle).latestRoundData();
        // slither-disable-next-line unused-return
        (, int256 ethUSDPrice,,,) = AggregatorV3Interface(_ethUsdOracle).latestRoundData();
        // adjust values to align decimals
        uint8 paymentPriceDecimals = AggregatorV3Interface(_paymentTokenOracle).decimals();
        uint8 ethUSDPriceDecimals = AggregatorV3Interface(_ethUsdOracle).decimals();
        if (paymentPriceDecimals > ethUSDPriceDecimals) {
            ethUSDPrice = ethUSDPrice * int256(10 ** (paymentPriceDecimals - ethUSDPriceDecimals));
        } else if (paymentPriceDecimals < ethUSDPriceDecimals) {
            paymentPrice = paymentPrice * int256(10 ** (ethUSDPriceDecimals - paymentPriceDecimals));
        }
        // compute payment price in wei
        uint256 paymentPriceInWei = mulDiv(uint256(paymentPrice), 1 ether, uint256(ethUSDPrice));
        return uint256(paymentPriceInWei);
    }

    /// @inheritdoc IOrderProcessor
    function requestOrder(Order calldata order) external whenOrdersNotPaused returns (uint256 id) {
        (id,) = _createOrder(order, msg.sender);
    }

    function hashOrderRequest(Order calldata order, uint256 deadline) public pure returns (bytes32) {
        return keccak256(abi.encode(ORDER_REQUEST_TYPEHASH, hashOrder(order), deadline));
    }

    /// @inheritdoc IOrderProcessor
    function hashOrder(Order calldata order) public pure returns (uint256) {
        return uint256(
            keccak256(
                abi.encode(
                    ORDER_TYPEHASH,
                    order.salt,
                    order.recipient,
                    order.assetToken,
                    order.paymentToken,
                    order.sell,
                    order.orderType,
                    order.assetTokenQuantity,
                    order.paymentTokenQuantity,
                    order.price,
                    order.tif
                )
            )
        );
    }

    /// @inheritdoc IOrderProcessor
    // slither-disable-next-line cyclomatic-complexity
    function fillOrder(Order calldata order, uint256 fillAmount, uint256 receivedAmount, uint256 fees)
        external
        onlyOperator
    {
        // ------------------ Checks ------------------ //

        // No nonsense
        if (fillAmount == 0) revert ZeroValue();
        // Order ID
        uint256 id = hashOrder(order);

        OrderProcessorStorage storage $ = _getOrderProcessorStorage();
        OrderState memory orderState = $._orders[id];

        // Order must exist
        if (orderState.requester == address(0)) revert OrderNotFound();
        // Fill cannot exceed remaining order
        if (fillAmount > orderState.unfilledAmount) revert AmountTooLarge();

<<<<<<< HEAD
        uint256 remainingFeesEscrowed = 0;
=======
        uint256 assetAmount;
        uint256 paymentAmount;
>>>>>>> 94567161
        if (order.sell) {
            // Fees cannot exceed proceeds
            if (fees > receivedAmount) revert AmountTooLarge();
            // For limit sell orders, ensure that the received amount is greater or equal to limit price * fill amount, order price has ether decimals
            if (order.orderType == OrderType.LIMIT && receivedAmount < mulDiv18(fillAmount, order.price)) {
                revert OrderFillAboveLimitPrice();
            }
            assetAmount = fillAmount;
            paymentAmount = receivedAmount;
        } else {
            // Fees cannot exceed remaining deposit
            if (fees > orderState.feesEscrowed) revert AmountTooLarge();
            // For limit buy orders, ensure that the received amount is greater or equal to fill amount / limit price, order price has ether decimals
            if (order.orderType == OrderType.LIMIT && receivedAmount < mulDiv(fillAmount, 1 ether, order.price)) {
                revert OrderFillBelowLimitPrice();
            }
<<<<<<< HEAD
            remainingFeesEscrowed = orderState.feesDue - fees;
=======
            assetAmount = receivedAmount;
            paymentAmount = fillAmount;
>>>>>>> 94567161
        }

        // ------------------ Effects ------------------ //

        // Update price oracle
        bytes32 pairIndex = OracleLib.pairIndex(order.assetToken, order.paymentToken);
        $._latestFillPrice[pairIndex] = PricePoint({
            blocktime: uint64(block.timestamp),
            price: order.orderType == OrderType.LIMIT
                ? order.price
                : OracleLib.calculatePrice(assetAmount, paymentAmount, $._paymentTokens[order.paymentToken].decimals)
        });

        // Notify order filled
        emit OrderFill(
            id, order.paymentToken, order.assetToken, orderState.requester, assetAmount, paymentAmount, fees, order.sell
        );

        // Update order state
        uint256 newUnfilledAmount = orderState.unfilledAmount - fillAmount;
        // If order is completely filled then clear order state
        if (newUnfilledAmount == 0) {
            $._status[id] = OrderStatus.FULFILLED;
            // Clear order state
            delete $._orders[id];
            // Notify order fulfilled
            emit OrderFulfilled(id, orderState.requester);
            // Refund remaining fees
            if (remainingFeesEscrowed > 0) {
                // Interaction
                IERC20(order.paymentToken).safeTransfer(orderState.requester, remainingFeesEscrowed);
            }
        } else {
            // Otherwise update order state
            $._orders[id].unfilledAmount = newUnfilledAmount;
            if (!order.sell) {
<<<<<<< HEAD
                $._orders[id].feesDue = remainingFeesEscrowed;
=======
                $._orders[id].feesEscrowed = orderState.feesEscrowed - fees;
>>>>>>> 94567161
            }
        }

        // ------------------ Interactions ------------------ //

        // Move funds from operator for sells, mint assets for buys
        if (order.sell) {
            // Transfer the received amount from the filler to this contract
            IERC20(order.paymentToken).safeTransferFrom(msg.sender, address(this), receivedAmount);

            // If there are proceeds from the order, transfer them to the recipient
            uint256 paymentEarned = receivedAmount - fees;
            if (paymentEarned > 0) {
                IERC20(order.paymentToken).safeTransfer(order.recipient, paymentEarned);
            }
        } else {
            // Mint asset
            IDShare(order.assetToken).mint(order.recipient, receivedAmount);
        }

        // If there are protocol fees from the order, transfer them to the treasury
        if (fees > 0) {
            IERC20(order.paymentToken).safeTransfer($._treasury, fees);
        }
    }

    /// @inheritdoc IOrderProcessor
    function requestCancel(uint256 id) external {
        OrderProcessorStorage storage $ = _getOrderProcessorStorage();
        // Order must exist
        address requester = $._orders[id].requester;
        if (requester == address(0)) revert OrderNotFound();
        // Only requester can request cancellation
        if (requester != msg.sender) revert NotRequester();

        // Send cancel request to bridge
        emit CancelRequested(id, requester);
    }

    /// @inheritdoc IOrderProcessor
    function cancelOrder(Order calldata order, string calldata reason) external onlyOperator {
        // ------------------ Checks ------------------ //

        // Order ID
        uint256 id = hashOrder(order);

        OrderProcessorStorage storage $ = _getOrderProcessorStorage();
        OrderState storage orderState = $._orders[id];
        address requester = orderState.requester;
        // Order must exist
        if (requester == address(0)) revert OrderNotFound();

        // ------------------ Effects ------------------ //

        // If buy order, then refund fee deposit
        uint256 feeRefund = order.sell ? 0 : orderState.feesEscrowed;
        uint256 unfilledAmount = orderState.unfilledAmount;

        // Order is cancelled
        $._status[id] = OrderStatus.CANCELLED;

        // Clear order state
        delete $._orders[id];

        // Notify order cancelled
        emit OrderCancelled(id, requester, reason);

        // ------------------ Interactions ------------------ //

        // Return escrowed fees and unfilled amount
        if (order.sell) {
            // Mint unfilled
            IDShare(order.assetToken).mint(requester, unfilledAmount);
        } else {
            // Return unfilled
            IERC20(order.paymentToken).safeTransferFrom(msg.sender, requester, unfilledAmount);
            if (feeRefund > 0) {
                IERC20(order.paymentToken).safeTransfer(requester, feeRefund);
            }
        }
    }
}<|MERGE_RESOLUTION|>--- conflicted
+++ resolved
@@ -626,12 +626,9 @@
         // Fill cannot exceed remaining order
         if (fillAmount > orderState.unfilledAmount) revert AmountTooLarge();
 
-<<<<<<< HEAD
-        uint256 remainingFeesEscrowed = 0;
-=======
         uint256 assetAmount;
         uint256 paymentAmount;
->>>>>>> 94567161
+        uint256 remainingFeesEscrowed = 0;
         if (order.sell) {
             // Fees cannot exceed proceeds
             if (fees > receivedAmount) revert AmountTooLarge();
@@ -648,12 +645,9 @@
             if (order.orderType == OrderType.LIMIT && receivedAmount < mulDiv(fillAmount, 1 ether, order.price)) {
                 revert OrderFillBelowLimitPrice();
             }
-<<<<<<< HEAD
-            remainingFeesEscrowed = orderState.feesDue - fees;
-=======
             assetAmount = receivedAmount;
             paymentAmount = fillAmount;
->>>>>>> 94567161
+            remainingFeesEscrowed = orderState.feesEscrowed - fees;
         }
 
         // ------------------ Effects ------------------ //
@@ -690,11 +684,7 @@
             // Otherwise update order state
             $._orders[id].unfilledAmount = newUnfilledAmount;
             if (!order.sell) {
-<<<<<<< HEAD
-                $._orders[id].feesDue = remainingFeesEscrowed;
-=======
-                $._orders[id].feesEscrowed = orderState.feesEscrowed - fees;
->>>>>>> 94567161
+                $._orders[id].feesEscrowed = remainingFeesEscrowed;
             }
         }
 
