--- conflicted
+++ resolved
@@ -90,11 +90,7 @@
 
     /// @notice Constructs the Forwarder contract.
     /// @dev Initializes the domain separator used for EIP-712 compliant signature verification.
-<<<<<<< HEAD
-    constructor(address _ethUsdOracle) EIP712("Forwarder", "1") {
-=======
-    constructor() EIP712("Forwarder", "1") Ownable(msg.sender) {
->>>>>>> 93c1c202
+    constructor(address _ethUsdOracle) EIP712("Forwarder", "1") Ownable(msg.sender) {
         feeBps = 0;
         cancellationGasCost = 0;
         ethUsdOracle = _ethUsdOracle;
