// SPDX-License-Identifier: MIT
pragma solidity 0.8.19;

import {Ownable} from "openzeppelin-contracts/contracts/access/Ownable.sol";
import {EIP712} from "openzeppelin-contracts/contracts/utils/cryptography/EIP712.sol";
import {IERC20Metadata} from "openzeppelin-contracts/contracts/token/ERC20/extensions/IERC20Metadata.sol";
import {SafeERC20, IERC20, IERC20Permit} from "openzeppelin-contracts/contracts/token/ERC20/utils/SafeERC20.sol";
import {ECDSA} from "openzeppelin-contracts/contracts/utils/cryptography/ECDSA.sol";
import {Multicall} from "openzeppelin-contracts/contracts/utils/Multicall.sol";
import {Address} from "openzeppelin-contracts/contracts/utils/Address.sol";
import {ReentrancyGuard} from "openzeppelin-contracts/contracts/security/ReentrancyGuard.sol";
import {IOrderProcessor} from "../../src/orders/IOrderProcessor.sol";
import {PriceAttestationConsumer} from "./PriceAttestationConsumer.sol";
import {Nonces} from "../common/Nonces.sol";
import {SelfPermit} from "../common/SelfPermit.sol";
import {FeeLib} from "../../src/FeeLib.sol";
import {IForwarder} from "./IForwarder.sol";

/// @notice Contract for paying gas fees for users and forwarding meta transactions to OrderProcessor contracts.
<<<<<<< HEAD
/// @author Dinari (https://github.com/dinaricrypto/orders-contracts/blob/main/src/orders/OrderProcessor.sol)
contract Forwarder is Ownable, PriceAttestationConsumer, Nonces, Multicall, SelfPermit, ReentrancyGuard {
=======
/// @author Dinari (https://github.com/dinaricrypto/issuer-contracts/blob/main/src/issuer/OrderProcessor.sol)
contract Forwarder is IForwarder, Ownable, PriceAttestationConsumer, Nonces, Multicall, SelfPermit, ReentrancyGuard {
>>>>>>> 080e42a9
    using SafeERC20 for IERC20Permit;
    using SafeERC20 for IERC20;
    using Address for address;

    /// ------------------------------- Types -------------------------------

<<<<<<< HEAD
    struct ForwardRequest {
        address user; // The address of the user initiating the meta-transaction.
        address to; // The address of the target contract (e.g., OrderProcessor)
            // to which the meta-transaction should be forwarded.
        bytes data; // Encoded function call that the user wants to execute
            // through the meta-transaction.
        uint64 deadline; // The time by which the meta-transaction must be mined.
        uint256 nonce; // A nonce to prevent replay attacks. It must be unique
            // for each meta-transaction made by the user.
        PriceAttestation paymentTokenOraclePrice; // Oracle signed price of the ERC20 token that the user wants to
            // use for paying the transaction fees.
        bytes signature; // ECDSA signature of the user authorizing the meta-transaction.
=======
    struct SupportedProcessors {
        address buyOrderIssuer;
        address directBuyIssuer;
        address sellOrderProcessor;
        address limitBuyIssuer;
        address limitSellProcessor;
>>>>>>> 080e42a9
    }

    error UserNotRelayer();
    error InvalidSigner();
    error InvalidAmount();
    error ExpiredRequest();
    error UnsupportedCall();
<<<<<<< HEAD
    error NotSupportedModule();

    event RelayerSet(address indexed relayer, bool isRelayer);
    event SupportedModuleSet(address indexed module, bool isSupported);
    event FeeUpdated(uint256 newFeeBps);
    event CancellationFeeUpdated(uint256 newCancellationFee);
=======
    error InvalidProcessorAddress();
    error FeeTooHigh();
    error ForwarderNotApprovedByProcessor();

    event RelayerSet(address indexed relayer, bool isRelayer);
    event BuyOrderIssuerSet(address indexed buyOrderIssuer);
    event DirectBuyIssuerSet(address indexed directBuyIssuer);
    event SellOrderProcessorSet(address indexed sellOrderProcessor);
    event LimitBuyIssuerSet(address indexed limitBuyIssuer);
    event LimitSellProcessorSet(address indexed limitSellProcessor);
    event FeeUpdated(uint256 feeBps);
    event CancellationGasCostUpdated(uint256 gas);
>>>>>>> 080e42a9

    /// ------------------------------- Constants -------------------------------

    bytes private constant SIGNEDPRICEATTESTATION_TYPE = abi.encodePacked(
        "PriceAttestation(address token,uint256 price,uint64 timestamp,uint256 chainId,bytes signature)"
    );
    bytes32 private constant SIGNEDPRICEATTESTATION_TYPEHASH = keccak256(SIGNEDPRICEATTESTATION_TYPE);
    bytes private constant FORWARDREQUEST_TYPE = abi.encodePacked(
        "ForwardRequest(address user,address to,bytes data,uint64 deadline,uint256 nonce,PriceAttestation paymentTokenOraclePrice)",
        SIGNEDPRICEATTESTATION_TYPE
    );
    bytes32 private constant FORWARDREQUEST_TYPEHASH = keccak256(FORWARDREQUEST_TYPE);

    /// ------------------------------- Storage -------------------------------

    /// @inheritdoc IForwarder
    uint16 public feeBps;

    /// @inheritdoc IForwarder
    uint256 public cancellationGasCost;

<<<<<<< HEAD
    /// @notice The set of supported modules.
    mapping(address => bool) public isSupportedModule;
=======
    /// @notice The set of supported order processors.
    SupportedProcessors public supportedProcessors;
>>>>>>> 080e42a9

    /// @inheritdoc IForwarder
    mapping(address => bool) public isRelayer;

    /// @inheritdoc IForwarder
    mapping(bytes32 => address) public orderSigner;

    /// ------------------------------- Modifiers -------------------------------

    modifier onlyRelayer() {
        if (!isRelayer[msg.sender]) {
            revert UserNotRelayer();
        }
        _;
    }

    /// ------------------------------- Initialization -------------------------------

    /// @notice Constructs the Forwarder contract.
    /// @dev Initializes the domain separator used for EIP-712 compliant signature verification.
    /// @param _priceRecencyThreshold The maximum age of a price oracle attestation that is considered valid.
    constructor(uint64 _priceRecencyThreshold)
        PriceAttestationConsumer(_priceRecencyThreshold)
        EIP712("Forwarder", "1")
    {
        feeBps = 0;
        cancellationGasCost = 0;
    }

    /// ------------------------------- Administration -------------------------------

    /// @notice Sets Relayer address state.
    /// @dev Only callable by the contract owner.
    function setRelayer(address newRelayer, bool _isRelayer) external onlyOwner {
        isRelayer[newRelayer] = _isRelayer;
        emit RelayerSet(newRelayer, _isRelayer);
    }

    /// @notice Sets the address of a supported module.
    /// @dev Only callable by the contract owner.
<<<<<<< HEAD
    function setSupportedModule(address module, bool isSupported) external onlyOwner {
        isSupportedModule[module] = isSupported;
        emit SupportedModuleSet(module, isSupported);
=======
    function setBuyOrderIssuer(address buyOrderIssuer) external onlyOwner {
        supportedProcessors.buyOrderIssuer = buyOrderIssuer;
        emit BuyOrderIssuerSet(buyOrderIssuer);
    }

    /// @notice Sets the address of the DirectBuyIssuer contract.
    /// @dev Only callable by the contract owner.
    function setDirectBuyIssuer(address directBuyIssuer) external onlyOwner {
        supportedProcessors.directBuyIssuer = directBuyIssuer;
        emit DirectBuyIssuerSet(directBuyIssuer);
    }

    /// @notice Sets the address of the SellOrderProcessor contract.
    /// @dev Only callable by the contract owner.
    function setSellOrderProcessor(address sellOrderProcessor) external onlyOwner {
        supportedProcessors.sellOrderProcessor = sellOrderProcessor;
        emit SellOrderProcessorSet(sellOrderProcessor);
    }

    /// @notice Sets the address of the LimitBuyIssuer contract.
    /// @dev Only callable by the contract owner.
    function setLimitBuyIssuer(address limitBuyIssuer) external onlyOwner {
        supportedProcessors.limitBuyIssuer = limitBuyIssuer;
        emit LimitBuyIssuerSet(limitBuyIssuer);
    }

    /// @notice Sets the address of the LimitSellProcessor contract.
    /// @dev Only callable by the contract owner.
    function setLimitSellProcessor(address limitSellProcessor) external onlyOwner {
        supportedProcessors.limitSellProcessor = limitSellProcessor;
        emit LimitSellProcessorSet(limitSellProcessor);
>>>>>>> 080e42a9
    }

    /// @notice Updates the fee rate.
    /// @dev Only callable by the contract owner.
    /// @param newFeeBps The new fee rate in basis points.
    function setFeeBps(uint16 newFeeBps) external onlyOwner {
        if (newFeeBps > 10000) revert FeeTooHigh();

        feeBps = newFeeBps;
        emit FeeUpdated(newFeeBps);
    }

    /// @notice Updates the cancellation gas cost estimate.
    /// @dev Only callable by the contract owner.
    /// @param newCancellationGasCost The new cancellation fee.
    function setCancellationGasCost(uint256 newCancellationGasCost) external onlyOwner {
        cancellationGasCost = newCancellationGasCost;
        emit CancellationGasCostUpdated(newCancellationGasCost);
    }

    /**
     * @notice Rescue ERC20 tokens locked up in this contract.
     * @param tokenContract ERC20 token contract address
     * @param to        Recipient address
     * @param amount    Amount to withdraw
     */
    function rescueERC20(IERC20 tokenContract, address to, uint256 amount) external onlyOwner {
        tokenContract.safeTransfer(to, amount);
    }

    /// ------------------------------- Forwarding -------------------------------

    /// @inheritdoc IForwarder
    function forwardFunctionCall(ForwardRequest calldata metaTx) external onlyRelayer nonReentrant {
        uint256 gasStart = gasleft();
        _validateForwardRequest(metaTx);

        // Get the function selector
        bytes4 functionSelector = bytes4(metaTx.data[:4]);
        // Check call
        if (functionSelector == IOrderProcessor.requestOrder.selector) {
            // Check if function selector is request Order to approve quantityIn
            // Get order from data
            (IOrderProcessor.Order memory order) = abi.decode(metaTx.data[4:], (IOrderProcessor.Order));
            _requestOrderPreparation(order, metaTx.user, metaTx.to);
        } else if (functionSelector == IOrderProcessor.requestCancel.selector) {
            // Check if cancel request is from the original order signer
            // Get data from metaTx
            (address recipient, uint256 index) = abi.decode(metaTx.data[4:], (address, uint256));
<<<<<<< HEAD
            bytes32 orderId = IOrderProcessor(metaTx.to).getOrderId(recipient, index);
            if (orderSigners[orderId] != metaTx.user) revert InvalidSigner();
=======
            bytes32 orderId = IOrderBridge(metaTx.to).getOrderId(recipient, index);
            if (orderSigner[orderId] != metaTx.user) revert InvalidSigner();
>>>>>>> 080e42a9
        } else {
            revert UnsupportedCall();
        }

        // execute low level call to issuer
        bytes memory result = metaTx.to.functionCall(metaTx.data);

        if (functionSelector == IOrderProcessor.requestOrder.selector) {
            uint256 id = abi.decode(result, (uint256));
            // get order ID
<<<<<<< HEAD
            bytes32 orderId = IOrderProcessor(metaTx.to).getOrderId(metaTx.user, id);
            orderSigners[orderId] = metaTx.user;
=======
            bytes32 orderId = IOrderBridge(metaTx.to).getOrderId(metaTx.user, id);
            orderSigner[orderId] = metaTx.user;
>>>>>>> 080e42a9
        }

        // handle transaction payment
        if (functionSelector == IOrderProcessor.requestOrder.selector) {
            _handlePayment(
                metaTx.user, metaTx.paymentTokenOraclePrice.token, metaTx.paymentTokenOraclePrice.price, gasStart
            );
        }
    }

    /**
     * @dev Validates the forward request by checking the oracle price, target address, deadline,
     *      verifying the price attestation, checking the nonce, and ensuring that the signer of the request is valid.
     * @param metaTx The meta transaction containing the user address, target contract, encoded function call data,
     *      deadline, nonce, payment token oracle price, and the signature components (v, r, s).
     */
    function _validateForwardRequest(ForwardRequest calldata metaTx) internal {
<<<<<<< HEAD
=======
        if (metaTx.to == address(0)) revert InvalidProcessorAddress();
>>>>>>> 080e42a9
        if (metaTx.deadline < block.timestamp) revert ExpiredRequest();
        if (!isSupportedModule[metaTx.to]) revert NotSupportedModule();

        _verifyPriceAttestation(metaTx.paymentTokenOraclePrice);

        // slither-disable-next-line unused-return
        _useCheckedNonce(metaTx.user, metaTx.nonce);

        bytes32 typedDataHash = _hashTypedDataV4(forwardRequestHash(metaTx));

        address signer = ECDSA.recover(typedDataHash, metaTx.signature);
        if (signer != metaTx.user) revert InvalidSigner();

        // Verify that orderprocessor has approved this as forwarder
        if (!IOrderBridge(metaTx.to).hasRole(IOrderBridge(metaTx.to).FORWARDER_ROLE(), address(this))) {
            revert ForwarderNotApprovedByProcessor();
        }
    }

    function _signedPriceAttestationHash(PriceAttestation calldata priceAttestation) internal pure returns (bytes32) {
        return keccak256(
            abi.encode(
                SIGNEDPRICEATTESTATION_TYPEHASH,
                priceAttestation.token,
                priceAttestation.price,
                priceAttestation.timestamp,
                priceAttestation.chainId,
                keccak256(priceAttestation.signature)
            )
        );
    }

    /// @inheritdoc IForwarder
    function forwardRequestHash(ForwardRequest calldata metaTx) public pure returns (bytes32) {
        return keccak256(
            abi.encode(
                FORWARDREQUEST_TYPEHASH,
                metaTx.user,
                metaTx.to,
                keccak256(metaTx.data),
                metaTx.deadline,
                metaTx.nonce,
                _signedPriceAttestationHash(metaTx.paymentTokenOraclePrice)
            )
        );
    }

    /**
     * @dev Prepares an order request by transferring tokens from the user to this contract,
     *      and approving the specified target contract to spend the tokens.
     *      This function supports preparation for both buying and selling orders.
     *
     * @param order The details of the order, including payment and asset tokens, and the quantity.
     * @param user The address of the user initiating the order.
     * @param target The address of the target contract (e.g. MarketBuyProcessor or MarketSellProcessor) that will execute the order.
     */
    function _requestOrderPreparation(IOrderProcessor.Order memory order, address user, address target) internal {
        // Pull tokens from user and approve module to spend
<<<<<<< HEAD
        if (order.sell) {
=======
        if (
            target == supportedProcessors.buyOrderIssuer || target == supportedProcessors.directBuyIssuer
                || target == supportedProcessors.limitBuyIssuer
        ) {
            (uint256 flatFee, uint24 percentageRateFee) = IOrderBridge(target).getFeeRatesForOrder(order.paymentToken);
            uint256 fees = FeeLib.estimateTotalFees(flatFee, percentageRateFee, order.paymentTokenQuantity);
            // slither-disable-next-line arbitrary-send-erc20
            IERC20(order.paymentToken).safeTransferFrom(user, address(this), order.paymentTokenQuantity + fees);
            IERC20(order.paymentToken).safeIncreaseAllowance(target, order.paymentTokenQuantity + fees);
        } else if (target == supportedProcessors.sellOrderProcessor || target == supportedProcessors.limitSellProcessor)
        {
>>>>>>> 080e42a9
            // slither-disable-next-line arbitrary-send-erc20
            IERC20(order.assetToken).safeTransferFrom(user, address(this), order.assetTokenQuantity);
            IERC20(order.assetToken).safeIncreaseAllowance(target, order.assetTokenQuantity);
        } else {
<<<<<<< HEAD
            (uint256 flatFee, uint24 percentageRateFee) =
                IOrderProcessor(target).getFeeRatesForOrder(order.paymentToken);
            uint256 fees = FeeLib.estimateTotalFees(flatFee, percentageRateFee, order.paymentTokenQuantity);
            // slither-disable-next-line arbitrary-send-erc20
            IERC20(order.paymentToken).safeTransferFrom(user, address(this), order.paymentTokenQuantity + fees);
            IERC20(order.paymentToken).safeIncreaseAllowance(target, order.paymentTokenQuantity + fees);
=======
            // Service not available for other contracts
            revert InvalidProcessorAddress();
>>>>>>> 080e42a9
        }
    }

    /**
     * @dev Handles the payment of transaction fees in the form of tokens. Calculates the
     *      gas used for the transaction and transfers the equivalent amount in tokens from
     *      the user to the relayer.
     *
     * @param user The address of the user who is paying the transaction fees.
     * @param paymentToken The address of the ERC20 token used for payment.
     * @param paymentTokenPrice The price of the payment token in terms of wei.
     * @param gasStart The amount of gas at the start of the transaction.
     */
    function _handlePayment(address user, address paymentToken, uint256 paymentTokenPrice, uint256 gasStart) internal {
        uint256 gasUsed = gasStart - gasleft();
        // TODO: Test that Arbitrum returns reasonable gasUsed and gasprice values
        uint256 totalGasCostInWei = (gasUsed + cancellationGasCost) * tx.gasprice;
        uint256 paymentAmount = totalGasCostInWei / paymentTokenPrice;

        // Calculate fee amount
        // slither-disable-next-line divide-before-multiply
        uint256 fee = (paymentAmount * feeBps) / 10000;

        // Transfer the payment for gas fees
        // slither-disable-next-line arbitrary-send-erc20
        IERC20(paymentToken).safeTransferFrom(user, msg.sender, paymentAmount + fee);
    }

    // slither-disable-next-line naming-convention
    function DOMAIN_SEPARATOR() external view returns (bytes32) {
        return _domainSeparatorV4();
    }
}<|MERGE_RESOLUTION|>--- conflicted
+++ resolved
@@ -17,68 +17,27 @@
 import {IForwarder} from "./IForwarder.sol";
 
 /// @notice Contract for paying gas fees for users and forwarding meta transactions to OrderProcessor contracts.
-<<<<<<< HEAD
-/// @author Dinari (https://github.com/dinaricrypto/orders-contracts/blob/main/src/orders/OrderProcessor.sol)
-contract Forwarder is Ownable, PriceAttestationConsumer, Nonces, Multicall, SelfPermit, ReentrancyGuard {
-=======
 /// @author Dinari (https://github.com/dinaricrypto/issuer-contracts/blob/main/src/issuer/OrderProcessor.sol)
 contract Forwarder is IForwarder, Ownable, PriceAttestationConsumer, Nonces, Multicall, SelfPermit, ReentrancyGuard {
->>>>>>> 080e42a9
     using SafeERC20 for IERC20Permit;
     using SafeERC20 for IERC20;
     using Address for address;
 
     /// ------------------------------- Types -------------------------------
-
-<<<<<<< HEAD
-    struct ForwardRequest {
-        address user; // The address of the user initiating the meta-transaction.
-        address to; // The address of the target contract (e.g., OrderProcessor)
-            // to which the meta-transaction should be forwarded.
-        bytes data; // Encoded function call that the user wants to execute
-            // through the meta-transaction.
-        uint64 deadline; // The time by which the meta-transaction must be mined.
-        uint256 nonce; // A nonce to prevent replay attacks. It must be unique
-            // for each meta-transaction made by the user.
-        PriceAttestation paymentTokenOraclePrice; // Oracle signed price of the ERC20 token that the user wants to
-            // use for paying the transaction fees.
-        bytes signature; // ECDSA signature of the user authorizing the meta-transaction.
-=======
-    struct SupportedProcessors {
-        address buyOrderIssuer;
-        address directBuyIssuer;
-        address sellOrderProcessor;
-        address limitBuyIssuer;
-        address limitSellProcessor;
->>>>>>> 080e42a9
-    }
 
     error UserNotRelayer();
     error InvalidSigner();
     error InvalidAmount();
     error ExpiredRequest();
     error UnsupportedCall();
-<<<<<<< HEAD
+    error FeeTooHigh();
+    error ForwarderNotApprovedByProcessor();
     error NotSupportedModule();
 
     event RelayerSet(address indexed relayer, bool isRelayer);
     event SupportedModuleSet(address indexed module, bool isSupported);
-    event FeeUpdated(uint256 newFeeBps);
-    event CancellationFeeUpdated(uint256 newCancellationFee);
-=======
-    error InvalidProcessorAddress();
-    error FeeTooHigh();
-    error ForwarderNotApprovedByProcessor();
-
-    event RelayerSet(address indexed relayer, bool isRelayer);
-    event BuyOrderIssuerSet(address indexed buyOrderIssuer);
-    event DirectBuyIssuerSet(address indexed directBuyIssuer);
-    event SellOrderProcessorSet(address indexed sellOrderProcessor);
-    event LimitBuyIssuerSet(address indexed limitBuyIssuer);
-    event LimitSellProcessorSet(address indexed limitSellProcessor);
     event FeeUpdated(uint256 feeBps);
     event CancellationGasCostUpdated(uint256 gas);
->>>>>>> 080e42a9
 
     /// ------------------------------- Constants -------------------------------
 
@@ -100,13 +59,8 @@
     /// @inheritdoc IForwarder
     uint256 public cancellationGasCost;
 
-<<<<<<< HEAD
     /// @notice The set of supported modules.
     mapping(address => bool) public isSupportedModule;
-=======
-    /// @notice The set of supported order processors.
-    SupportedProcessors public supportedProcessors;
->>>>>>> 080e42a9
 
     /// @inheritdoc IForwarder
     mapping(address => bool) public isRelayer;
@@ -147,43 +101,9 @@
 
     /// @notice Sets the address of a supported module.
     /// @dev Only callable by the contract owner.
-<<<<<<< HEAD
     function setSupportedModule(address module, bool isSupported) external onlyOwner {
         isSupportedModule[module] = isSupported;
         emit SupportedModuleSet(module, isSupported);
-=======
-    function setBuyOrderIssuer(address buyOrderIssuer) external onlyOwner {
-        supportedProcessors.buyOrderIssuer = buyOrderIssuer;
-        emit BuyOrderIssuerSet(buyOrderIssuer);
-    }
-
-    /// @notice Sets the address of the DirectBuyIssuer contract.
-    /// @dev Only callable by the contract owner.
-    function setDirectBuyIssuer(address directBuyIssuer) external onlyOwner {
-        supportedProcessors.directBuyIssuer = directBuyIssuer;
-        emit DirectBuyIssuerSet(directBuyIssuer);
-    }
-
-    /// @notice Sets the address of the SellOrderProcessor contract.
-    /// @dev Only callable by the contract owner.
-    function setSellOrderProcessor(address sellOrderProcessor) external onlyOwner {
-        supportedProcessors.sellOrderProcessor = sellOrderProcessor;
-        emit SellOrderProcessorSet(sellOrderProcessor);
-    }
-
-    /// @notice Sets the address of the LimitBuyIssuer contract.
-    /// @dev Only callable by the contract owner.
-    function setLimitBuyIssuer(address limitBuyIssuer) external onlyOwner {
-        supportedProcessors.limitBuyIssuer = limitBuyIssuer;
-        emit LimitBuyIssuerSet(limitBuyIssuer);
-    }
-
-    /// @notice Sets the address of the LimitSellProcessor contract.
-    /// @dev Only callable by the contract owner.
-    function setLimitSellProcessor(address limitSellProcessor) external onlyOwner {
-        supportedProcessors.limitSellProcessor = limitSellProcessor;
-        emit LimitSellProcessorSet(limitSellProcessor);
->>>>>>> 080e42a9
     }
 
     /// @notice Updates the fee rate.
@@ -233,13 +153,8 @@
             // Check if cancel request is from the original order signer
             // Get data from metaTx
             (address recipient, uint256 index) = abi.decode(metaTx.data[4:], (address, uint256));
-<<<<<<< HEAD
             bytes32 orderId = IOrderProcessor(metaTx.to).getOrderId(recipient, index);
-            if (orderSigners[orderId] != metaTx.user) revert InvalidSigner();
-=======
-            bytes32 orderId = IOrderBridge(metaTx.to).getOrderId(recipient, index);
             if (orderSigner[orderId] != metaTx.user) revert InvalidSigner();
->>>>>>> 080e42a9
         } else {
             revert UnsupportedCall();
         }
@@ -250,13 +165,8 @@
         if (functionSelector == IOrderProcessor.requestOrder.selector) {
             uint256 id = abi.decode(result, (uint256));
             // get order ID
-<<<<<<< HEAD
             bytes32 orderId = IOrderProcessor(metaTx.to).getOrderId(metaTx.user, id);
-            orderSigners[orderId] = metaTx.user;
-=======
-            bytes32 orderId = IOrderBridge(metaTx.to).getOrderId(metaTx.user, id);
             orderSigner[orderId] = metaTx.user;
->>>>>>> 080e42a9
         }
 
         // handle transaction payment
@@ -274,10 +184,6 @@
      *      deadline, nonce, payment token oracle price, and the signature components (v, r, s).
      */
     function _validateForwardRequest(ForwardRequest calldata metaTx) internal {
-<<<<<<< HEAD
-=======
-        if (metaTx.to == address(0)) revert InvalidProcessorAddress();
->>>>>>> 080e42a9
         if (metaTx.deadline < block.timestamp) revert ExpiredRequest();
         if (!isSupportedModule[metaTx.to]) revert NotSupportedModule();
 
@@ -292,7 +198,7 @@
         if (signer != metaTx.user) revert InvalidSigner();
 
         // Verify that orderprocessor has approved this as forwarder
-        if (!IOrderBridge(metaTx.to).hasRole(IOrderBridge(metaTx.to).FORWARDER_ROLE(), address(this))) {
+        if (!IOrderProcessor(metaTx.to).hasRole(IOrderProcessor(metaTx.to).FORWARDER_ROLE(), address(this))) {
             revert ForwarderNotApprovedByProcessor();
         }
     }
@@ -336,36 +242,17 @@
      */
     function _requestOrderPreparation(IOrderProcessor.Order memory order, address user, address target) internal {
         // Pull tokens from user and approve module to spend
-<<<<<<< HEAD
         if (order.sell) {
-=======
-        if (
-            target == supportedProcessors.buyOrderIssuer || target == supportedProcessors.directBuyIssuer
-                || target == supportedProcessors.limitBuyIssuer
-        ) {
-            (uint256 flatFee, uint24 percentageRateFee) = IOrderBridge(target).getFeeRatesForOrder(order.paymentToken);
-            uint256 fees = FeeLib.estimateTotalFees(flatFee, percentageRateFee, order.paymentTokenQuantity);
-            // slither-disable-next-line arbitrary-send-erc20
-            IERC20(order.paymentToken).safeTransferFrom(user, address(this), order.paymentTokenQuantity + fees);
-            IERC20(order.paymentToken).safeIncreaseAllowance(target, order.paymentTokenQuantity + fees);
-        } else if (target == supportedProcessors.sellOrderProcessor || target == supportedProcessors.limitSellProcessor)
-        {
->>>>>>> 080e42a9
             // slither-disable-next-line arbitrary-send-erc20
             IERC20(order.assetToken).safeTransferFrom(user, address(this), order.assetTokenQuantity);
             IERC20(order.assetToken).safeIncreaseAllowance(target, order.assetTokenQuantity);
         } else {
-<<<<<<< HEAD
             (uint256 flatFee, uint24 percentageRateFee) =
                 IOrderProcessor(target).getFeeRatesForOrder(order.paymentToken);
             uint256 fees = FeeLib.estimateTotalFees(flatFee, percentageRateFee, order.paymentTokenQuantity);
             // slither-disable-next-line arbitrary-send-erc20
             IERC20(order.paymentToken).safeTransferFrom(user, address(this), order.paymentTokenQuantity + fees);
             IERC20(order.paymentToken).safeIncreaseAllowance(target, order.paymentTokenQuantity + fees);
-=======
-            // Service not available for other contracts
-            revert InvalidProcessorAddress();
->>>>>>> 080e42a9
         }
     }
 
