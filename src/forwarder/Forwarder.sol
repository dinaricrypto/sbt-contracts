--- conflicted
+++ resolved
@@ -206,7 +206,6 @@
         _validateForwardRequest(metaTx);
 
         uint256 requestIndex = 0;
-<<<<<<< HEAD
 
         _validateFunctionSelector(metaTx.data, IOrderProcessor.requestOrder.selector);
 
@@ -217,65 +216,12 @@
         requestIndex = IOrderProcessor(metaTx.to).nextOrderIndex(metaTx.user);
         bytes32 orderId = IOrderProcessor(metaTx.to).getOrderId(metaTx.user, requestIndex);
         orderSigner[orderId] = metaTx.user;
-=======
-        bool buyOrder = false;
-        bytes memory data = metaTx.data;
-
-        // Get the function selector
-        bytes4 functionSelector = bytes4(metaTx.data[:4]);
-        // Check call
-        if (functionSelector == IOrderProcessor.requestOrder.selector) {
-            // Check if function selector is request Order to approve quantityIn
-            // Get order from data
-            (IOrderProcessor.Order memory order) = abi.decode(metaTx.data[4:], (IOrderProcessor.Order));
-            buyOrder = !order.sell;
-
-            // Store order signer for processor
-            requestIndex = IOrderProcessor(metaTx.to).nextOrderIndex(metaTx.user);
-            bytes32 orderId = IOrderProcessor(metaTx.to).getOrderId(metaTx.user, requestIndex);
-            orderSigner[orderId] = metaTx.user;
-
-            // Pull tokens from user and approve module to spend
-            if (order.sell) {
-                // Configure order to take network fee from proceeds
-                uint256 orderPaymentTokenPriceInWei = getPaymentPriceInWei(metaTx.paymentToken);
-                uint256 sellGasCostInToken =
-                    _tokenAmountForGas(sellOrderGasCost * tx.gasprice, order.paymentToken, orderPaymentTokenPriceInWei);
-                uint256 fee = (sellGasCostInToken * feeBps) / 10000;
-                order.splitAmount = sellGasCostInToken + fee;
-                order.splitRecipient = msg.sender;
-                data = abi.encodeWithSelector(IOrderProcessor.requestOrder.selector, order);
-
-                // slither-disable-next-line arbitrary-send-erc20
-                IERC20(order.assetToken).safeTransferFrom(metaTx.user, address(this), order.assetTokenQuantity);
-                IERC20(order.assetToken).safeIncreaseAllowance(metaTx.to, order.assetTokenQuantity);
-            } else {
-                uint256 fees = IOrderProcessor(metaTx.to).estimateTotalFeesForOrder(
-                    metaTx.user, order.sell, order.paymentToken, order.paymentTokenQuantity
-                );
-                // slither-disable-next-line arbitrary-send-erc20
-                IERC20(order.paymentToken).safeTransferFrom(
-                    metaTx.user, address(this), order.paymentTokenQuantity + fees
-                );
-                IERC20(order.paymentToken).safeIncreaseAllowance(metaTx.to, order.paymentTokenQuantity + fees);
-            }
-        } else if (functionSelector == IOrderProcessor.requestCancel.selector) {
-            // Check if cancel request is from the original order signer
-            // Get data from metaTx
-            (address recipient, uint256 index) = abi.decode(metaTx.data[4:], (address, uint256));
-            bytes32 orderId = IOrderProcessor(metaTx.to).getOrderId(recipient, index);
-            if (orderSigner[orderId] != metaTx.user) revert InvalidSigner();
-        } else {
-            revert UnsupportedCall();
-        }
->>>>>>> 7021ea20
 
         // execute low level call to issuer
         result = metaTx.to.functionCall(data);
 
         assert(abi.decode(result, (uint256)) == requestIndex);
 
-<<<<<<< HEAD
         uint256 assetPriceInWei = getPaymentPriceInWei(metaTx.paymentToken);
 
         _handlePayment(metaTx.user, metaTx.paymentToken, assetPriceInWei, gasStart);
@@ -326,13 +272,6 @@
     function _validateFunctionSelector(bytes calldata data, bytes4 functionSelector) internal pure {
         bytes4 selector = bytes4(data[:4]);
         if (selector != functionSelector) revert UnsupportedCall();
-=======
-        // handle transaction payment
-        if (functionSelector == IOrderProcessor.requestOrder.selector && buyOrder) {
-            uint256 txPaymentTokenPriceInWei = getPaymentPriceInWei(metaTx.paymentToken);
-            _handlePayment(metaTx.user, metaTx.paymentToken, txPaymentTokenPriceInWei, gasStart);
-        }
->>>>>>> 7021ea20
     }
 
     /**
