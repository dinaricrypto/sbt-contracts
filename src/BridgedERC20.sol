--- conflicted
+++ resolved
@@ -166,17 +166,8 @@
     /// ------------------ Transfers ------------------ ///
 
     /// @inheritdoc ERC20
-<<<<<<< HEAD
     function _beforeTokenTransfer(address from, address to, uint256) internal view override {
-        // Restrictions ignored for minting and burning
-        // If transferRestrictor is not set, no restrictions are applied
-        if (from == address(0) || address(transferRestrictor) == address(0)) {
-            return;
-        }
-=======
-    function _beforeTokenTransfer(address from, address to, uint256) internal virtual override {
         // Disallow transfers to the zero address
->>>>>>> b8cb8031
         if (to == address(0) && msg.sig != this.burn.selector) revert UnauthorizedOperation();
 
         // If transferRestrictor is not set, no restrictions are applied
