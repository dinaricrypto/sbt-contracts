// SPDX-License-Identifier: MIT
pragma solidity 0.8.22;

import {AccessControlDefaultAdminRules} from
    "openzeppelin-contracts/contracts/access/extensions/AccessControlDefaultAdminRules.sol";
import {SafeERC20, IERC20} from "openzeppelin-contracts/contracts/token/ERC20/utils/SafeERC20.sol";
import {IDividendDistributor} from "./IDividendDistributor.sol";

/**
 * @title DualDistributor Contract
 * @notice A contract to manage the distribution of dividends for both USDC and DShare.
 * @author Dinari (https://github.com/dinaricrypto/sbt-contracts/blob/main/src/dividend/DualDistributor.sol)
 */
contract DualDistributor is AccessControlDefaultAdminRules {
    using SafeERC20 for IERC20;

    event NewDistribution(
        uint256 indexed distributionId, address indexed DShare, uint256 usdcAmount, uint256 dShareAmount
    );

    event NewDividendDistributionSet(address indexed newDivividendDistribution);

    error ZeroAddress();

    /// @notice Role for approved distributors
    bytes32 public constant DISTRIBUTOR_ROLE = keccak256("DISTRIBUTOR_ROLE");

    /// @dev Address of the dividend distribution contract.
    address public dividendDistribution;

<<<<<<< HEAD
    /// @dev Mapping to store the relationship between DShare and XdShare.
    mapping(address DShare => address XdShare) public dShareToXdShare;
=======
    /// @dev Mapping to store the relationship between dShare and WrappedDShare.
    mapping(address DShare => address WrappedDShare) public dShareToWrappedDShare;
>>>>>>> 996576e3

    /**
     * @notice Initializes the `DualDistributor` contract.
     * @param owner The address of the owner/administrator.
     * @param _dividendDistribution The address of the dividend distribution contract.
     */
    constructor(address owner, address _dividendDistribution) AccessControlDefaultAdminRules(0, owner) {
        dividendDistribution = _dividendDistribution;
    }

    /**
     * @notice Updates the address of the dividend distribution contract.
     * @param _dividendDistribution The new address for dividend distribution.
     */
    function setDividendDistribution(address _dividendDistribution) external onlyRole(DEFAULT_ADMIN_ROLE) {
        if (_dividendDistribution == address(0)) revert ZeroAddress();
        dividendDistribution = _dividendDistribution;
        emit NewDividendDistributionSet(_dividendDistribution);
    }

    /**
     * @notice Adds a new pair of DShare and XdShare addresses.
     * @param _dShare Address of the DShare token.
<<<<<<< HEAD
     * @param _XdShare Address of the XdShare token.
     */
    function setXdShareForDShare(address _dShare, address _XdShare) external onlyRole(DEFAULT_ADMIN_ROLE) {
        if (_dShare == address(0)) revert ZeroAddress();
        dShareToXdShare[_dShare] = _XdShare;
=======
     * @param _WrappedDShare Address of the XdShare token.
     */
    function setWrappedDShareForDShare(address _dShare, address _WrappedDShare) external onlyRole(DEFAULT_ADMIN_ROLE) {
        if (_dShare == address(0)) revert ZeroAddress();
        dShareToWrappedDShare[_dShare] = _WrappedDShare;
>>>>>>> 996576e3
    }

    /**
     * @notice Distributes dividends to DShare and XdShare holders.
     * @dev Requires the distributor role and XdShare to be locked.
     * @param stableCoin Address of the stable coin to distribute.
     * @param dShare Address of the DShare token.
     * @param stableCoinAmount Amount of stable coin to distribute.
     * @param dShareAmount Amount of DShare tokens to distribute.
     * @param endTime The timestamp when the distribution stops.
     */
    function distribute(
        address stableCoin,
        address dShare,
        uint256 stableCoinAmount,
        uint256 dShareAmount,
        uint256 endTime
    ) external onlyRole(DISTRIBUTOR_ROLE) returns (uint256) {
        if (stableCoin == address(0)) revert ZeroAddress();
<<<<<<< HEAD
        address XdShare = dShareToXdShare[dShare];
        if (XdShare == address(0)) revert ZeroAddress();
=======
        address wrappedDShare = dShareToWrappedDShare[dShare];
        if (wrappedDShare == address(0)) revert ZeroAddress();
>>>>>>> 996576e3

        emit NewDistribution(
            IDividendDistributor(dividendDistribution).nextDistributionId(), dShare, stableCoinAmount, dShareAmount
        );

<<<<<<< HEAD
        IERC20(dShare).safeTransfer(XdShare, dShareAmount);
=======
        IERC20(dShare).safeTransfer(wrappedDShare, dShareAmount);
>>>>>>> 996576e3
        IERC20(stableCoin).safeIncreaseAllowance(dividendDistribution, stableCoinAmount);
        return IDividendDistributor(dividendDistribution).createDistribution(stableCoin, stableCoinAmount, endTime);
    }
}<|MERGE_RESOLUTION|>--- conflicted
+++ resolved
@@ -28,13 +28,8 @@
     /// @dev Address of the dividend distribution contract.
     address public dividendDistribution;
 
-<<<<<<< HEAD
-    /// @dev Mapping to store the relationship between DShare and XdShare.
-    mapping(address DShare => address XdShare) public dShareToXdShare;
-=======
     /// @dev Mapping to store the relationship between dShare and WrappedDShare.
     mapping(address DShare => address WrappedDShare) public dShareToWrappedDShare;
->>>>>>> 996576e3
 
     /**
      * @notice Initializes the `DualDistributor` contract.
@@ -58,19 +53,11 @@
     /**
      * @notice Adds a new pair of DShare and XdShare addresses.
      * @param _dShare Address of the DShare token.
-<<<<<<< HEAD
-     * @param _XdShare Address of the XdShare token.
-     */
-    function setXdShareForDShare(address _dShare, address _XdShare) external onlyRole(DEFAULT_ADMIN_ROLE) {
-        if (_dShare == address(0)) revert ZeroAddress();
-        dShareToXdShare[_dShare] = _XdShare;
-=======
      * @param _WrappedDShare Address of the XdShare token.
      */
     function setWrappedDShareForDShare(address _dShare, address _WrappedDShare) external onlyRole(DEFAULT_ADMIN_ROLE) {
         if (_dShare == address(0)) revert ZeroAddress();
         dShareToWrappedDShare[_dShare] = _WrappedDShare;
->>>>>>> 996576e3
     }
 
     /**
@@ -90,23 +77,14 @@
         uint256 endTime
     ) external onlyRole(DISTRIBUTOR_ROLE) returns (uint256) {
         if (stableCoin == address(0)) revert ZeroAddress();
-<<<<<<< HEAD
-        address XdShare = dShareToXdShare[dShare];
-        if (XdShare == address(0)) revert ZeroAddress();
-=======
         address wrappedDShare = dShareToWrappedDShare[dShare];
         if (wrappedDShare == address(0)) revert ZeroAddress();
->>>>>>> 996576e3
 
         emit NewDistribution(
             IDividendDistributor(dividendDistribution).nextDistributionId(), dShare, stableCoinAmount, dShareAmount
         );
 
-<<<<<<< HEAD
-        IERC20(dShare).safeTransfer(XdShare, dShareAmount);
-=======
         IERC20(dShare).safeTransfer(wrappedDShare, dShareAmount);
->>>>>>> 996576e3
         IERC20(stableCoin).safeIncreaseAllowance(dividendDistribution, stableCoinAmount);
         return IDividendDistributor(dividendDistribution).createDistribution(stableCoin, stableCoinAmount, endTime);
     }
